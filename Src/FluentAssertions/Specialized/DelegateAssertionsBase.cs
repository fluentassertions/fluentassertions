﻿using System;
using System.Collections.Generic;
using System.Diagnostics;
using System.Linq;
using FluentAssertions.Common;
using FluentAssertions.Execution;
using FluentAssertions.Primitives;

namespace FluentAssertions.Specialized;

/// <summary>
/// Contains a number of methods to assert that a method yields the expected result.
/// </summary>
[DebuggerNonUserCode]
public abstract class DelegateAssertionsBase<TDelegate, TAssertions>
    : ReferenceTypeAssertions<TDelegate, DelegateAssertionsBase<TDelegate, TAssertions>>
    where TDelegate : Delegate
    where TAssertions : DelegateAssertionsBase<TDelegate, TAssertions>
{
    private protected IExtractExceptions Extractor { get; }

    private protected DelegateAssertionsBase(TDelegate @delegate, IExtractExceptions extractor, IClock clock)
        : base(@delegate)
    {
        Extractor = extractor ?? throw new ArgumentNullException(nameof(extractor));
        Clock = clock ?? throw new ArgumentNullException(nameof(clock));
    }

    private protected IClock Clock { get; }

    protected ExceptionAssertions<TException> ThrowInternal<TException>(
        Exception exception, string because, object[] becauseArgs)
        where TException : Exception
    {
        TException[] expectedExceptions = Extractor.OfType<TException>(exception).ToArray();

        Execute.Assertion
            .BecauseOf(because, becauseArgs)
            .WithExpectation("Expected a <{0}> to be thrown{reason}, ", typeof(TException))
            .ForCondition(exception is not null)
            .FailWith("but no exception was thrown.")
            .Then
<<<<<<< HEAD
            .ForCondition(expectedExceptions.Length > 0)
            .FailWith("but found <{0}>: {1}{2}.",
=======
            .ForCondition(expectedExceptions.Any())
            .FailWith("but found <{0}>:" + Environment.NewLine + "{1}.",
>>>>>>> 61a6c4de
                exception?.GetType(),
                exception)
            .Then
            .ClearExpectation();

        return new ExceptionAssertions<TException>(expectedExceptions);
    }

    protected AndConstraint<TAssertions> NotThrowInternal(Exception exception, string because, object[] becauseArgs)
    {
        Execute.Assertion
            .ForCondition(exception is null)
            .BecauseOf(because, becauseArgs)
            .FailWith("Did not expect any exception{reason}, but found {0}.", exception);

        return new AndConstraint<TAssertions>((TAssertions)this);
    }

    protected AndConstraint<TAssertions> NotThrowInternal<TException>(Exception exception, string because, object[] becauseArgs)
        where TException : Exception
    {
        IEnumerable<TException> exceptions = Extractor.OfType<TException>(exception);

        Execute.Assertion
            .ForCondition(!exceptions.Any())
            .BecauseOf(because, becauseArgs)
            .FailWith("Did not expect {0}{reason}, but found {1}.", typeof(TException), exception);

        return new AndConstraint<TAssertions>((TAssertions)this);
    }
}<|MERGE_RESOLUTION|>--- conflicted
+++ resolved
@@ -40,13 +40,8 @@
             .ForCondition(exception is not null)
             .FailWith("but no exception was thrown.")
             .Then
-<<<<<<< HEAD
             .ForCondition(expectedExceptions.Length > 0)
-            .FailWith("but found <{0}>: {1}{2}.",
-=======
-            .ForCondition(expectedExceptions.Any())
             .FailWith("but found <{0}>:" + Environment.NewLine + "{1}.",
->>>>>>> 61a6c4de
                 exception?.GetType(),
                 exception)
             .Then
