--- conflicted
+++ resolved
@@ -31,51 +31,6 @@
     protected override string Identifier => "async function";
 
     /// <summary>
-<<<<<<< HEAD
-=======
-    /// Asserts that the current <typeparamref name="TTask"/> will complete within the specified time.
-    /// </summary>
-    /// <param name="timeSpan">The allowed time span for the operation.</param>
-    /// <param name="because">
-    /// A formatted phrase as is supported by <see cref="string.Format(string,object[])" /> explaining why the assertion
-    /// is needed. If the phrase does not start with the word <i>because</i>, it is prepended automatically.
-    /// </param>
-    /// <param name="becauseArgs">
-    /// Zero or more objects to format using the placeholders in <paramref name="because" />.
-    /// </param>
-    public async Task<AndConstraint<TAssertions>> CompleteWithinAsync(
-        TimeSpan timeSpan, string because = "", params object[] becauseArgs)
-    {
-        bool success = Execute.Assertion
-            .ForCondition(Subject is not null)
-            .BecauseOf(because, becauseArgs)
-            .FailWith("Expected {context:task} to complete within {0}{reason}, but found <null>.", timeSpan);
-
-        if (success)
-        {
-            (TTask task, TimeSpan remainingTime) = InvokeWithTimer(timeSpan);
-
-            success = Execute.Assertion
-                .ForCondition(remainingTime >= TimeSpan.Zero)
-                .BecauseOf(because, becauseArgs)
-                .FailWith("Expected {context:task} to complete within {0}{reason}.", timeSpan);
-
-            if (success)
-            {
-                bool completesWithinTimeout = await CompletesWithinTimeoutAsync(task, remainingTime, _ => Task.CompletedTask);
-
-                Execute.Assertion
-                    .ForCondition(completesWithinTimeout)
-                    .BecauseOf(because, becauseArgs)
-                    .FailWith("Expected {context:task} to complete within {0}{reason}.", timeSpan);
-            }
-        }
-
-        return new AndConstraint<TAssertions>((TAssertions)this);
-    }
-
-    /// <summary>
->>>>>>> 3dd8243e
     /// Asserts that the current <typeparamref name="TTask"/> will not complete within the specified time.
     /// </summary>
     /// <param name="timeSpan">The allowed time span for the operation.</param>
