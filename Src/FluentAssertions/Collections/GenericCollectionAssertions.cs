﻿using System;
using System.Collections.Generic;
using System.Diagnostics;
using System.Globalization;
using System.Linq;
using System.Linq.Expressions;
using FluentAssertions.Collections.MaximumMatching;
using FluentAssertions.Common;
using FluentAssertions.Equivalency;
using FluentAssertions.Execution;
using FluentAssertions.Formatting;
using FluentAssertions.Primitives;

namespace FluentAssertions.Collections
{
    [DebuggerNonUserCode]
    public class GenericCollectionAssertions<T> :
        GenericCollectionAssertions<IEnumerable<T>, T, GenericCollectionAssertions<T>>
    {
        public GenericCollectionAssertions(IEnumerable<T> actualValue)
            : base(actualValue)
        {
        }
    }

    [DebuggerNonUserCode]
    public class GenericCollectionAssertions<TCollection, T> :
        GenericCollectionAssertions<TCollection, T, GenericCollectionAssertions<TCollection, T>>
        where TCollection : IEnumerable<T>
    {
        public GenericCollectionAssertions(TCollection actualValue)
            : base(actualValue)
        {
        }
    }

    [DebuggerNonUserCode]
    public class GenericCollectionAssertions<TCollection, T, TAssertions> :
        ReferenceTypeAssertions<TCollection, TAssertions>
        where TCollection : IEnumerable<T>
        where TAssertions : GenericCollectionAssertions<TCollection, T, TAssertions>
    {
        public GenericCollectionAssertions(TCollection actualValue)
                    : base(actualValue)
        {
        }

        /// <summary>
        /// Returns the type of the subject the assertion applies on.
        /// </summary>
        protected override string Identifier => "collection";

        /// <summary>
        /// Asserts that all items in the collection are of the specified type <typeparamref name="TExpectation" />
        /// </summary>
        /// <typeparam name="TExpectation">The expected type of the objects</typeparam>
        /// <param name="because">
        /// A formatted phrase as is supported by <see cref="string.Format(string,object[])" /> explaining why the assertion
        /// is needed. If the phrase does not start with the word <i>because</i>, it is prepended automatically.
        /// </param>
        /// <param name="becauseArgs">
        /// Zero or more objects to format using the placeholders in <paramref name="because" />.
        /// </param>
        public AndWhichConstraint<TAssertions, IEnumerable<TExpectation>> AllBeAssignableTo<TExpectation>(string because = "", params object[] becauseArgs)
        {
            bool success = Execute.Assertion
                .BecauseOf(because, becauseArgs)
                .ForCondition(Subject is not null)
                .FailWith("Expected type to be {0}{reason}, but found {context:the collection} is <null>.", typeof(TExpectation).FullName);

            IEnumerable<TExpectation> matches = new TExpectation[0];

            if (success)
            {
                Execute.Assertion
                    .BecauseOf(because, becauseArgs)
                    .WithExpectation("Expected type to be {0}{reason}, ", typeof(TExpectation).FullName)
                    .ForCondition(Subject.All(x => x is not null))
                    .FailWith("but found a null element.")
                    .Then
                    .ForCondition(Subject.All(x => typeof(TExpectation).IsAssignableFrom(GetType(x))))
                    .FailWith("but found {0}.", () => $"[{string.Join(", ", Subject.Select(x => GetType(x).FullName))}]")
                    .Then
                    .ClearExpectation();

                matches = Subject.OfType<TExpectation>();
            }

            return new AndWhichConstraint<TAssertions, IEnumerable<TExpectation>>((TAssertions)this, matches);
        }

        /// <summary>
        /// Asserts that all items in the collection are of the specified type <paramref name="expectedType"/>
        /// </summary>
        /// <param name="expectedType">The expected type of the objects</param>
        /// <param name="because">
        /// A formatted phrase as is supported by <see cref="string.Format(string,object[])" /> explaining why the assertion
        /// is needed. If the phrase does not start with the word <i>because</i>, it is prepended automatically.
        /// </param>
        /// <param name="becauseArgs">
        /// Zero or more objects to format using the placeholders in <paramref name="because" />.
        /// </param>
        /// <exception cref="ArgumentNullException"><paramref name="expectedType"/> is <c>null</c>.</exception>
        public AndConstraint<TAssertions> AllBeAssignableTo(Type expectedType, string because = "", params object[] becauseArgs)
        {
            Guard.ThrowIfArgumentIsNull(expectedType, nameof(expectedType));

            Execute.Assertion
                .BecauseOf(because, becauseArgs)
                .WithExpectation("Expected type to be {0}{reason}, ", expectedType.FullName)
                .Given(() => Subject)
                .ForCondition(subject => subject is not null)
                .FailWith("but found {context:collection} is <null>.")
                .Then
                .ForCondition(subject => subject.All(x => x is not null))
                .FailWith("but found a null element.")
                .Then
                .ForCondition(subject => subject.All(x => expectedType.IsAssignableFrom(GetType(x))))
                .FailWith("but found {0}.", subject => $"[{string.Join(", ", subject.Select(x => GetType(x).FullName))}]")
                .Then
                .ClearExpectation();

            return new AndConstraint<TAssertions>((TAssertions)this);
        }

        /// <summary>
        /// Asserts that all elements in a collection of objects are equivalent to a given object.
        /// </summary>
        /// <remarks>
        /// Objects within the collection are equivalent to given object when both object graphs have equally named properties with the same
        /// value, irrespective of the type of those objects. Two properties are also equal if one type can be converted to another
        /// and the result is equal.
        /// The type of a collection property is ignored as long as the collection implements <see cref="IEnumerable{T}"/> and all
        /// items in the collection are structurally equal.
        /// Notice that actual behavior is determined by the global defaults managed by <see cref="AssertionOptions"/>.
        /// </remarks>
        /// <param name="expectation">The expected element.</param>
        /// <param name="because">
        /// A formatted phrase as is supported by <see cref="string.Format(string,object[])" /> explaining why the assertion
        /// is needed. If the phrase does not start with the word <i>because</i>, it is prepended automatically.
        /// </param>
        /// <param name="becauseArgs">
        /// Zero or more objects to format using the placeholders in <paramref name="because"/>.
        /// </param>
        public AndConstraint<TAssertions> AllBeEquivalentTo<TExpectation>(TExpectation expectation,
            string because = "", params object[] becauseArgs)
        {
            return AllBeEquivalentTo(expectation, options => options, because, becauseArgs);
        }

        /// <summary>
        /// Asserts that all elements in a collection of objects are equivalent to a given object.
        /// </summary>
        /// <remarks>
        /// Objects within the collection are equivalent to given object when both object graphs have equally named properties with the same
        /// value, irrespective of the type of those objects. Two properties are also equal if one type can be converted to another
        /// and the result is equal.
        /// The type of a collection property is ignored as long as the collection implements <see cref="IEnumerable{T}"/> and all
        /// items in the collection are structurally equal.
        /// Notice that actual behavior is determined by the global defaults managed by <see cref="AssertionOptions"/>.
        /// </remarks>
        /// <param name="expectation">The expected element.</param>
        /// <param name="config">
        /// A reference to the <see cref="EquivalencyAssertionOptions{TExpectation}"/> configuration object that can be used
        /// to influence the way the object graphs are compared. You can also provide an alternative instance of the
        /// <see cref="EquivalencyAssertionOptions{TSubject}"/> class. The global defaults are determined by the
        /// <see cref="AssertionOptions"/> class.
        /// </param>
        /// <param name="because">
        /// A formatted phrase as is supported by <see cref="string.Format(string,object[])" /> explaining why the assertion
        /// is needed. If the phrase does not start with the word <i>because</i>, it is prepended automatically.
        /// </param>
        /// <param name="becauseArgs">
        /// Zero or more objects to format using the placeholders in <paramref name="because"/>.
        /// </param>
        public AndConstraint<TAssertions> AllBeEquivalentTo<TExpectation>(TExpectation expectation,
            Func<EquivalencyAssertionOptions<TExpectation>, EquivalencyAssertionOptions<TExpectation>> config,
            string because = "",
            params object[] becauseArgs)
        {
            Guard.ThrowIfArgumentIsNull(config, nameof(config));

            TExpectation[] repeatedExpectation = RepeatAsManyAs(expectation, Subject).ToArray();

            // Because we have just manually created the collection based on single element
            // we are sure that we can force strict ordering, because ordering does not matter in terms
            // of correctness. On the other hand we do not want to change ordering rules for nested objects
            // in case user needs to use them. Strict ordering improves algorithmic complexity
            // from O(n^2) to O(n). For bigger tables it is necessary in order to achieve acceptable
            // execution times.
            Func<EquivalencyAssertionOptions<TExpectation>, EquivalencyAssertionOptions<TExpectation>> forceStrictOrderingConfig =
                x => config(x).WithStrictOrderingFor(s => string.IsNullOrEmpty(s.Path));

            return BeEquivalentTo(repeatedExpectation, forceStrictOrderingConfig, because, becauseArgs);
        }

        /// <summary>
        /// Asserts that all items in the collection are of the exact specified type <typeparamref name="TExpectation" />
        /// </summary>
        /// <typeparam name="TExpectation">The expected type of the objects</typeparam>
        /// <param name="because">
        /// A formatted phrase as is supported by <see cref="string.Format(string,object[])" /> explaining why the assertion
        /// is needed. If the phrase does not start with the word <i>because</i>, it is prepended automatically.
        /// </param>
        /// <param name="becauseArgs">
        /// Zero or more objects to format using the placeholders in <paramref name="because" />.
        /// </param>
        public AndWhichConstraint<TAssertions, IEnumerable<TExpectation>> AllBeOfType<TExpectation>(string because = "", params object[] becauseArgs)
        {
            bool success = Execute.Assertion
                .BecauseOf(because, becauseArgs)
                .ForCondition(Subject is not null)
                .FailWith("Expected type to be {0}{reason}, but found {context:collection} is <null>.", typeof(TExpectation).FullName);

            IEnumerable<TExpectation> matches = new TExpectation[0];

            if (success)
            {
                Execute.Assertion
                    .BecauseOf(because, becauseArgs)
                    .WithExpectation("Expected type to be {0}{reason}, ", typeof(TExpectation).FullName)
                    .ForCondition(Subject.All(x => x is not null))
                    .FailWith("but found a null element.")
                    .Then
                    .ForCondition(Subject.All(x => typeof(TExpectation) == GetType(x)))
                    .FailWith("but found {0}.", () => $"[{string.Join(", ", Subject.Select(x => GetType(x).FullName))}]")
                    .Then
                    .ClearExpectation();

                matches = Subject.OfType<TExpectation>();
            }

            return new AndWhichConstraint<TAssertions, IEnumerable<TExpectation>>((TAssertions)this, matches);
        }

        /// <summary>
        /// Asserts that all items in the collection are of the exact specified type <paramref name="expectedType"/>
        /// </summary>
        /// <param name="expectedType">The expected type of the objects</param>
        /// <param name="because">
        /// A formatted phrase as is supported by <see cref="string.Format(string,object[])" /> explaining why the assertion
        /// is needed. If the phrase does not start with the word <i>because</i>, it is prepended automatically.
        /// </param>
        /// <param name="becauseArgs">
        /// Zero or more objects to format using the placeholders in <paramref name="because" />.
        /// </param>
        /// <exception cref="ArgumentNullException"><paramref name="expectedType"/> is <c>null</c>.</exception>
        public AndConstraint<TAssertions> AllBeOfType(Type expectedType, string because = "", params object[] becauseArgs)
        {
            Guard.ThrowIfArgumentIsNull(expectedType, nameof(expectedType));

            Execute.Assertion
                .BecauseOf(because, becauseArgs)
                .WithExpectation("Expected type to be {0}{reason}, ", expectedType.FullName)
                .Given(() => Subject)
                .ForCondition(subject => subject is not null)
                .FailWith("but found {context:collection} is <null>.")
                .Then
                .ForCondition(subject => subject.All(x => x is not null))
                .FailWith("but found a null element.")
                .Then
                .ForCondition(subject => subject.All(x => expectedType == GetType(x)))
                .FailWith("but found {0}.", subject => $"but found [{string.Join(", ", subject.Select(x => GetType(x).FullName))}].")
                .Then
                .ClearExpectation();

            return new AndConstraint<TAssertions>((TAssertions)this);
        }

        /// <summary>
        /// Asserts that the collection does not contain any items.
        /// </summary>
        /// <param name="because">
        /// A formatted phrase as is supported by <see cref="string.Format(string,object[])" /> explaining why the assertion
        /// is needed. If the phrase does not start with the word <i>because</i>, it is prepended automatically.
        /// </param>
        /// <param name="becauseArgs">
        /// Zero or more objects to format using the placeholders in <paramref name="because" />.
        /// </param>
        public AndConstraint<TAssertions> BeEmpty(string because = "", params object[] becauseArgs)
        {
            Execute.Assertion
                .BecauseOf(because, becauseArgs)
                .WithExpectation("Expected {context:collection} to be empty{reason}, ")
                .Given(() => Subject)
                .ForCondition(subject => subject is not null)
                .FailWith("but found <null>.")
                .Then
                .ForCondition(subject => !subject.Any())
                .FailWith("but found {0}.", Subject)
                .Then
                .ClearExpectation();

            return new AndConstraint<TAssertions>((TAssertions)this);
        }

        /// <summary>
        /// Asserts that a collection of objects is equivalent to another collection of objects.
        /// </summary>
        /// <remarks>
        /// Objects within the collections are equivalent when both object graphs have equally named properties with the same
        /// value, irrespective of the type of those objects. Two properties are also equal if one type can be converted to another
        /// and the result is equal.
        /// The type of a collection property is ignored as long as the collection implements <see cref="IEnumerable{T}"/> and all
        /// items in the collection are structurally equal.
        /// Notice that actual behavior is determined by the global defaults managed by <see cref="AssertionOptions"/>.
        /// </remarks>
        /// <param name="expectation">An <see cref="IEnumerable{T}"/> with the expected elements.</param>
        /// <param name="because">
        /// A formatted phrase as is supported by <see cref="string.Format(string,object[])" /> explaining why the assertion
        /// is needed. If the phrase does not start with the word <i>because</i>, it is prepended automatically.
        /// </param>
        /// <param name="becauseArgs">
        /// Zero or more objects to format using the placeholders in <paramref name="because"/>.
        /// </param>
        public AndConstraint<TAssertions> BeEquivalentTo<TExpectation>(IEnumerable<TExpectation> expectation,
            string because = "", params object[] becauseArgs)
        {
            return BeEquivalentTo(expectation, config => config, because, becauseArgs);
        }

        /// <summary>
        /// Asserts that a collection of objects is equivalent to another collection of objects.
        /// </summary>
        /// <remarks>
        /// Objects within the collections are equivalent when both object graphs have equally named properties with the same
        /// value, irrespective of the type of those objects. Two properties are also equal if one type can be converted to another
        /// and the result is equal.
        /// The type of a collection property is ignored as long as the collection implements <see cref="IEnumerable{T}"/> and all
        /// items in the collection are structurally equal.
        /// Notice that actual behavior is determined by the global defaults managed by <see cref="AssertionOptions"/>.
        /// </remarks>
        /// <param name="expectation">An <see cref="IEnumerable{T}"/> with the expected elements.</param>
        /// <param name="config">
        /// A reference to the <see cref="EquivalencyAssertionOptions{TSubject}"/> configuration object that can be used
        /// to influence the way the object graphs are compared. You can also provide an alternative instance of the
        /// <see cref="EquivalencyAssertionOptions{TSubject}"/> class. The global defaults are determined by the
        /// <see cref="AssertionOptions"/> class.
        /// </param>
        /// <param name="because">
        /// A formatted phrase as is supported by <see cref="string.Format(string,object[])" /> explaining why the assertion
        /// is needed. If the phrase does not start with the word <i>because</i>, it is prepended automatically.
        /// </param>
        /// <param name="becauseArgs">
        /// Zero or more objects to format using the placeholders in <paramref name="because"/>.
        /// </param>
        public AndConstraint<TAssertions> BeEquivalentTo<TExpectation>(IEnumerable<TExpectation> expectation,
            Func<EquivalencyAssertionOptions<TExpectation>, EquivalencyAssertionOptions<TExpectation>> config, string because = "",
            params object[] becauseArgs)
        {
            Guard.ThrowIfArgumentIsNull(config, nameof(config));

            EquivalencyAssertionOptions<IEnumerable<TExpectation>> options = config(AssertionOptions.CloneDefaults<TExpectation>()).AsCollection();

            var context = new EquivalencyValidationContext(Node.From<IEnumerable<TExpectation>>(() => CallerIdentifier.DetermineCallerIdentity()), options)
            {
                Reason = new Reason(because, becauseArgs),
                TraceWriter = options.TraceWriter,
            };

            var comparands = new Comparands
            {
                Subject = Subject,
                Expectation = expectation,
                CompileTimeType = typeof(IEnumerable<TExpectation>),
            };

            new EquivalencyValidator().AssertEquality(comparands, context);

            return new AndConstraint<TAssertions>((TAssertions)this);
        }

        /// <summary>
        /// Asserts that a collection is ordered in ascending order according to the value of the specified
        /// <paramref name="propertyExpression"/>.
        /// </summary>
        /// <param name="propertyExpression">
        /// A lambda expression that references the property that should be used to determine the expected ordering.
        /// </param>
        /// <param name="because">
        /// A formatted phrase as is supported by <see cref="string.Format(string,object[])"/> explaining why the assertion
        /// is needed. If the phrase does not start with the word <i>because</i>, it is prepended automatically.
        /// </param>
        /// <param name="becauseArgs">
        /// Zero or more objects to format using the placeholders in <paramref name="because" />.
        /// </param>
        /// <remarks>
        /// Empty and single element collections are considered to be ordered both in ascending and descending order at the same time.
        /// </remarks>
        public AndConstraint<SubsequentOrderingAssertions<T>> BeInAscendingOrder<TSelector>(
            Expression<Func<T, TSelector>> propertyExpression, string because = "", params object[] becauseArgs)
        {
            return BeInAscendingOrder(propertyExpression, Comparer<TSelector>.Default, because, becauseArgs);
        }

        /// <summary>
        /// Asserts that a collection is ordered in ascending order according to the value of the specified
        /// <see cref="IComparer{T}"/> implementation.
        /// </summary>
        /// <param name="comparer">
        /// The object that should be used to determine the expected ordering.
        /// </param>
        /// <param name="because">
        /// A formatted phrase as is supported by <see cref="string.Format(string,object[])"/> explaining why the assertion
        /// is needed. If the phrase does not start with the word <i>because</i>, it is prepended automatically.
        /// </param>
        /// <param name="becauseArgs">
        /// Zero or more objects to format using the placeholders in <paramref name="because" />.
        /// </param>
        /// <remarks>
        /// Empty and single element collections are considered to be ordered both in ascending and descending order at the same time.
        /// </remarks>
        /// <exception cref="ArgumentNullException"><paramref name="comparer"/> is <c>null</c>.</exception>
        public AndConstraint<SubsequentOrderingAssertions<T>> BeInAscendingOrder(
            IComparer<T> comparer, string because = "", params object[] becauseArgs)
        {
            return BeInOrder(comparer, SortOrder.Ascending, because, becauseArgs);
        }

        /// <summary>
        /// Asserts that a collection is ordered in ascending order according to the value of the specified
        /// <paramref name="propertyExpression"/> and <see cref="IComparer{T}"/> implementation.
        /// </summary>
        /// <param name="propertyExpression">
        /// A lambda expression that references the property that should be used to determine the expected ordering.
        /// </param>
        /// <param name="comparer">
        /// The object that should be used to determine the expected ordering.
        /// </param>
        /// <param name="because">
        /// A formatted phrase as is supported by <see cref="string.Format(string,object[])"/> explaining why the assertion
        /// is needed. If the phrase does not start with the word <i>because</i>, it is prepended automatically.
        /// </param>
        /// <param name="becauseArgs">
        /// Zero or more objects to format using the placeholders in <paramref name="because" />.
        /// </param>
        /// <remarks>
        /// Empty and single element collections are considered to be ordered both in ascending and descending order at the same time.
        /// </remarks>
        /// <exception cref="ArgumentNullException"><paramref name="comparer"/> is <c>null</c>.</exception>
        public AndConstraint<SubsequentOrderingAssertions<T>> BeInAscendingOrder<TSelector>(
            Expression<Func<T, TSelector>> propertyExpression, IComparer<TSelector> comparer, string because = "", params object[] becauseArgs)
        {
            return BeOrderedBy(propertyExpression, comparer, SortOrder.Ascending, because, becauseArgs);
        }

        /// <summary>
        /// Expects the current collection to have all elements in ascending order. Elements are compared
        /// using their <see cref="IComparable.CompareTo(object)" /> implementation.
        /// </summary>
        /// <param name="because">
        /// A formatted phrase as is supported by <see cref="string.Format(string,object[])" /> explaining why the assertion
        /// is needed. If the phrase does not start with the word <i>because</i>, it is prepended automatically.
        /// </param>
        /// <param name="becauseArgs">
        /// Zero or more objects to format using the placeholders in <paramref name="because" />.
        /// </param>
        /// <remarks>
        /// Empty and single element collections are considered to be ordered both in ascending and descending order at the same time.
        /// </remarks>
        public AndConstraint<SubsequentOrderingAssertions<T>> BeInAscendingOrder(string because = "", params object[] becauseArgs)
        {
            return BeInAscendingOrder(Comparer<T>.Default, because, becauseArgs);
        }

        /// <summary>
        /// Expects the current collection to have all elements in ascending order. Elements are compared
        /// using the given lambda expression.
        /// </summary>
        /// <param name="comparison">
        /// A lambda expression that should be used to determine the expected ordering between two objects.
        /// </param>
        /// <param name="because">
        /// A formatted phrase as is supported by <see cref="string.Format(string,object[])" /> explaining why the assertion
        /// is needed. If the phrase does not start with the word <i>because</i>, it is prepended automatically.
        /// </param>
        /// <param name="becauseArgs">
        /// Zero or more objects to format using the placeholders in <paramref name="because" />.
        /// </param>
        /// <remarks>
        /// Empty and single element collections are considered to be ordered both in ascending and descending order at the same time.
        /// </remarks>
        public AndConstraint<SubsequentOrderingAssertions<T>> BeInAscendingOrder(Func<T, T, int> comparison, string because = "", params object[] becauseArgs)
        {
            return BeInOrder(Comparer<T>.Create((x, y) => comparison(x, y)), SortOrder.Ascending, because, becauseArgs);
        }

        /// <summary>
        /// Asserts that a collection is ordered in descending order according to the value of the specified
        /// <paramref name="propertyExpression"/>.
        /// </summary>
        /// <param name="propertyExpression">
        /// A lambda expression that references the property that should be used to determine the expected ordering.
        /// </param>
        /// <param name="because">
        /// A formatted phrase as is supported by <see cref="string.Format(string,object[])"/> explaining why the assertion
        /// is needed. If the phrase does not start with the word <i>because</i>, it is prepended automatically.
        /// </param>
        /// <param name="becauseArgs">
        /// Zero or more objects to format using the placeholders in <paramref name="because" />.
        /// </param>
        /// <remarks>
        /// Empty and single element collections are considered to be ordered both in ascending and descending order at the same time.
        /// </remarks>
        public AndConstraint<SubsequentOrderingAssertions<T>> BeInDescendingOrder<TSelector>(
            Expression<Func<T, TSelector>> propertyExpression, string because = "", params object[] becauseArgs)
        {
            return BeInDescendingOrder(propertyExpression, Comparer<TSelector>.Default, because, becauseArgs);
        }

        /// <summary>
        /// Asserts that a collection is ordered in descending order according to the value of the specified
        /// <see cref="IComparer{T}"/> implementation.
        /// </summary>
        /// <param name="comparer">
        /// The object that should be used to determine the expected ordering.
        /// </param>
        /// <param name="because">
        /// A formatted phrase as is supported by <see cref="string.Format(string,object[])"/> explaining why the assertion
        /// is needed. If the phrase does not start with the word <i>because</i>, it is prepended automatically.
        /// </param>
        /// <param name="becauseArgs">
        /// Zero or more objects to format using the placeholders in <paramref name="because" />.
        /// </param>
        /// <remarks>
        /// Empty and single element collections are considered to be ordered both in ascending and descending order at the same time.
        /// </remarks>
        /// <exception cref="ArgumentNullException"><paramref name="comparer"/> is <c>null</c>.</exception>
        public AndConstraint<SubsequentOrderingAssertions<T>> BeInDescendingOrder(
            IComparer<T> comparer, string because = "", params object[] becauseArgs)
        {
            return BeInOrder(comparer, SortOrder.Descending, because, becauseArgs);
        }

        /// <summary>
        /// Asserts that a collection is ordered in descending order according to the value of the specified
        /// <paramref name="propertyExpression"/> and <see cref="IComparer{T}"/> implementation.
        /// </summary>
        /// <param name="propertyExpression">
        /// A lambda expression that references the property that should be used to determine the expected ordering.
        /// </param>
        /// <param name="comparer">
        /// The object that should be used to determine the expected ordering.
        /// </param>
        /// <param name="because">
        /// A formatted phrase as is supported by <see cref="string.Format(string,object[])"/> explaining why the assertion
        /// is needed. If the phrase does not start with the word <i>because</i>, it is prepended automatically.
        /// </param>
        /// <param name="becauseArgs">
        /// Zero or more objects to format using the placeholders in <paramref name="because" />.
        /// </param>
        /// <remarks>
        /// Empty and single element collections are considered to be ordered both in ascending and descending order at the same time.
        /// </remarks>
        /// <exception cref="ArgumentNullException"><paramref name="comparer"/> is <c>null</c>.</exception>
        public AndConstraint<SubsequentOrderingAssertions<T>> BeInDescendingOrder<TSelector>(
            Expression<Func<T, TSelector>> propertyExpression, IComparer<TSelector> comparer, string because = "", params object[] becauseArgs)
        {
            return BeOrderedBy(propertyExpression, comparer, SortOrder.Descending, because, becauseArgs);
        }

        /// <summary>
        /// Expects the current collection to have all elements in descending order. Elements are compared
        /// using their <see cref="IComparable.CompareTo(object)" /> implementation.
        /// </summary>
        /// <param name="because">
        /// A formatted phrase as is supported by <see cref="string.Format(string,object[])" /> explaining why the assertion
        /// is needed. If the phrase does not start with the word <i>because</i>, it is prepended automatically.
        /// </param>
        /// <param name="becauseArgs">
        /// Zero or more objects to format using the placeholders in <paramref name="because" />.
        /// </param>
        /// <remarks>
        /// Empty and single element collections are considered to be ordered both in ascending and descending order at the same time.
        /// </remarks>
        public AndConstraint<SubsequentOrderingAssertions<T>> BeInDescendingOrder(string because = "", params object[] becauseArgs)
        {
            return BeInDescendingOrder(Comparer<T>.Default, because, becauseArgs);
        }

        /// <summary>
        /// Expects the current collection to have all elements in descending order. Elements are compared
        /// using the given lambda expression.
        /// </summary>
        /// <param name="comparison">
        /// A lambda expression that should be used to determine the expected ordering between two objects.
        /// </param>
        /// <param name="because">
        /// A formatted phrase as is supported by <see cref="string.Format(string,object[])" /> explaining why the assertion
        /// is needed. If the phrase does not start with the word <i>because</i>, it is prepended automatically.
        /// </param>
        /// <param name="becauseArgs">
        /// Zero or more objects to format using the placeholders in <paramref name="because" />.
        /// </param>
        /// <remarks>
        /// Empty and single element collections are considered to be ordered both in ascending and descending order at the same time.
        /// </remarks>
        public AndConstraint<SubsequentOrderingAssertions<T>> BeInDescendingOrder(Func<T, T, int> comparison, string because = "", params object[] becauseArgs)
        {
            return BeInOrder(Comparer<T>.Create((x, y) => comparison(x, y)), SortOrder.Descending, because, becauseArgs);
        }

        /// <summary>
        /// Asserts that the collection is null or does not contain any items.
        /// </summary>
        /// <param name="because">
        /// A formatted phrase as is supported by <see cref="string.Format(string,object[])" /> explaining why the assertion
        /// is needed. If the phrase does not start with the word <i>because</i>, it is prepended automatically.
        /// </param>
        /// <param name="becauseArgs">
        /// Zero or more objects to format using the placeholders in <paramref name="because" />.
        /// </param>
        public AndConstraint<TAssertions> BeNullOrEmpty(string because = "", params object[] becauseArgs)
        {
            var nullOrEmpty = Subject is null || !Subject.Any();

            Execute.Assertion.ForCondition(nullOrEmpty)
                .BecauseOf(because, becauseArgs)
                .FailWith(
                    "Expected {context:collection} to be null or empty{reason}, but found {0}.",
                    Subject);

            return new AndConstraint<TAssertions>((TAssertions)this);
        }

        /// <summary>
        /// Asserts that the collection is a subset of the <paramref name="expectedSuperset" />.
        /// </summary>
        /// <param name="expectedSuperset">An <see cref="IEnumerable{T}"/> with the expected superset.</param>
        /// <param name="because">
        /// A formatted phrase as is supported by <see cref="string.Format(string,object[])" /> explaining why the assertion
        /// is needed. If the phrase does not start with the word <i>because</i>, it is prepended automatically.
        /// </param>
        /// <param name="becauseArgs">
        /// Zero or more objects to format using the placeholders in <paramref name="because" />.
        /// </param>
        /// <exception cref="ArgumentNullException"><paramref name="expectedSuperset"/> is <c>null</c>.</exception>
        public AndConstraint<TAssertions> BeSubsetOf(IEnumerable<T> expectedSuperset, string because = "",
            params object[] becauseArgs)
        {
            Guard.ThrowIfArgumentIsNull(expectedSuperset, nameof(expectedSuperset), "Cannot verify a subset against a <null> collection.");

            Execute.Assertion
                .BecauseOf(because, becauseArgs)
                .WithExpectation("Expected {context:collection} to be a subset of {0}{reason}, ", expectedSuperset)
                .Given(() => Subject)
                .ForCondition(subject => subject is not null)
                .FailWith("but found <null>.")
                .Then
                .Given(subject => subject.Except(expectedSuperset))
                .ForCondition(excessItems => !excessItems.Any())
                .FailWith("but items {0} are not part of the superset.", excessItems => excessItems)
                .Then
                .ClearExpectation();

            return new AndConstraint<TAssertions>((TAssertions)this);
        }

        /// <summary>
        /// Asserts that the collection contains the specified item.
        /// </summary>
        /// <param name="expected">The expectation item.</param>
        /// <param name="because">
        /// A formatted phrase as is supported by <see cref="string.Format(string,object[])" /> explaining why the assertion
        /// is needed. If the phrase does not start with the word <i>because</i>, it is prepended automatically.
        /// </param>
        /// <param name="becauseArgs">
        /// Zero or more objects to format using the placeholders in <paramref name="because"/>.
        /// </param>
        public AndWhichConstraint<TAssertions, T> Contain(T expected, string because = "", params object[] becauseArgs)
        {
            bool success = Execute.Assertion
                .BecauseOf(because, becauseArgs)
                .ForCondition(Subject is not null)
                .FailWith("Expected {context:collection} to contain {0}{reason}, but found <null>.", expected);

            IEnumerable<T> matches = new T[0];

            if (success)
            {
                ICollection<T> collection = Subject.ConvertOrCastToCollection();
                Execute.Assertion
                    .BecauseOf(because, becauseArgs)
                    .ForCondition(collection.Contains(expected))
                    .FailWith("Expected {context:collection} {0} to contain {1}{reason}.", collection, expected);

                matches = collection.Where(item => EqualityComparer<T>.Default.Equals(item, expected));
            }

            return new AndWhichConstraint<TAssertions, T>((TAssertions)this, matches);
        }

        /// <summary>
        /// Asserts that the collection contains at least one item that matches the predicate.
        /// </summary>
        /// <param name="predicate">A predicate to match the items in the collection against.</param>
        /// <param name="because">
        /// A formatted phrase as is supported by <see cref="string.Format(string,object[])" /> explaining why the assertion
        /// is needed. If the phrase does not start with the word <i>because</i>, it is prepended automatically.
        /// </param>
        /// <param name="becauseArgs">
        /// Zero or more objects to format using the placeholders in <paramref name="because"/>.
        /// </param>
        /// <exception cref="ArgumentNullException"><paramref name="predicate"/> is <c>null</c>.</exception>
        public AndWhichConstraint<TAssertions, T> Contain(Expression<Func<T, bool>> predicate, string because = "", params object[] becauseArgs)
        {
            Guard.ThrowIfArgumentIsNull(predicate, nameof(predicate));

            bool success = Execute.Assertion
                .BecauseOf(because, becauseArgs)
                .ForCondition(Subject is not null)
                .FailWith("Expected {context:collection} to contain {0}{reason}, but found <null>.", predicate.Body);

            IEnumerable<T> matches = new T[0];

            if (success)
            {
                Func<T, bool> func = predicate.Compile();

                Execute.Assertion
                    .ForCondition(Subject.Any(func))
                    .BecauseOf(because, becauseArgs)
<<<<<<< HEAD
                    .FailWith("Expected {context:collection} {0} to have an item matching {1}{reason}.", Subject, predicate.Body);

                matches = Subject.Where(func);
            }
=======
                    .FailWith("Expected {context:collection} to contain {0}{reason}, but found {1}.", predicate, Subject);
            }

            Func<T, bool> func = predicate.Compile();

            Execute.Assertion
                .ForCondition(Subject.Any(func))
                .BecauseOf(because, becauseArgs)
                .FailWith("Expected {context:collection} {0} to have an item matching {1}{reason}.", Subject, predicate);
>>>>>>> 8d88ec77

            return new AndWhichConstraint<TAssertions, T>((TAssertions)this, matches);
        }

        /// <summary>
        /// Expects the current collection to contain the specified elements in any order. Elements are compared
        /// using their <see cref="object.Equals(object)" /> implementation.
        /// </summary>
        /// <param name="expected">An <see cref="IEnumerable{T}"/> with the expected elements.</param>
        /// <param name="because">
        /// A formatted phrase as is supported by <see cref="string.Format(string,object[])" /> explaining why the assertion
        /// is needed. If the phrase does not start with the word <i>because</i>, it is prepended automatically.
        /// </param>
        /// <param name="becauseArgs">
        /// Zero or more objects to format using the placeholders in <paramref name="because" />.
        /// </param>
        /// <exception cref="ArgumentNullException"><paramref name="expected"/> is <c>null</c>.</exception>
        /// <exception cref="ArgumentException"><paramref name="expected"/> is empty.</exception>
        public AndConstraint<TAssertions> Contain(IEnumerable<T> expected, string because = "", params object[] becauseArgs)
        {
            Guard.ThrowIfArgumentIsNull(expected, nameof(expected), "Cannot verify containment against a <null> collection");

            ICollection<T> expectedObjects = expected.ConvertOrCastToCollection();
            if (!expectedObjects.Any())
            {
                throw new ArgumentException("Cannot verify containment against an empty collection", nameof(expected));
            }

            bool success = Execute.Assertion
                .BecauseOf(because, becauseArgs)
                .ForCondition(Subject is not null)
                .FailWith("Expected {context:collection} to contain {0}{reason}, but found <null>.", expected);

            if (success)
            {
                IEnumerable<T> missingItems = expectedObjects.Except(Subject);
                if (missingItems.Any())
                {
                    if (expectedObjects.Count > 1)
                    {
                        Execute.Assertion
                            .BecauseOf(because, becauseArgs)
                            .FailWith("Expected {context:collection} {0} to contain {1}{reason}, but could not find {2}.",
                                Subject, expected, missingItems);
                    }
                    else
                    {
                        Execute.Assertion
                            .BecauseOf(because, becauseArgs)
                            .FailWith("Expected {context:collection} {0} to contain {1}{reason}.", Subject, expected.First());
                    }
                }
            }

            return new AndConstraint<TAssertions>((TAssertions)this);
        }

        /// <summary>
        /// Asserts that a collection of objects contains at least one object equivalent to another object.
        /// </summary>
        /// <remarks>
        /// Objects within the collection are equivalent to the expected object when both object graphs have equally named properties with the same
        /// value, irrespective of the type of those objects. Two properties are also equal if one type can be converted to another
        /// and the result is equal.
        /// Notice that actual behavior is determined by the global defaults managed by <see cref="AssertionOptions"/>.
        /// </remarks>
        /// <param name="expectation">The expected element.</param>
        /// <param name="because">
        /// A formatted phrase as is supported by <see cref="string.Format(string,object[])" /> explaining why the assertion
        /// is needed. If the phrase does not start with the word <i>because</i>, it is prepended automatically.
        /// </param>
        /// <param name="becauseArgs">
        /// Zero or more objects to format using the placeholders in <paramref name="because"/>.
        /// </param>
        public AndWhichConstraint<TAssertions, T> ContainEquivalentOf<TExpectation>(TExpectation expectation, string because = "",
            params object[] becauseArgs)
        {
            return ContainEquivalentOf(expectation, config => config, because, becauseArgs);
        }

        /// <summary>
        /// Asserts that a collection of objects contains at least one object equivalent to another object.
        /// </summary>
        /// <remarks>
        /// Objects within the collection are equivalent to the expected object when both object graphs have equally named properties with the same
        /// value, irrespective of the type of those objects. Two properties are also equal if one type can be converted to another
        /// and the result is equal.
        /// Notice that actual behavior is determined by the global defaults managed by <see cref="AssertionOptions"/>.
        /// </remarks>
        /// <param name="expectation">The expected element.</param>
        /// <param name="config">
        /// A reference to the <see cref="EquivalencyAssertionOptions{TSubject}"/> configuration object that can be used
        /// to influence the way the object graphs are compared. You can also provide an alternative instance of the
        /// <see cref="EquivalencyAssertionOptions{TSubject}"/> class. The global defaults are determined by the
        /// <see cref="AssertionOptions"/> class.
        /// </param>
        /// <param name="because">
        /// A formatted phrase as is supported by <see cref="string.Format(string,object[])" /> explaining why the assertion
        /// is needed. If the phrase does not start with the word <i>because</i>, it is prepended automatically.
        /// </param>
        /// <param name="becauseArgs">
        /// Zero or more objects to format using the placeholders in <paramref name="because"/>.
        /// </param>
        /// <exception cref="ArgumentNullException"><paramref name="config"/> is <c>null</c>.</exception>
        public AndWhichConstraint<TAssertions, T> ContainEquivalentOf<TExpectation>(TExpectation expectation, Func<EquivalencyAssertionOptions<TExpectation>,
                EquivalencyAssertionOptions<TExpectation>> config, string because = "", params object[] becauseArgs)
        {
            Guard.ThrowIfArgumentIsNull(config, nameof(config));

            bool success = Execute.Assertion
                .BecauseOf(because, becauseArgs)
                .ForCondition(Subject is not null)
                .FailWith("Expected {context:collection} to contain equivalent of {0}{reason}, but found <null>.", expectation);

            if (success)
            {
                EquivalencyAssertionOptions<TExpectation> options = config(AssertionOptions.CloneDefaults<TExpectation>());

                using (var scope = new AssertionScope())
                {
                    scope.AddReportable("configuration", options.ToString());

                    foreach (T actualItem in Subject)
                    {
                        var context = new EquivalencyValidationContext(Node.From<TExpectation>(() => CallerIdentifier.DetermineCallerIdentity()), options)
                        {
                            Reason = new Reason(because, becauseArgs),
                            TraceWriter = options.TraceWriter
                        };

                        var comparands = new Comparands
                        {
                            Subject = actualItem,
                            Expectation = expectation,
                            CompileTimeType = typeof(TExpectation),
                        };

                        new EquivalencyValidator().AssertEquality(comparands, context);

                        string[] failures = scope.Discard();

                        if (!failures.Any())
                        {
                            return new AndWhichConstraint<TAssertions, T>((TAssertions)this, actualItem);
                        }
                    }

                    Execute.Assertion
                        .BecauseOf(because, becauseArgs)
                        .FailWith("Expected {context:collection} {0} to contain equivalent of {1}{reason}.", Subject, expectation);
                }
            }

            return new AndWhichConstraint<TAssertions, T>((TAssertions)this, default(T));
        }

        /// <summary>
        /// Expects the current collection to contain the specified elements in the exact same order, not necessarily consecutive.
        /// using their <see cref="object.Equals(object)" /> implementation.
        /// </summary>
        /// <param name="expected">An <see cref="IEnumerable{T}"/> with the expected elements.</param>
        public AndConstraint<TAssertions> ContainInOrder(params T[] expected)
        {
            return ContainInOrder(expected, string.Empty);
        }

        /// <summary>
        /// Expects the current collection to contain the specified elements in the exact same order, not necessarily consecutive.
        /// </summary>
        /// <remarks>
        /// Elements are compared using their <see cref="object.Equals(object)" /> implementation.
        /// </remarks>
        /// <param name="expected">An <see cref="IEnumerable{T}"/> with the expected elements.</param>
        /// <param name="because">
        /// A formatted phrase as is supported by <see cref="string.Format(string,object[])" /> explaining why the assertion
        /// is needed. If the phrase does not start with the word <i>because</i>, it is prepended automatically.
        /// </param>
        /// <param name="becauseArgs">
        /// Zero or more objects to format using the placeholders in <paramref name="because" />.
        /// </param>
        /// <exception cref="ArgumentNullException"><paramref name="expected"/> is <c>null</c>.</exception>
        public AndConstraint<TAssertions> ContainInOrder(IEnumerable<T> expected, string because = "",
            params object[] becauseArgs)
        {
            Guard.ThrowIfArgumentIsNull(expected, nameof(expected), "Cannot verify ordered containment against a <null> collection.");

            bool success = Execute.Assertion
                .BecauseOf(because, becauseArgs)
                .ForCondition(Subject is not null)
                .FailWith("Expected {context:collection} to contain {0} in order{reason}, but found <null>.", expected);

            if (success)
            {
                IList<T> expectedItems = expected.ConvertOrCastToList();
                IList<T> actualItems = Subject.ConvertOrCastToList();

                Func<T, T, bool> areSameOrEqual = ObjectExtensions.GetComparer<T>();
                for (int index = 0; index < expectedItems.Count; index++)
                {
                    T expectedItem = expectedItems[index];
                    actualItems = actualItems.SkipWhile(actualItem => !areSameOrEqual(actualItem, expectedItem)).ToArray();
                    if (actualItems.Any())
                    {
                        actualItems = actualItems.Skip(1).ToArray();
                    }
                    else
                    {
                        Execute.Assertion
                            .BecauseOf(because, becauseArgs)
                            .FailWith(
                                "Expected {context:collection} {0} to contain items {1} in order{reason}" +
                                ", but {2} (index {3}) did not appear (in the right order).",
                                Subject, expected, expectedItem, index);
                    }
                }
            }

            return new AndConstraint<TAssertions>((TAssertions)this);
        }

        /// <summary>
        /// Asserts that the current collection only contains items that are assignable to the type <typeparamref name="TExpectation" />.
        /// </summary>
        /// <param name="because">
        /// A formatted phrase as is supported by <see cref="string.Format(string,object[])" /> explaining why the assertion
        /// is needed. If the phrase does not start with the word <i>because</i>, it is prepended automatically.
        /// </param>
        /// <param name="becauseArgs">
        /// Zero or more objects to format using the placeholders in <paramref name="because" />.
        /// </param>
        public AndConstraint<TAssertions> ContainItemsAssignableTo<TExpectation>(string because = "", params object[] becauseArgs)
        {
            bool success = Execute.Assertion
                .BecauseOf(because, becauseArgs)
                .ForCondition(Subject is not null)
                .FailWith("Expected {context:collection} to contain element assignable to type {0}{reason}, but found <null>.",
                    typeof(TExpectation));

            if (success)
            {
                int index = 0;
                foreach (T item in Subject)
                {
                    if (item is not TExpectation)
                    {
                        Execute.Assertion
                            .BecauseOf(because, becauseArgs)
                            .FailWith(
                                "Expected {context:collection} to contain only items of type {0}{reason}" +
                                ", but item {1} at index {2} is of type {3}.", typeof(TExpectation), item, index, item.GetType());
                    }

                    ++index;
                }
            }

            return new AndConstraint<TAssertions>((TAssertions)this);
        }

        /// <summary>
        /// Expects the current collection to contain only a single item.
        /// </summary>
        /// <param name="because">
        /// A formatted phrase as is supported by <see cref="string.Format(string,object[])" /> explaining why the assertion
        /// is needed. If the phrase does not start with the word <i>because</i>, it is prepended automatically.
        /// </param>
        /// <param name="becauseArgs">
        /// Zero or more objects to format using the placeholders in <paramref name="because" />.
        /// </param>
        public AndWhichConstraint<TAssertions, T> ContainSingle(string because = "", params object[] becauseArgs)
        {
            bool success = Execute.Assertion
                .BecauseOf(because, becauseArgs)
                .ForCondition(Subject is not null)
                .FailWith("Expected {context:collection} to contain a single item{reason}, but found <null>.");

            T match = default;

            if (success)
            {
                switch (Subject.Count())
                {
                    case 0: // Fail, Collection is empty
                        Execute.Assertion
                            .BecauseOf(because, becauseArgs)
                            .FailWith("Expected {context:collection} to contain a single item{reason}, but the collection is empty.");
                        break;
                    case 1: // Success Condition
                        match = Subject.SingleOrDefault();
                        break;
                    default: // Fail, Collection contains more than a single item
                        Execute.Assertion
                            .BecauseOf(because, becauseArgs)
                            .FailWith("Expected {context:collection} to contain a single item{reason}, but found {0}.", Subject);
                        break;
                }
            }

            return new AndWhichConstraint<TAssertions, T>((TAssertions)this, match);
        }

        /// <summary>
        /// Expects the current collection to contain only a single item matching the specified <paramref name="predicate"/>.
        /// </summary>
        /// <param name="predicate">The predicate that will be used to find the matching items.</param>
        /// <param name="because">
        /// A formatted phrase as is supported by <see cref="string.Format(string,object[])" /> explaining why the assertion
        /// is needed. If the phrase does not start with the word <i>because</i>, it is prepended automatically.
        /// </param>
        /// <param name="becauseArgs">
        /// Zero or more objects to format using the placeholders in <paramref name="because" />.
        /// </param>
        /// <exception cref="ArgumentNullException"><paramref name="predicate"/> is <c>null</c>.</exception>
        public AndWhichConstraint<TAssertions, T> ContainSingle(Expression<Func<T, bool>> predicate,
            string because = "", params object[] becauseArgs)
        {
            Guard.ThrowIfArgumentIsNull(predicate, nameof(predicate));

            string expectationPrefix =
                "Expected {context:collection} to contain a single item matching {0}{reason}, ";

<<<<<<< HEAD
            bool success = Execute.Assertion
                .BecauseOf(because, becauseArgs)
                .ForCondition(Subject is not null)
                .FailWith(expectationPrefix + "but found <null>.", predicate.Body);

            T[] matches = new T[0];

            if (success)
=======
            if (Subject is null)
            {
                Execute.Assertion
                    .BecauseOf(because, becauseArgs)
                    .FailWith(expectationPrefix + "but found {1}.", predicate, Subject);
            }

            ICollection<T> actualItems = Subject.ConvertOrCastToCollection();
            Execute.Assertion
                .ForCondition(actualItems.Any())
                .BecauseOf(because, becauseArgs)
                .FailWith(expectationPrefix + "but the collection is empty.", predicate);

            T[] matchingElements = actualItems.Where(predicate.Compile()).ToArray();
            int count = matchingElements.Length;
            if (count == 0)
            {
                Execute.Assertion
                    .BecauseOf(because, becauseArgs)
                    .FailWith(expectationPrefix + "but no such item was found.", predicate);
            }
            else if (count > 1)
>>>>>>> 8d88ec77
            {
                ICollection<T> actualItems = Subject.ConvertOrCastToCollection();
                Execute.Assertion
                    .ForCondition(actualItems.Any())
                    .BecauseOf(because, becauseArgs)
<<<<<<< HEAD
                    .FailWith(expectationPrefix + "but the collection is empty.", predicate.Body);

                matches = actualItems.Where(predicate.Compile()).ToArray();
                int count = matches.Length;
                switch (count)
                {
                    case 0:
                        Execute.Assertion
                            .BecauseOf(because, becauseArgs)
                            .FailWith(expectationPrefix + "but no such item was found.", predicate.Body);
                        break;
                    case > 1:
                        Execute.Assertion
                            .BecauseOf(because, becauseArgs)
                            .FailWith(expectationPrefix + "but " + count.ToString(CultureInfo.InvariantCulture) + " such items were found.", predicate.Body);
                        break;
                    default:
                        break;
                }
=======
                    .FailWith(expectationPrefix + "but " + count.ToString(CultureInfo.InvariantCulture) + " such items were found.", predicate);
            }
            else
            {
                // Exactly 1 item was expected
>>>>>>> 8d88ec77
            }

            return new AndWhichConstraint<TAssertions, T>((TAssertions)this, matches);
        }

        /// <summary>
        /// Asserts that the current collection ends with same elements in the same order as the collection identified by
        /// <paramref name="expectation" />. Elements are compared using their <see cref="object.Equals(object)" />.
        /// </summary>
        /// <param name="expectation">
        /// A collection of expected elements.
        /// </param>
        /// <param name="because">
        /// A formatted phrase as is supported by <see cref="string.Format(string,object[])" /> explaining why the assertion
        /// is needed. If the phrase does not start with the word <i>because</i>, it is prepended automatically.
        /// </param>
        /// <param name="becauseArgs">
        /// Zero or more objects to format using the placeholders in <paramref name="because" />.
        /// </param>
        public AndConstraint<TAssertions> EndWith(IEnumerable<T> expectation, string because = "", params object[] becauseArgs)
        {
            return EndWith(expectation, (a, b) => EqualityComparer<T>.Default.Equals(a, b), because, becauseArgs);
        }

        /// <summary>
        /// Asserts that the current collection ends with same elements in the same order as the collection identified by
        /// <paramref name="expectation" />. Elements are compared using <paramref name="equalityComparison"/>.
        /// </summary>
        /// <param name="expectation">
        /// A collection of expected elements.
        /// </param>
        /// <param name="equalityComparison">
        /// A equality comparison the is used to determine whether two objects should be treated as equal.
        /// </param>
        /// <param name="because">
        /// A formatted phrase as is supported by <see cref="string.Format(string,object[])" /> explaining why the assertion
        /// is needed. If the phrase does not start with the word <i>because</i>, it is prepended automatically.
        /// </param>
        /// <param name="becauseArgs">
        /// Zero or more objects to format using the placeholders in <paramref name="because" />.
        /// </param>
        public AndConstraint<TAssertions> EndWith<TExpectation>(
            IEnumerable<TExpectation> expectation, Func<T, TExpectation, bool> equalityComparison, string because = "", params object[] becauseArgs)
        {
            Guard.ThrowIfArgumentIsNull(expectation, nameof(expectation), "Cannot compare collection with <null>.");

            AssertCollectionEndsWith(Subject, expectation.ConvertOrCastToCollection(), equalityComparison, because, becauseArgs);
            return new AndConstraint<TAssertions>((TAssertions)this);
        }

        /// <summary>
        /// Asserts that the collection ends with the specified <paramref name="element"/>.
        /// </summary>
        /// <param name="element">
        /// The element that is expected to appear at the end of the collection. The object's <see cref="object.Equals(object)"/>
        /// is used to compare the element.
        /// </param>
        /// <param name="because">
        /// A formatted phrase as is supported by <see cref="string.Format(string,object[])" /> explaining why the assertion
        /// is needed. If the phrase does not start with the word <i>because</i>, it is prepended automatically.
        /// </param>
        /// <param name="becauseArgs">
        /// Zero or more objects to format using the placeholders in <paramref name="because" />.
        /// </param>
        public AndConstraint<TAssertions> EndWith(T element, string because = "", params object[] becauseArgs)
        {
            return EndWith(new[] { element }, ObjectExtensions.GetComparer<T>(), because, becauseArgs);
        }

        /// <summary>
        /// Expects the current collection to contain all the same elements in the same order as the collection identified by
        /// <paramref name="elements" />. Elements are compared using their <see cref="object.Equals(object)" /> method.
        /// </summary>
        /// <param name="elements">A params array with the expected elements.</param>
        public AndConstraint<TAssertions> Equal(params T[] elements)
        {
            AssertSubjectEquality(elements, ObjectExtensions.GetComparer<T>(), string.Empty);

            return new AndConstraint<TAssertions>((TAssertions)this);
        }

        /// <summary>
        /// Asserts that two collections contain the same items in the same order, where equality is determined using a
        /// <paramref name="equalityComparison"/>.
        /// </summary>
        /// <param name="expectation">
        /// The collection to compare the subject with.
        /// </param>
        /// <param name="equalityComparison">
        /// A equality comparison the is used to determine whether two objects should be treated as equal.
        /// </param>
        /// <param name="because">
        /// A formatted phrase as is supported by <see cref="string.Format(string,object[])"/> explaining why the assertion
        /// is needed. If the phrase does not start with the word <i>because</i>, it is prepended automatically.
        /// </param>
        /// <param name="becauseArgs">
        /// Zero or more objects to format using the placeholders in <paramref name="because" />.
        /// </param>
        public AndConstraint<TAssertions> Equal<TExpectation>(
            IEnumerable<TExpectation> expectation, Func<T, TExpectation, bool> equalityComparison, string because = "", params object[] becauseArgs)
        {
            AssertSubjectEquality(expectation, equalityComparison, because, becauseArgs);

            return new AndConstraint<TAssertions>((TAssertions)this);
        }

        /// <summary>
        /// Expects the current collection to contain all the same elements in the same order as the collection identified by
        /// <paramref name="expected" />. Elements are compared using their <see cref="object.Equals(object)" />.
        /// </summary>
        /// <param name="expected">An <see cref="IEnumerable{T}"/> with the expected elements.</param>
        /// <param name="because">
        /// A formatted phrase as is supported by <see cref="string.Format(string,object[])" /> explaining why the assertion
        /// is needed. If the phrase does not start with the word <i>because</i>, it is prepended automatically.
        /// </param>
        /// <param name="becauseArgs">
        /// Zero or more objects to format using the placeholders in <paramref name="because" />.
        /// </param>
        public AndConstraint<TAssertions> Equal(IEnumerable<T> expected, string because = "", params object[] becauseArgs)
        {
            AssertSubjectEquality(expected, ObjectExtensions.GetComparer<T>(), because, becauseArgs);

            return new AndConstraint<TAssertions>((TAssertions)this);
        }

        /// <summary>
        /// Asserts that the number of items in the collection matches the supplied <paramref name="expected" /> amount.
        /// </summary>
        /// <param name="expected">The expected number of items in the collection.</param>
        /// <param name="because">
        /// A formatted phrase as is supported by <see cref="string.Format(string,object[])" /> explaining why the assertion
        /// is needed. If the phrase does not start with the word <i>because</i>, it is prepended automatically.
        /// </param>
        /// <param name="becauseArgs">
        /// Zero or more objects to format using the placeholders in <paramref name="because" />.
        /// </param>
        public AndConstraint<TAssertions> HaveCount(int expected, string because = "", params object[] becauseArgs)
        {
            bool success = Execute.Assertion
                .BecauseOf(because, becauseArgs)
                .ForCondition(Subject is not null)
                .FailWith("Expected {context:collection} to contain {0} item(s){reason}, but found <null>.", expected);

            if (success)
            {
                int actualCount = Subject.Count();

                Execute.Assertion
                    .ForCondition(actualCount == expected)
                    .BecauseOf(because, becauseArgs)
                    .FailWith(
                        "Expected {context:collection} {0} to contain {1} item(s){reason}, but found {2}.",
                        Subject, expected, actualCount);
            }

            return new AndConstraint<TAssertions>((TAssertions)this);
        }

        /// <summary>
        /// Asserts that the number of items in the collection matches a condition stated by the <paramref name="countPredicate"/>.
        /// </summary>
        /// <param name="countPredicate">A predicate that yields the number of items that is expected to be in the collection.</param>
        /// <param name="because">
        /// A formatted phrase as is supported by <see cref="string.Format(string,object[])" /> explaining why the assertion
        /// is needed. If the phrase does not start with the word <i>because</i>, it is prepended automatically.
        /// </param>
        /// <param name="becauseArgs">
        /// Zero or more objects to format using the placeholders in <paramref name="because" />.
        /// </param>
        /// <exception cref="ArgumentNullException"><paramref name="countPredicate"/> is <c>null</c>.</exception>
        public AndConstraint<TAssertions> HaveCount(Expression<Func<int, bool>> countPredicate, string because = "",
            params object[] becauseArgs)
        {
            Guard.ThrowIfArgumentIsNull(countPredicate, nameof(countPredicate), "Cannot compare collection count against a <null> predicate.");

<<<<<<< HEAD
            bool success = Execute.Assertion
                .BecauseOf(because, becauseArgs)
                .ForCondition(Subject is not null)
                .FailWith("Expected {context:collection} to contain {0} items{reason}, but found <null>.", countPredicate.Body);
=======
            if (Subject is null)
            {
                Execute.Assertion
                    .BecauseOf(because, becauseArgs)
                    .FailWith("Expected {context:collection} to contain {0} items{reason}, but found {1}.", countPredicate, Subject);
            }
>>>>>>> 8d88ec77

            if (success)
            {
                Func<int, bool> compiledPredicate = countPredicate.Compile();

                int actualCount = Subject.Count();

<<<<<<< HEAD
                if (!compiledPredicate(actualCount))
                {
                    Execute.Assertion
                        .BecauseOf(because, becauseArgs)
                        .FailWith("Expected {context:collection} {0} to have a count {1}{reason}, but count is {2}.",
                            Subject, countPredicate.Body, actualCount);
                }
=======
            if (!compiledPredicate(actualCount))
            {
                Execute.Assertion
                    .BecauseOf(because, becauseArgs)
                    .FailWith("Expected {context:collection} {0} to have a count {1}{reason}, but count is {2}.",
                        Subject, countPredicate, actualCount);
>>>>>>> 8d88ec77
            }

            return new AndConstraint<TAssertions>((TAssertions)this);
        }

        /// <summary>
        /// Asserts that the number of items in the collection is greater or equal to the supplied <paramref name="expected" /> amount.
        /// </summary>
        /// <param name="expected">The number to which the actual number items in the collection will be compared.</param>
        /// <param name="because">
        /// A formatted phrase as is supported by <see cref="string.Format(string,object[])" /> explaining why the assertion
        /// is needed. If the phrase does not start with the word <i>because</i>, it is prepended automatically.
        /// </param>
        /// <param name="becauseArgs">
        /// Zero or more objects to format using the placeholders in <paramref name="because" />.
        /// </param>
        public AndConstraint<TAssertions> HaveCountGreaterOrEqualTo(int expected, string because = "", params object[] becauseArgs)
        {
            Execute.Assertion
                .BecauseOf(because, becauseArgs)
                .WithExpectation("Expected {context:collection} to contain at least {0} item(s){reason}, ", expected)
                .Given(() => Subject)
                .ForCondition(subject => subject is not null)
                .FailWith("but found <null>.")
                .Then
                .Given(subject => subject.Count())
                .ForCondition(actualCount => actualCount >= expected)
                .FailWith("but found {0}.", actualCount => actualCount)
                .Then
                .ClearExpectation();

            return new AndConstraint<TAssertions>((TAssertions)this);
        }

        /// <summary>
        /// Asserts that the number of items in the collection is greater than the supplied <paramref name="expected" /> amount.
        /// </summary>
        /// <param name="expected">The number to which the actual number items in the collection will be compared.</param>
        /// <param name="because">
        /// A formatted phrase as is supported by <see cref="string.Format(string,object[])" /> explaining why the assertion
        /// is needed. If the phrase does not start with the word <i>because</i>, it is prepended automatically.
        /// </param>
        /// <param name="becauseArgs">
        /// Zero or more objects to format using the placeholders in <paramref name="because" />.
        /// </param>
        public AndConstraint<TAssertions> HaveCountGreaterThan(int expected, string because = "", params object[] becauseArgs)
        {
            Execute.Assertion
                .BecauseOf(because, becauseArgs)
                .WithExpectation("Expected {context:collection} to contain more than {0} item(s){reason}, ", expected)
                .Given(() => Subject)
                .ForCondition(subject => subject is not null)
                .FailWith("but found <null>.")
                .Then
                .Given(subject => subject.Count())
                .ForCondition(actualCount => actualCount > expected)
                .FailWith("but found {0}.", actualCount => actualCount)
                .Then
                .ClearExpectation();

            return new AndConstraint<TAssertions>((TAssertions)this);
        }

        /// <summary>
        /// Asserts that the number of items in the collection is less or equal to the supplied <paramref name="expected" /> amount.
        /// </summary>
        /// <param name="expected">The number to which the actual number items in the collection will be compared.</param>
        /// <param name="because">
        /// A formatted phrase as is supported by <see cref="string.Format(string,object[])" /> explaining why the assertion
        /// is needed. If the phrase does not start with the word <i>because</i>, it is prepended automatically.
        /// </param>
        /// <param name="becauseArgs">
        /// Zero or more objects to format using the placeholders in <paramref name="because" />.
        /// </param>
        public AndConstraint<TAssertions> HaveCountLessOrEqualTo(int expected, string because = "", params object[] becauseArgs)
        {
            Execute.Assertion
                .BecauseOf(because, becauseArgs)
                .WithExpectation("Expected {context:collection} to contain at most {0} item(s){reason}, ", expected)
                .Given(() => Subject)
                .ForCondition(subject => subject is not null)
                .FailWith("but found <null>.")
                .Then
                .Given(subject => subject.Count())
                .ForCondition(actualCount => actualCount <= expected)
                .FailWith("but found {0}.", actualCount => actualCount)
                .Then
                .ClearExpectation();

            return new AndConstraint<TAssertions>((TAssertions)this);
        }

        /// <summary>
        /// Asserts that the number of items in the collection is less than the supplied <paramref name="expected" /> amount.
        /// </summary>
        /// <param name="expected">The number to which the actual number items in the collection will be compared.</param>
        /// <param name="because">
        /// A formatted phrase as is supported by <see cref="string.Format(string,object[])" /> explaining why the assertion
        /// is needed. If the phrase does not start with the word <i>because</i>, it is prepended automatically.
        /// </param>
        /// <param name="becauseArgs">
        /// Zero or more objects to format using the placeholders in <paramref name="because" />.
        /// </param>
        public AndConstraint<TAssertions> HaveCountLessThan(int expected, string because = "", params object[] becauseArgs)
        {
            Execute.Assertion
                .BecauseOf(because, becauseArgs)
                .WithExpectation("Expected {context:collection} to contain fewer than {0} item(s){reason}, ", expected)
                .Given(() => Subject)
                .ForCondition(subject => subject is not null)
                .FailWith("but found <null>.")
                .Then
                .Given(subject => subject.Count())
                .ForCondition(actualCount => actualCount < expected)
                .FailWith("but found {0}.", actualCount => actualCount)
                .Then
                .ClearExpectation();

            return new AndConstraint<TAssertions>((TAssertions)this);
        }

        /// <summary>
        /// Asserts that the current collection has the supplied <paramref name="element" /> at the
        /// supplied <paramref name="index" />.
        /// </summary>
        /// <param name="index">The index where the element is expected</param>
        /// <param name="element">The expected element</param>
        /// <param name="because">
        /// A formatted phrase as is supported by <see cref="string.Format(string,object[])" /> explaining why the assertion
        /// is needed. If the phrase does not start with the word <i>because</i>, it is prepended automatically.
        /// </param>
        /// <param name="becauseArgs">
        /// Zero or more objects to format using the placeholders in <paramref name="because" />.
        /// </param>
        public AndWhichConstraint<TAssertions, T> HaveElementAt(int index, T element, string because = "",
            params object[] becauseArgs)
        {
            bool success = Execute.Assertion
                .BecauseOf(because, becauseArgs)
                .ForCondition(Subject is not null)
                .FailWith("Expected {context:collection} to have element at index {0}{reason}, but found <null>.", index);

            T actual = default;

            if (success)
            {
                if (index < Subject.Count())
                {
                    actual = Subject.ElementAt(index);

                    Execute.Assertion
                        .ForCondition(ObjectExtensions.GetComparer<T>()(actual, element))
                        .BecauseOf(because, becauseArgs)
                        .FailWith("Expected {0} at index {1}{reason}, but found {2}.", element, index, actual);
                }
                else
                {
                    Execute.Assertion
                        .BecauseOf(because, becauseArgs)
                        .FailWith("Expected {0} at index {1}{reason}, but found no element.", element, index);
                }
            }

            return new AndWhichConstraint<TAssertions, T>((TAssertions)this, actual);
        }

        /// <summary>
        /// Asserts that the <paramref name="expectation"/> element directly precedes the <paramref name="successor"/>.
        /// </summary>
        /// <param name="successor">The element that should succeed <paramref name="expectation"/>.</param>
        /// <param name="expectation">The expected element that should precede <paramref name="successor"/>.</param>
        /// <param name="because">
        /// A formatted phrase as is supported by <see cref="string.Format(string,object[])" /> explaining why the assertion
        /// is needed. If the phrase does not start with the word <i>because</i>, it is prepended automatically.
        /// </param>
        /// <param name="becauseArgs">
        /// Zero or more objects to format using the placeholders in <paramref name="because" />.
        /// </param>
        public AndConstraint<TAssertions> HaveElementPreceding(T successor, T expectation, string because = "", params object[] becauseArgs)
        {
            Execute.Assertion
                .BecauseOf(because, becauseArgs)
                .WithExpectation("Expected {context:collection} to have {0} precede {1}{reason}, ", expectation, successor)
                .Given(() => Subject)
                .ForCondition(subject => subject is not null)
                .FailWith("but the collection is <null>.")
                .Then
                .ForCondition(subject => subject.Any())
                .FailWith("but the collection is empty.")
                .Then
                .ForCondition(subject => HasPredecessor(successor, subject))
                .FailWith("but found nothing.")
                .Then
                .Given(subject => PredecessorOf(successor, subject))
                .ForCondition(predecessor => ObjectExtensions.GetComparer<T>()(predecessor, expectation))
                .FailWith("but found {0}.", predecessor => predecessor)
                .Then
                .ClearExpectation();

            return new AndConstraint<TAssertions>((TAssertions)this);
        }

        /// <summary>
        /// Asserts that the <paramref name="expectation"/> element directly succeeds the <paramref name="predecessor"/>.
        /// </summary>
        /// <param name="predecessor">The element that should precede <paramref name="expectation"/>.</param>
        /// <param name="expectation">The element that should succeed <paramref name="predecessor"/>.</param>
        /// <param name="because">
        /// A formatted phrase as is supported by <see cref="string.Format(string,object[])" /> explaining why the assertion
        /// is needed. If the phrase does not start with the word <i>because</i>, it is prepended automatically.
        /// </param>
        /// <param name="becauseArgs">
        /// Zero or more objects to format using the placeholders in <paramref name="because" />.
        /// </param>
        public AndConstraint<TAssertions> HaveElementSucceeding(T predecessor, T expectation, string because = "", params object[] becauseArgs)
        {
            Execute.Assertion
                .BecauseOf(because, becauseArgs)
                .WithExpectation("Expected {context:collection} to have {0} succeed {1}{reason}, ", expectation, predecessor)
                .Given(() => Subject)
                .ForCondition(subject => subject is not null)
                .FailWith("but the collection is <null>.")
                .Then
                .ForCondition(subject => subject.Any())
                .FailWith("but the collection is empty.")
                .Then
                .ForCondition(subject => HasSuccessor(predecessor, subject))
                .FailWith("but found nothing.")
                .Then
                .Given(subject => SuccessorOf(predecessor, subject))
                .ForCondition(successor => ObjectExtensions.GetComparer<T>()(successor, expectation))
                .FailWith("but found {0}.", successor => successor)
                .Then
                .ClearExpectation();

            return new AndConstraint<TAssertions>((TAssertions)this);
        }

        /// <summary>
        /// Assert that the current collection has the same number of elements as <paramref name="otherCollection" />.
        /// </summary>
        /// <param name="otherCollection">The other collection with the same expected number of elements</param>
        /// <param name="because">
        /// A formatted phrase as is supported by <see cref="string.Format(string,object[])" /> explaining why the assertion
        /// is needed. If the phrase does not start with the word <i>because</i>, it is prepended automatically.
        /// </param>
        /// <param name="becauseArgs">
        /// Zero or more objects to format using the placeholders in <paramref name="because" />.
        /// </param>
        /// <exception cref="ArgumentNullException"><paramref name="otherCollection"/> is <c>null</c>.</exception>
        public AndConstraint<TAssertions> HaveSameCount<TExpectation>(IEnumerable<TExpectation> otherCollection, string because = "",
            params object[] becauseArgs)
        {
            Guard.ThrowIfArgumentIsNull(otherCollection, nameof(otherCollection), "Cannot verify count against a <null> collection.");

            Execute.Assertion
                .BecauseOf(because, becauseArgs)
                .WithExpectation("Expected {context:collection} to have ")
                .Given(() => Subject)
                .ForCondition(subject => subject is not null)
                .FailWith("the same count as {0}{reason}, but found <null>.", otherCollection)
                .Then
                .Given(subject => (actual: subject.Count(), expected: otherCollection.Count()))
                .ForCondition(count => count.actual == count.expected)
                .FailWith("{0} item(s){reason}, but found {1}.", count => count.expected, count => count.actual)
                .Then
                .ClearExpectation();

            return new AndConstraint<TAssertions>((TAssertions)this);
        }

        /// <summary>
        /// Asserts that the collection shares one or more items with the specified <paramref name="otherCollection"/>.
        /// </summary>
        /// <param name="otherCollection">The <see cref="IEnumerable{T}"/> with the expected shared items.</param>
        /// <param name="because">
        /// A formatted phrase as is supported by <see cref="string.Format(string,object[])" /> explaining why the assertion
        /// is needed. If the phrase does not start with the word <i>because</i>, it is prepended automatically.
        /// </param>
        /// <param name="becauseArgs">
        /// Zero or more objects to format using the placeholders in <paramref name="because" />.
        /// </param>
        /// <exception cref="ArgumentNullException"><paramref name="otherCollection"/> is <c>null</c>.</exception>
        public AndConstraint<TAssertions> IntersectWith(IEnumerable<T> otherCollection, string because = "",
            params object[] becauseArgs)
        {
            Guard.ThrowIfArgumentIsNull(otherCollection, nameof(otherCollection), "Cannot verify intersection against a <null> collection.");

            bool success = Execute.Assertion
                .BecauseOf(because, becauseArgs)
                .ForCondition(Subject is not null)
                .FailWith("Expected {context:collection} to intersect with {0}{reason}, but found <null>.", otherCollection);

            if (success)
            {
                IEnumerable<T> sharedItems = Subject.Intersect(otherCollection);

                Execute.Assertion
                    .BecauseOf(because, becauseArgs)
                    .ForCondition(sharedItems.Any())
                    .FailWith(
                        "Expected {context:collection} to intersect with {0}{reason}, but {1} does not contain any shared items.",
                        otherCollection, Subject);
            }

            return new AndConstraint<TAssertions>((TAssertions)this);
        }

        /// <summary>
        /// Asserts that the collection contains at least 1 item.
        /// </summary>
        /// <param name="because">
        /// A formatted phrase as is supported by <see cref="string.Format(string,object[])" /> explaining why the assertion
        /// is needed. If the phrase does not start with the word <i>because</i>, it is prepended automatically.
        /// </param>
        /// <param name="becauseArgs">
        /// Zero or more objects to format using the placeholders in <paramref name="because" />.
        /// </param>
        public AndConstraint<TAssertions> NotBeEmpty(string because = "", params object[] becauseArgs)
        {
            Execute.Assertion
                .BecauseOf(because, becauseArgs)
                .WithExpectation("Expected {context:collection} not to be empty{reason}")
                .Given(() => Subject)
                .ForCondition(subject => subject is not null)
                .FailWith(", but found <null>.")
                .Then
                .ForCondition(subject => subject.Any())
                .FailWith(".")
                .Then
                .ClearExpectation();

            return new AndConstraint<TAssertions>((TAssertions)this);
        }

        /// <summary>
        /// Expects the current collection not to contain all elements of the collection identified by <paramref name="unexpected" />,
        /// regardless of the order. Elements are compared using their <see cref="object.Equals(object)" />.
        /// </summary>
        /// <param name="unexpected">An <see cref="IEnumerable{T}"/> with the unexpected elements.</param>
        /// <param name="because">
        /// A formatted phrase as is supported by <see cref="string.Format(string,object[])" /> explaining why the assertion
        /// is needed. If the phrase does not start with the word <i>because</i>, it is prepended automatically.
        /// </param>
        /// <param name="becauseArgs">
        /// Zero or more objects to format using the placeholders in <paramref name="because" />.
        /// </param>
        public AndConstraint<TAssertions> NotBeEquivalentTo<TExpectation>(IEnumerable<TExpectation> unexpected, string because = "",
            params object[] becauseArgs)
        {
            Guard.ThrowIfArgumentIsNull(unexpected, nameof(unexpected), "Cannot verify inequivalence against a <null> collection.");

            if (Subject is null)
            {
                Execute.Assertion
                    .BecauseOf(because, becauseArgs)
                    .FailWith("Expected {context:collection} not to be equivalent{reason}, but found <null>.");
            }

            if (ReferenceEquals(Subject, unexpected))
            {
                Execute.Assertion
                    .BecauseOf(because, becauseArgs)
                    .FailWith("Expected {context:collection} {0} not to be equivalent with collection {1}{reason}, but they both reference the same object.",
                        Subject,
                        unexpected);
            }

            return NotBeEquivalentTo(unexpected.ConvertOrCastToList(), config => config, because, becauseArgs);
        }

        /// <summary>
        /// Expects the current collection not to contain all elements of the collection identified by <paramref name="unexpected" />,
        /// regardless of the order. Elements are compared using their <see cref="object.Equals(object)" />.
        /// </summary>
        /// <param name="unexpected">An <see cref="IEnumerable{T}"/> with the unexpected elements.</param>
        /// /// <param name="config">
        /// A reference to the <see cref="EquivalencyAssertionOptions{TSubject}"/> configuration object that can be used
        /// to influence the way the object graphs are compared. You can also provide an alternative instance of the
        /// <see cref="EquivalencyAssertionOptions{TSubject}"/> class. The global defaults are determined by the
        /// <see cref="AssertionOptions"/> class.
        /// </param>
        /// <param name="because">
        /// A formatted phrase as is supported by <see cref="string.Format(string,object[])" /> explaining why the assertion
        /// is needed. If the phrase does not start with the word <i>because</i>, it is prepended automatically.
        /// </param>
        /// <param name="becauseArgs">
        /// Zero or more objects to format using the placeholders in <paramref name="because" />.
        /// </param>
        public AndConstraint<TAssertions> NotBeEquivalentTo<TExpectation>(IEnumerable<TExpectation> unexpected,
            Func<EquivalencyAssertionOptions<TExpectation>, EquivalencyAssertionOptions<TExpectation>> config,
            string because = "", params object[] becauseArgs)
        {
            Guard.ThrowIfArgumentIsNull(unexpected, nameof(unexpected), "Cannot verify inequivalence against a <null> collection.");

            if (Subject is null)
            {
                Execute.Assertion
                    .BecauseOf(because, becauseArgs)
                    .FailWith("Expected {context:collection} not to be equivalent{reason}, but found <null>.");
            }

            string[] failures;

            using (var scope = new AssertionScope())
            {
                Subject.Should().BeEquivalentTo(unexpected, config);

                failures = scope.Discard();
            }

            Execute.Assertion
                .ForCondition(failures.Length > 0)
                .BecauseOf(because, becauseArgs)
                .FailWith("Expected {context:collection} {0} not to be equivalent to collection {1}{reason}.", Subject,
                    unexpected);

            return new AndConstraint<TAssertions>((TAssertions)this);
        }

        /// <summary>
        /// Asserts that a collection is not ordered in ascending order according to the value of the specified
        /// <paramref name="propertyExpression"/>.
        /// </summary>
        /// <param name="propertyExpression">
        /// A lambda expression that references the property that should be used to determine the expected ordering.
        /// </param>
        /// <param name="because">
        /// A formatted phrase as is supported by <see cref="string.Format(string,object[])"/> explaining why the assertion
        /// is needed. If the phrase does not start with the word <i>because</i>, it is prepended automatically.
        /// </param>
        /// <param name="becauseArgs">
        /// Zero or more objects to format using the placeholders in <paramref name="because" />.
        /// </param>
        /// <remarks>
        /// Empty and single element collections are considered to be ordered both in ascending and descending order at the same time.
        /// </remarks>
        public AndConstraint<TAssertions> NotBeInAscendingOrder<TSelector>(
            Expression<Func<T, TSelector>> propertyExpression, string because = "", params object[] becauseArgs)
        {
            return NotBeInAscendingOrder(propertyExpression, Comparer<TSelector>.Default, because, becauseArgs);
        }

        /// <summary>
        /// Asserts that a collection is not ordered in ascending order according to the value of the specified
        /// <see cref="IComparer{T}"/> implementation.
        /// </summary>
        /// <param name="comparer">
        /// The object that should be used to determine the expected ordering.
        /// </param>
        /// <param name="because">
        /// A formatted phrase as is supported by <see cref="string.Format(string,object[])"/> explaining why the assertion
        /// is needed. If the phrase does not start with the word <i>because</i>, it is prepended automatically.
        /// </param>
        /// <param name="becauseArgs">
        /// Zero or more objects to format using the placeholders in <paramref name="because" />.
        /// </param>
        /// <remarks>
        /// Empty and single element collections are considered to be ordered both in ascending and descending order at the same time.
        /// </remarks>
        /// <exception cref="ArgumentNullException"><paramref name="comparer"/> is <c>null</c>.</exception>
        public AndConstraint<TAssertions> NotBeInAscendingOrder(
            IComparer<T> comparer, string because = "", params object[] becauseArgs)
        {
            return NotBeInOrder(comparer, SortOrder.Ascending, because, becauseArgs);
        }

        /// <summary>
        /// Asserts that a collection is not ordered in ascending order according to the value of the specified
        /// <paramref name="propertyExpression"/> and <see cref="IComparer{T}"/> implementation.
        /// </summary>
        /// <param name="propertyExpression">
        /// A lambda expression that references the property that should be used to determine the expected ordering.
        /// </param>
        /// <param name="comparer">
        /// The object that should be used to determine the expected ordering.
        /// </param>
        /// <param name="because">
        /// A formatted phrase as is supported by <see cref="string.Format(string,object[])"/> explaining why the assertion
        /// is needed. If the phrase does not start with the word <i>because</i>, it is prepended automatically.
        /// </param>
        /// <param name="becauseArgs">
        /// Zero or more objects to format using the placeholders in <paramref name="because" />.
        /// </param>
        /// <remarks>
        /// Empty and single element collections are considered to be ordered both in ascending and descending order at the same time.
        /// </remarks>
        /// <exception cref="ArgumentNullException"><paramref name="comparer"/> is <c>null</c>.</exception>
        public AndConstraint<TAssertions> NotBeInAscendingOrder<TSelector>(
            Expression<Func<T, TSelector>> propertyExpression, IComparer<TSelector> comparer, string because = "", params object[] becauseArgs)
        {
            return NotBeOrderedBy(propertyExpression, comparer, SortOrder.Ascending, because, becauseArgs);
        }

        /// <summary>
        /// Asserts the current collection does not have all elements in ascending order. Elements are compared
        /// using their <see cref="IComparable.CompareTo(object)" /> implementation.
        /// </summary>
        /// <param name="because">
        /// A formatted phrase as is supported by <see cref="string.Format(string,object[])" /> explaining why the assertion
        /// is needed. If the phrase does not start with the word <i>because</i>, it is prepended automatically.
        /// </param>
        /// <param name="becauseArgs">
        /// Zero or more objects to format using the placeholders in <paramref name="because" />.
        /// </param>
        /// <remarks>
        /// Empty and single element collections are considered to be ordered both in ascending and descending order at the same time.
        /// </remarks>
        public AndConstraint<TAssertions> NotBeInAscendingOrder(string because = "", params object[] becauseArgs)
        {
            return NotBeInAscendingOrder(Comparer<T>.Default, because, becauseArgs);
        }

        /// <summary>
        /// Asserts that a collection is not ordered in ascending order according to the provided lambda expression.
        /// </summary>
        /// <param name="comparison">
        /// A lambda expression that should be used to determine the expected ordering between two objects.
        /// </param>
        /// <param name="because">
        /// A formatted phrase as is supported by <see cref="string.Format(string,object[])" /> explaining why the assertion
        /// is needed. If the phrase does not start with the word <i>because</i>, it is prepended automatically.
        /// </param>
        /// <param name="becauseArgs">
        /// Zero or more objects to format using the placeholders in <paramref name="because" />.
        /// </param>
        /// <remarks>
        /// Empty and single element collections are considered to be ordered both in ascending and descending order at the same time.
        /// </remarks>
        public AndConstraint<TAssertions> NotBeInAscendingOrder(Func<T, T, int> comparison, string because = "", params object[] becauseArgs)
        {
            return NotBeInOrder(Comparer<T>.Create((x, y) => comparison(x, y)), SortOrder.Ascending, because, becauseArgs);
        }

        /// <summary>
        /// Asserts that a collection is not ordered in descending order according to the value of the specified
        /// <paramref name="propertyExpression"/>.
        /// </summary>
        /// <param name="propertyExpression">
        /// A lambda expression that references the property that should be used to determine the expected ordering.
        /// </param>
        /// <param name="because">
        /// A formatted phrase as is supported by <see cref="string.Format(string,object[])"/> explaining why the assertion
        /// is needed. If the phrase does not start with the word <i>because</i>, it is prepended automatically.
        /// </param>
        /// <param name="becauseArgs">
        /// Zero or more objects to format using the placeholders in <paramref name="because" />.
        /// </param>
        /// <remarks>
        /// Empty and single element collections are considered to be ordered both in ascending and descending order at the same time.
        /// </remarks>
        public AndConstraint<TAssertions> NotBeInDescendingOrder<TSelector>(
            Expression<Func<T, TSelector>> propertyExpression, string because = "", params object[] becauseArgs)
        {
            return NotBeInDescendingOrder(propertyExpression, Comparer<TSelector>.Default, because, becauseArgs);
        }

        /// <summary>
        /// Asserts that a collection is not ordered in descending order according to the value of the specified
        /// <see cref="IComparer{T}"/> implementation.
        /// </summary>
        /// <param name="comparer">
        /// The object that should be used to determine the expected ordering.
        /// </param>
        /// <param name="because">
        /// A formatted phrase as is supported by <see cref="string.Format(string,object[])"/> explaining why the assertion
        /// is needed. If the phrase does not start with the word <i>because</i>, it is prepended automatically.
        /// </param>
        /// <param name="becauseArgs">
        /// Zero or more objects to format using the placeholders in <paramref name="because" />.
        /// </param>
        /// <remarks>
        /// Empty and single element collections are considered to be ordered both in ascending and descending order at the same time.
        /// </remarks>
        /// <exception cref="ArgumentNullException"><paramref name="comparer"/> is <c>null</c>.</exception>
        public AndConstraint<TAssertions> NotBeInDescendingOrder(
            IComparer<T> comparer, string because = "", params object[] becauseArgs)
        {
            return NotBeInOrder(comparer, SortOrder.Descending, because, becauseArgs);
        }

        /// <summary>
        /// Asserts that a collection not is ordered in descending order according to the value of the specified
        /// <paramref name="propertyExpression"/> and <see cref="IComparer{T}"/> implementation.
        /// </summary>
        /// <param name="propertyExpression">
        /// A lambda expression that references the property that should be used to determine the expected ordering.
        /// </param>
        /// <param name="comparer">
        /// The object that should be used to determine the expected ordering.
        /// </param>
        /// <param name="because">
        /// A formatted phrase as is supported by <see cref="string.Format(string,object[])"/> explaining why the assertion
        /// is needed. If the phrase does not start with the word <i>because</i>, it is prepended automatically.
        /// </param>
        /// <param name="becauseArgs">
        /// Zero or more objects to format using the placeholders in <paramref name="because" />.
        /// </param>
        /// <remarks>
        /// Empty and single element collections are considered to be ordered both in ascending and descending order at the same time.
        /// </remarks>
        /// <exception cref="ArgumentNullException"><paramref name="comparer"/> is <c>null</c>.</exception>
        public AndConstraint<TAssertions> NotBeInDescendingOrder<TSelector>(
            Expression<Func<T, TSelector>> propertyExpression, IComparer<TSelector> comparer, string because = "", params object[] becauseArgs)
        {
            return NotBeOrderedBy(propertyExpression, comparer, SortOrder.Descending, because, becauseArgs);
        }

        /// <summary>
        /// Asserts the current collection does not have all elements in descending order. Elements are compared
        /// using their <see cref="IComparable.CompareTo(object)" /> implementation.
        /// </summary>
        /// <param name="because">
        /// A formatted phrase as is supported by <see cref="string.Format(string,object[])" /> explaining why the assertion
        /// is needed. If the phrase does not start with the word <i>because</i>, it is prepended automatically.
        /// </param>
        /// <param name="becauseArgs">
        /// Zero or more objects to format using the placeholders in <paramref name="because" />.
        /// </param>
        /// <remarks>
        /// Empty and single element collections are considered to be ordered both in ascending and descending order at the same time.
        /// </remarks>
        public AndConstraint<TAssertions> NotBeInDescendingOrder(string because = "", params object[] becauseArgs)
        {
            return NotBeInDescendingOrder(Comparer<T>.Default, because, becauseArgs);
        }

        /// <summary>
        /// Asserts that a collection is not ordered in descending order according to the provided lambda expression.
        /// </summary>
        /// <param name="comparison">
        /// A lambda expression that should be used to determine the expected ordering between two objects.
        /// </param>
        /// <param name="because">
        /// A formatted phrase as is supported by <see cref="string.Format(string,object[])" /> explaining why the assertion
        /// is needed. If the phrase does not start with the word <i>because</i>, it is prepended automatically.
        /// </param>
        /// <param name="becauseArgs">
        /// Zero or more objects to format using the placeholders in <paramref name="because" />.
        /// </param>
        /// <remarks>
        /// Empty and single element collections are considered to be ordered both in ascending and descending order at the same time.
        /// </remarks>
        public AndConstraint<TAssertions> NotBeInDescendingOrder(Func<T, T, int> comparison, string because = "", params object[] becauseArgs)
        {
            return NotBeInOrder(Comparer<T>.Create((x, y) => comparison(x, y)), SortOrder.Descending, because, becauseArgs);
        }

        /// <summary>
        /// Asserts that the collection is not null and contains at least 1 item.
        /// </summary>
        /// <param name="because">
        /// A formatted phrase as is supported by <see cref="string.Format(string,object[])" /> explaining why the assertion
        /// is needed. If the phrase does not start with the word <i>because</i>, it is prepended automatically.
        /// </param>
        /// <param name="becauseArgs">
        /// Zero or more objects to format using the placeholders in <paramref name="because" />.
        /// </param>
        public AndConstraint<TAssertions> NotBeNullOrEmpty(string because = "", params object[] becauseArgs)
        {
            return NotBeNull(because, becauseArgs)
                .And.NotBeEmpty(because, becauseArgs);
        }

        /// <summary>
        /// Asserts that the collection is not a subset of the <paramref name="unexpectedSuperset" />.
        /// </summary>
        /// <param name="unexpectedSuperset">An <see cref="IEnumerable{T}"/> with the unexpected superset.</param>
        /// <param name="because">
        /// A formatted phrase as is supported by <see cref="string.Format(string,object[])" /> explaining why the assertion
        /// is needed. If the phrase does not start with the word <i>because</i>, it is prepended automatically.
        /// </param>
        /// <param name="becauseArgs">
        /// Zero or more objects to format using the placeholders in <paramref name="because" />.
        /// </param>
        public AndConstraint<TAssertions> NotBeSubsetOf(IEnumerable<T> unexpectedSuperset, string because = "",
            params object[] becauseArgs)
        {
            bool success = Execute.Assertion
                .BecauseOf(because, becauseArgs)
                .ForCondition(Subject is not null)
                .FailWith("Cannot assert a <null> collection against a subset.");

            if (success)
            {
                if (ReferenceEquals(Subject, unexpectedSuperset))
                {
                    Execute.Assertion
                        .BecauseOf(because, becauseArgs)
                        .FailWith("Did not expect {context:collection} {0} to be a subset of {1}{reason}, but they both reference the same object.",
                            Subject,
                            unexpectedSuperset);
                }

                ICollection<T> actualItems = Subject.ConvertOrCastToCollection();

                if (actualItems.Intersect(unexpectedSuperset).Count() == actualItems.Count)
                {
                    Execute.Assertion
                        .BecauseOf(because, becauseArgs)
                        .FailWith("Did not expect {context:collection} {0} to be a subset of {1}{reason}.", actualItems, unexpectedSuperset);
                }
            }

            return new AndConstraint<TAssertions>((TAssertions)this);
        }

        /// <summary>
        /// Asserts that the current collection does not contain the supplied <paramref name="unexpected" /> item.
        /// </summary>
        /// <param name="unexpected">The element that is not expected to be in the collection</param>
        /// <param name="because">
        /// A formatted phrase as is supported by <see cref="string.Format(string,object[])" /> explaining why the assertion
        /// is needed. If the phrase does not start with the word <i>because</i>, it is prepended automatically.
        /// </param>
        /// <param name="becauseArgs">
        /// Zero or more objects to format using the placeholders in <paramref name="because"/>.
        /// </param>
        public AndWhichConstraint<TAssertions, T> NotContain(T unexpected, string because = "", params object[] becauseArgs)
        {
            bool success = Execute.Assertion
                .BecauseOf(because, becauseArgs)
                .ForCondition(Subject is not null)
                .FailWith("Expected {context:collection} to not contain {0}{reason}, but found <null>.", unexpected);

            IEnumerable<T> matched = new T[0];

            if (success)
            {
                ICollection<T> collection = Subject.ConvertOrCastToCollection();
                if (collection.Contains(unexpected))
                {
                    Execute.Assertion
                        .BecauseOf(because, becauseArgs)
                        .FailWith("Expected {context:collection} {0} to not contain {1}{reason}.", collection, unexpected);
                }

                matched = collection.Where(item => !EqualityComparer<T>.Default.Equals(item, unexpected));
            }

            return new AndWhichConstraint<TAssertions, T>((TAssertions)this, matched);
        }

        /// <summary>
        /// Asserts that the collection does not contain any items that match the predicate.
        /// </summary>
        /// <param name="predicate">A predicate to match the items in the collection against.</param>
        /// <param name="because">
        /// A formatted phrase as is supported by <see cref="string.Format(string,object[])" /> explaining why the assertion
        /// is needed. If the phrase does not start with the word <i>because</i>, it is prepended automatically.
        /// </param>
        /// <param name="becauseArgs">
        /// Zero or more objects to format using the placeholders in <paramref name="because"/>.
        /// </param>
        /// <exception cref="ArgumentNullException"><paramref name="predicate"/> is <c>null</c>.</exception>
        public AndConstraint<TAssertions> NotContain(Expression<Func<T, bool>> predicate, string because = "", params object[] becauseArgs)
        {
            Guard.ThrowIfArgumentIsNull(predicate, nameof(predicate));

<<<<<<< HEAD
            bool success = Execute.Assertion
                .BecauseOf(because, becauseArgs)
                .ForCondition(Subject is not null)
                .FailWith("Expected {context:collection} not to contain {0}{reason}, but found <null>.", predicate.Body);
=======
            if (Subject is null)
            {
                Execute.Assertion
                    .BecauseOf(because, becauseArgs)
                    .FailWith("Expected {context:collection} not to contain {0}{reason}, but found {1}.", predicate, Subject);
            }

            Func<T, bool> compiledPredicate = predicate.Compile();
            IEnumerable<T> unexpectedItems = Subject.Where(item => compiledPredicate(item));
>>>>>>> 8d88ec77

            if (success)
            {
                Func<T, bool> compiledPredicate = predicate.Compile();
                IEnumerable<T> unexpectedItems = Subject.Where(item => compiledPredicate(item));

                Execute.Assertion
                    .BecauseOf(because, becauseArgs)
                    .ForCondition(!unexpectedItems.Any())
                    .FailWith("Expected {context:collection} {0} to not have any items matching {1}{reason}, but found {2}.",
                        Subject, predicate, unexpectedItems);
            }

            return new AndConstraint<TAssertions>((TAssertions)this);
        }

        /// <summary>
        /// Asserts that the current collection does not contain the supplied items. Elements are compared
        /// using their <see cref="object.Equals(object)" /> implementation.
        /// </summary>
        /// <param name="unexpected">An <see cref="IEnumerable{T}"/> with the unexpected elements.</param>
        /// <param name="because">
        /// A formatted phrase as is supported by <see cref="string.Format(string,object[])" /> explaining why the assertion
        /// is needed. If the phrase does not start with the word <i>because</i>, it is prepended automatically.
        /// </param>
        /// <param name="becauseArgs">
        /// Zero or more objects to format using the placeholders in <paramref name="because" />.
        /// </param>
        /// <exception cref="ArgumentNullException"><paramref name="unexpected"/> is <c>null</c>.</exception>
        /// <exception cref="ArgumentException"><paramref name="unexpected"/> is empty.</exception>
        public AndConstraint<TAssertions> NotContain(IEnumerable<T> unexpected, string because = "", params object[] becauseArgs)
        {
            Guard.ThrowIfArgumentIsNull(unexpected, nameof(unexpected), "Cannot verify non-containment against a <null> collection");

            ICollection<T> unexpectedObjects = unexpected.ConvertOrCastToCollection();
            if (!unexpectedObjects.Any())
            {
                throw new ArgumentException("Cannot verify non-containment against an empty collection", nameof(unexpected));
            }

            bool success = Execute.Assertion
                .BecauseOf(because, becauseArgs)
                .ForCondition(Subject is not null)
                .FailWith("Expected {context:collection} to not contain {0}{reason}, but found <null>.", unexpected);

            if (success)
            {
                IEnumerable<T> foundItems = unexpectedObjects.Intersect(Subject);
                if (foundItems.Any())
                {
                    if (unexpectedObjects.Count > 1)
                    {
                        Execute.Assertion
                            .BecauseOf(because, becauseArgs)
                            .FailWith("Expected {context:collection} {0} to not contain {1}{reason}, but found {2}.", Subject,
                                unexpected, foundItems);
                    }
                    else
                    {
                        Execute.Assertion
                            .BecauseOf(because, becauseArgs)
                            .FailWith("Expected {context:collection} {0} to not contain element {1}{reason}.", Subject,
                                unexpectedObjects.First());
                    }
                }
            }

            return new AndConstraint<TAssertions>((TAssertions)this);
        }

        /// <summary>
        /// Asserts that a collection of objects does not contain any object equivalent to another object.
        /// </summary>
        /// <remarks>
        /// Objects within the collection are equivalent to the expected object when both object graphs have equally named properties with the same
        /// value, irrespective of the type of those objects. Two properties are also equal if one type can be converted to another
        /// and the result is equal.
        /// Notice that actual behavior is determined by the global defaults managed by <see cref="AssertionOptions"/>.
        /// </remarks>
        /// <param name="unexpected">The unexpected element.</param>
        /// <param name="because">
        /// A formatted phrase as is supported by <see cref="string.Format(string,object[])" /> explaining why the assertion
        /// is needed. If the phrase does not start with the word <i>because</i>, it is prepended automatically.
        /// </param>
        /// <param name="becauseArgs">
        /// Zero or more objects to format using the placeholders in <paramref name="because"/>.
        /// </param>
        public AndConstraint<TAssertions> NotContainEquivalentOf<TExpectation>(TExpectation unexpected, string because = "",
            params object[] becauseArgs)
        {
            return NotContainEquivalentOf(unexpected, config => config, because, becauseArgs);
        }

        /// <summary>
        /// Asserts that a collection of objects does not contain any object equivalent to another object.
        /// </summary>
        /// <remarks>
        /// Objects within the collection are equivalent to the expected object when both object graphs have equally named properties with the same
        /// value, irrespective of the type of those objects. Two properties are also equal if one type can be converted to another
        /// and the result is equal.
        /// Notice that actual behavior is determined by the global defaults managed by <see cref="AssertionOptions"/>.
        /// </remarks>
        /// <param name="unexpected">The unexpected element.</param>
        /// <param name="config">
        /// A reference to the <see cref="EquivalencyAssertionOptions{TSubject}"/> configuration object that can be used
        /// to influence the way the object graphs are compared. You can also provide an alternative instance of the
        /// <see cref="EquivalencyAssertionOptions{TSubject}"/> class. The global defaults are determined by the
        /// <see cref="AssertionOptions"/> class.
        /// </param>
        /// <param name="because">
        /// A formatted phrase as is supported by <see cref="string.Format(string,object[])" /> explaining why the assertion
        /// is needed. If the phrase does not start with the word <i>because</i>, it is prepended automatically.
        /// </param>
        /// <param name="becauseArgs">
        /// Zero or more objects to format using the placeholders in <paramref name="because"/>.
        /// </param>
        /// <exception cref="ArgumentNullException"><paramref name="config"/> is <c>null</c>.</exception>
        public AndConstraint<TAssertions> NotContainEquivalentOf<TExpectation>(TExpectation unexpected, Func<EquivalencyAssertionOptions<TExpectation>,
            EquivalencyAssertionOptions<TExpectation>> config, string because = "", params object[] becauseArgs)
        {
            Guard.ThrowIfArgumentIsNull(config, nameof(config));

            bool success = Execute.Assertion
                .BecauseOf(because, becauseArgs)
                .ForCondition(Subject is not null)
                .FailWith("Expected {context:collection} not to contain equivalent of {0}{reason}, but collection is <null>.", unexpected);

            if (success)
            {
                EquivalencyAssertionOptions<TExpectation> options = config(AssertionOptions.CloneDefaults<TExpectation>());

                var foundIndices = new List<int>();
                using (var scope = new AssertionScope())
                {
                    int index = 0;
                    foreach (T actualItem in Subject)
                    {
                        var context = new EquivalencyValidationContext(Node.From<TExpectation>(() => CallerIdentifier.DetermineCallerIdentity()), options)
                        {
                            Reason = new Reason(because, becauseArgs),
                            TraceWriter = options.TraceWriter
                        };

                        var comparands = new Comparands
                        {
                            Subject = actualItem,
                            Expectation = unexpected,
                            CompileTimeType = typeof(TExpectation),
                        };

                        new EquivalencyValidator().AssertEquality(comparands, context);

                        string[] failures = scope.Discard();

                        if (!failures.Any())
                        {
                            foundIndices.Add(index);
                        }

                        index++;
                    }
                }

                if (foundIndices.Count > 0)
                {
                    using (new AssertionScope())
                    {
                        Execute.Assertion
                            .BecauseOf(because, becauseArgs)
                            .WithExpectation("Expected {context:collection} {0} not to contain equivalent of {1}{reason}, ", Subject, unexpected)
                            .AddReportable("configuration", options.ToString());

                        if (foundIndices.Count == 1)
                        {
                            Execute.Assertion
                                .FailWith("but found one at index {0}.", foundIndices[0]);
                        }
                        else
                        {
                            Execute.Assertion
                                .FailWith("but found several at indices {0}.", foundIndices);
                        }
                    }
                }
            }

            return new AndConstraint<TAssertions>((TAssertions)this);
        }

        /// <summary>
        /// Asserts the current collection does not contain the specified elements in the exact same order, not necessarily consecutive.
        /// </summary>
        /// <remarks>
        /// Elements are compared using their <see cref="object.Equals(object)" /> implementation.
        /// </remarks>
        /// <param name="unexpected">A <see cref="Array"/> with the unexpected elements.</param>
        /// <exception cref="ArgumentNullException"><paramref name="unexpected"/> is <c>null</c>.</exception>
        public AndConstraint<TAssertions> NotContainInOrder(params T[] unexpected)
        {
            return NotContainInOrder(unexpected, string.Empty);
        }

        /// <summary>
        /// Asserts the current collection does not contain the specified elements in the exact same order, not necessarily consecutive.
        /// </summary>
        /// <remarks>
        /// Elements are compared using their <see cref="object.Equals(object)" /> implementation.
        /// </remarks>
        /// <param name="unexpected">An <see cref="IEnumerable{T}"/> with the unexpected elements.</param>
        /// <param name="because">
        /// A formatted phrase as is supported by <see cref="string.Format(string,object[])" /> explaining why the assertion
        /// is needed. If the phrase does not start with the word <i>because</i>, it is prepended automatically.
        /// </param>
        /// <param name="becauseArgs">
        /// Zero or more objects to format using the placeholders in <paramref name="because" />.
        /// </param>
        /// <exception cref="ArgumentNullException"><paramref name="unexpected"/> is <c>null</c>.</exception>
        public AndConstraint<TAssertions> NotContainInOrder(IEnumerable<T> unexpected, string because = "",
            params object[] becauseArgs)
        {
            Guard.ThrowIfArgumentIsNull(unexpected, nameof(unexpected), "Cannot verify absence of ordered containment against a <null> collection.");

            if (Subject is null)
            {
                Execute.Assertion
                    .BecauseOf(because, becauseArgs)
                    .FailWith("Cannot verify absence of ordered containment in a <null> collection.");

                return new AndConstraint<TAssertions>((TAssertions)this);
            }

            IList<T> unexpectedItems = unexpected.ConvertOrCastToList();
            IList<T> actualItems = Subject.ConvertOrCastToList();

            if (unexpectedItems.Count > actualItems.Count)
            {
                return new AndConstraint<TAssertions>((TAssertions)this);
            }

            var actualItemsSkipped = 0;
            Func<T, T, bool> areSameOrEqual = ObjectExtensions.GetComparer<T>();
            for (int index = 0; index < unexpectedItems.Count; index++)
            {
                T unexpectedItem = unexpectedItems[index];

                actualItems = actualItems.SkipWhile(actualItem =>
                {
                    actualItemsSkipped++;
                    return !areSameOrEqual(actualItem, unexpectedItem);
                }).ToArray();

                if (actualItems.Any())
                {
                    if (index == unexpectedItems.Count - 1)
                    {
                        Execute.Assertion
                            .BecauseOf(because, becauseArgs)
                            .FailWith(
                                "Expected {context:collection} {0} to not contain items {1} in order{reason}, " +
                                "but items appeared in order ending at index {2}.",
                                Subject, unexpected, actualItemsSkipped - 1);
                    }

                    actualItems = actualItems.Skip(1).ToArray();
                }
                else
                {
                    return new AndConstraint<TAssertions>((TAssertions)this);
                }
            }

            return new AndConstraint<TAssertions>((TAssertions)this);
        }

        /// <summary>
        /// Asserts that the collection does not contain any <c>null</c> items.
        /// </summary>
        /// <param name="predicate">The predicate when evaluated should not be null.</param>
        /// <param name="because">
        /// A formatted phrase as is supported by <see cref="string.Format(string,object[])" /> explaining why the assertion
        /// is needed. If the phrase does not start with the word <i>because</i>, it is prepended automatically.
        /// </param>
        /// <param name="becauseArgs">
        /// Zero or more objects to format using the placeholders in <paramref name="because" />.
        /// </param>
        /// <exception cref="ArgumentNullException"><paramref name="predicate"/> is <c>null</c>.</exception>
        public AndConstraint<TAssertions> NotContainNulls<TKey>(Expression<Func<T, TKey>> predicate, string because = "", params object[] becauseArgs)
            where TKey : class
        {
            Guard.ThrowIfArgumentIsNull(predicate, nameof(predicate));

            bool success = Execute.Assertion
                .BecauseOf(because, becauseArgs)
                .ForCondition(Subject is not null)
                .FailWith("Expected {context:collection} not to contain <null>s{reason}, but collection is <null>.");

            if (success)
            {
                Func<T, TKey> compiledPredicate = predicate.Compile();

                T[] values = Subject
                    .Where(e => compiledPredicate(e) is null)
                    .ToArray();

                Execute.Assertion
                    .BecauseOf(because, becauseArgs)
                    .ForCondition(values.Length == 0)
                    .FailWith("Expected {context:collection} not to contain <null>s on {0}{reason}, but found {1}.",
<<<<<<< HEAD
                        predicate.Body, values);
=======
                        predicate,
                        values);
>>>>>>> 8d88ec77
            }

            return new AndConstraint<TAssertions>((TAssertions)this);
        }

        /// <summary>
        /// Asserts that the collection does not contain any <c>null</c> items.
        /// </summary>
        /// <param name="because">
        /// A formatted phrase as is supported by <see cref="string.Format(string,object[])" /> explaining why the assertion
        /// is needed. If the phrase does not start with the word <i>because</i>, it is prepended automatically.
        /// </param>
        /// <param name="becauseArgs">
        /// Zero or more objects to format using the placeholders in <paramref name="because" />.
        /// </param>
        public AndConstraint<TAssertions> NotContainNulls(string because = "", params object[] becauseArgs)
        {
            bool success = Execute.Assertion
                .BecauseOf(because, becauseArgs)
                .ForCondition(Subject is not null)
                .FailWith("Expected {context:collection} not to contain <null>s{reason}, but collection is <null>.");

            if (success)
            {
                int[] indices = Subject
                    .Select((item, index) => (Item: item, Index: index))
                    .Where(e => e.Item is null)
                    .Select(e => e.Index)
                    .ToArray();

                if (indices.Length > 0)
                {
                    if (indices.Length > 1)
                    {
                        Execute.Assertion
                            .BecauseOf(because, becauseArgs)
                            .FailWith("Expected {context:collection} not to contain <null>s{reason}, but found several at indices {0}.", indices);
                    }
                    else
                    {
                        Execute.Assertion
                            .BecauseOf(because, becauseArgs)
                            .FailWith("Expected {context:collection} not to contain <null>s{reason}, but found one at index {0}.", indices[0]);
                    }
                }
            }

            return new AndConstraint<TAssertions>((TAssertions)this);
        }

        /// <summary>
        /// Expects the current collection not to contain all the same elements in the same order as the collection identified by
        /// <paramref name="unexpected" />. Elements are compared using their <see cref="object.Equals(object)" />.
        /// </summary>
        /// <param name="unexpected">An <see cref="IEnumerable{T}"/> with the elements that are not expected.</param>
        /// <param name="because">
        /// A formatted phrase as is supported by <see cref="string.Format(string,object[])" /> explaining why the assertion
        /// is needed. If the phrase does not start with the word <i>because</i>, it is prepended automatically.
        /// </param>
        /// <param name="becauseArgs">
        /// Zero or more objects to format using the placeholders in <paramref name="because" />.
        /// </param>
        /// <exception cref="ArgumentNullException"><paramref name="unexpected"/> is <c>null</c>.</exception>
        public AndConstraint<TAssertions> NotEqual(IEnumerable<T> unexpected, string because = "", params object[] becauseArgs)
        {
            Guard.ThrowIfArgumentIsNull(unexpected, nameof(unexpected), "Cannot compare collection with <null>.");

            Execute.Assertion
                .BecauseOf(because, becauseArgs)
                .WithExpectation("Expected collections not to be equal{reason}, ")
                .Given(() => Subject)
                .ForCondition(subject => subject is not null)
                .FailWith("but found <null>.")
                .Then
                .ForCondition(subject => !ReferenceEquals(subject, unexpected))
                .FailWith("but they both reference the same object.")
                .Then
                .ClearExpectation()
                .Then
                .Given(subject => subject.ConvertOrCastToCollection())
                .ForCondition(actualItems => !actualItems.SequenceEqual(unexpected))
                .FailWith("Did not expect collections {0} and {1} to be equal{reason}.", actualItems => unexpected, actualItems => actualItems);

            return new AndConstraint<TAssertions>((TAssertions)this);
        }

        /// <summary>
        /// Asserts that the number of items in the collection does not match the supplied <paramref name="unexpected" /> amount.
        /// </summary>
        /// <param name="unexpected">The unexpected number of items in the collection.</param>
        /// <param name="because">
        /// A formatted phrase as is supported by <see cref="string.Format(string,object[])" /> explaining why the assertion
        /// is needed. If the phrase does not start with the word <i>because</i>, it is prepended automatically.
        /// </param>
        /// <param name="becauseArgs">
        /// Zero or more objects to format using the placeholders in <paramref name="because" />.
        /// </param>
        public AndConstraint<TAssertions> NotHaveCount(int unexpected, string because = "", params object[] becauseArgs)
        {
            Execute.Assertion
                .BecauseOf(because, becauseArgs)
                .WithExpectation("Expected {context:collection} to not contain {0} item(s){reason}, ", unexpected)
                .Given(() => Subject)
                .ForCondition(subject => subject is not null)
                .FailWith("but found <null>.")
                .Then
                .Given(subject => subject.Count())
                .ForCondition(actualCount => actualCount != unexpected)
                .FailWith("but found {0}.", actualCount => actualCount)
                .Then
                .ClearExpectation();

            return new AndConstraint<TAssertions>((TAssertions)this);
        }

        /// <summary>
        /// Assert that the current collection does not have the same number of elements as <paramref name="otherCollection" />.
        /// </summary>
        /// <param name="otherCollection">The other collection with the unexpected number of elements</param>
        /// <param name="because">
        /// A formatted phrase as is supported by <see cref="string.Format(string,object[])" /> explaining why the assertion
        /// is needed. If the phrase does not start with the word <i>because</i>, it is prepended automatically.
        /// </param>
        /// <param name="becauseArgs">
        /// Zero or more objects to format using the placeholders in <paramref name="because" />.
        /// </param>
        /// <exception cref="ArgumentNullException"><paramref name="otherCollection"/> is <c>null</c>.</exception>
        public AndConstraint<TAssertions> NotHaveSameCount<TExpectation>(IEnumerable<TExpectation> otherCollection, string because = "",
            params object[] becauseArgs)
        {
            Guard.ThrowIfArgumentIsNull(otherCollection, nameof(otherCollection), "Cannot verify count against a <null> collection.");

            Execute.Assertion
                .BecauseOf(because, becauseArgs)
                .Given(() => Subject)
                .ForCondition(subject => subject is not null)
                .FailWith(
                    "Expected {context:collection} to not have the same count as {0}{reason}, but found <null>.",
                    otherCollection)
                .Then
                .ForCondition(subject => !ReferenceEquals(subject, otherCollection))
                .FailWith(
                    "Expected {context:collection} {0} to not have the same count as {1}{reason}, but they both reference the same object.",
                    subject => subject, subject => otherCollection)
                .Then
                .Given(subject => (actual: subject.Count(), expected: otherCollection.Count()))
                .ForCondition(count => count.actual != count.expected)
                .FailWith(
                    "Expected {context:collection} to not have {0} item(s){reason}, but found {1}.",
                    count => count.expected, count => count.actual);

            return new AndConstraint<TAssertions>((TAssertions)this);
        }

        /// <summary>
        /// Asserts that the collection does not share any items with the specified <paramref name="otherCollection"/>.
        /// </summary>
        /// <param name="otherCollection">The <see cref="IEnumerable{T}"/> to compare to.</param>
        /// <param name="because">
        /// A formatted phrase as is supported by <see cref="string.Format(string,object[])" /> explaining why the assertion
        /// is needed. If the phrase does not start with the word <i>because</i>, it is prepended automatically.
        /// </param>
        /// <param name="becauseArgs">
        /// Zero or more objects to format using the placeholders in <paramref name="because" />.
        /// </param>
        /// <exception cref="ArgumentNullException"><paramref name="otherCollection"/> is <c>null</c>.</exception>
        public AndConstraint<TAssertions> NotIntersectWith(IEnumerable<T> otherCollection, string because = "",
            params object[] becauseArgs)
        {
            Guard.ThrowIfArgumentIsNull(otherCollection, nameof(otherCollection), "Cannot verify intersection against a <null> collection.");

            Execute.Assertion
                .BecauseOf(because, becauseArgs)
                .Given(() => Subject)
                .ForCondition(subject => subject is not null)
                .FailWith(
                    "Did not expect {context:collection} to intersect with {0}{reason}, but found <null>.",
                    otherCollection)
                .Then
                .ForCondition(subject => !ReferenceEquals(subject, otherCollection))
                .FailWith(
                    "Did not expect {context:collection} {0} to intersect with {1}{reason}, but they both reference the same object.",
                    subject => subject, subject => otherCollection)
                .Then
                .Given(subject => subject.Intersect(otherCollection))
                .ForCondition(sharedItems => !sharedItems.Any())
                .FailWith(
                    "Did not expect {context:collection} to intersect with {0}{reason}, but found the following shared items {1}.",
                    sharedItems => otherCollection, sharedItems => sharedItems);

            return new AndConstraint<TAssertions>((TAssertions)this);
        }

        /// <summary>
        /// Asserts that the collection only contains items that match a predicate.
        /// </summary>
        /// <param name="predicate">A predicate to match the items in the collection against.</param>
        /// <param name="because">
        /// A formatted phrase as is supported by <see cref="string.Format(string,object[])" /> explaining why the assertion
        /// is needed. If the phrase does not start with the word <i>because</i>, it is prepended automatically.
        /// </param>
        /// <param name="becauseArgs">
        /// Zero or more objects to format using the placeholders in <paramref name="because"/>.
        /// </param>
        /// <exception cref="ArgumentNullException"><paramref name="predicate"/> is <c>null</c>.</exception>
        public AndConstraint<TAssertions> OnlyContain(
            Expression<Func<T, bool>> predicate, string because = "", params object[] becauseArgs)
        {
            Guard.ThrowIfArgumentIsNull(predicate, nameof(predicate));

            Func<T, bool> compiledPredicate = predicate.Compile();

            Execute.Assertion
                .BecauseOf(because, becauseArgs)
<<<<<<< HEAD
                .WithExpectation("Expected {context:collection} to contain only items matching {0}{reason}, ", predicate.Body)
                .Given(() => Subject)
                .ForCondition(subject => subject is not null)
                .FailWith("but the collection is <null>.")
                .Then
                .Given(subject => subject.ConvertOrCastToCollection())
                .ForCondition(collection => collection.Any())
                .FailWith("but the collection is empty.")
                .Then
                .Given(collection => collection.Where(item => !compiledPredicate(item)))
                .ForCondition(mismatchingItems => !mismatchingItems.Any())
                .FailWith("but {0} do(es) not match.", mismatchingItems => mismatchingItems)
                .Then
                .ClearExpectation();
=======
                .FailWith("Expected {context:collection} to contain only items matching {0}{reason}, but the collection is empty.",
                    predicate);

            IEnumerable<T> mismatchingItems = collection.Where(item => !compiledPredicate(item));
            if (mismatchingItems.Any())
            {
                Execute.Assertion
                    .BecauseOf(because, becauseArgs)
                    .FailWith("Expected {context:collection} to contain only items matching {0}{reason}, but {1} do(es) not match.",
                        predicate, mismatchingItems);
            }
>>>>>>> 8d88ec77

            return new AndConstraint<TAssertions>((TAssertions)this);
        }

        /// <summary>
        /// Asserts that the collection does not contain any duplicate items.
        /// </summary>
        /// <param name="predicate">The predicate to group the items by.</param>
        /// <param name="because">
        /// A formatted phrase as is supported by <see cref="string.Format(string,object[])" /> explaining why the assertion
        /// is needed. If the phrase does not start with the word <i>because</i>, it is prepended automatically.
        /// </param>
        /// <param name="becauseArgs">
        /// Zero or more objects to format using the placeholders in <paramref name="because" />.
        /// </param>
        /// <exception cref="ArgumentNullException"><paramref name="predicate"/> is <c>null</c>.</exception>
        public AndConstraint<TAssertions> OnlyHaveUniqueItems<TKey>(Expression<Func<T, TKey>> predicate, string because = "", params object[] becauseArgs)
        {
            Guard.ThrowIfArgumentIsNull(predicate, nameof(predicate));

            bool success = Execute.Assertion
                .BecauseOf(because, becauseArgs)
                .ForCondition(Subject is not null)
                .FailWith("Expected {context:collection} to only have unique items{reason}, but found <null>.");

            if (success)
            {
                Func<T, TKey> compiledPredicate = predicate.Compile();

                IGrouping<TKey, T>[] groupWithMultipleItems = Subject
                    .GroupBy(compiledPredicate)
                    .Where(g => g.Count() > 1)
                    .ToArray();

                if (groupWithMultipleItems.Length > 0)
                {
<<<<<<< HEAD
                    if (groupWithMultipleItems.Length > 1)
                    {
                        Execute.Assertion
                            .BecauseOf(because, becauseArgs)
                            .FailWith("Expected {context:collection} to only have unique items on {0}{reason}, but items {1} are not unique.",
                                predicate.Body,
                                groupWithMultipleItems.SelectMany(g => g));
                    }
                    else
                    {
                        Execute.Assertion
                            .BecauseOf(because, becauseArgs)
                            .FailWith("Expected {context:collection} to only have unique items on {0}{reason}, but item {1} is not unique.",
                                predicate.Body,
                                groupWithMultipleItems[0].First());
                    }
=======
                    Execute.Assertion
                        .BecauseOf(because, becauseArgs)
                        .FailWith("Expected {context:collection} to only have unique items on {0}{reason}, but items {1} are not unique.",
                            predicate,
                            groupWithMultipleItems.SelectMany(g => g));
                }
                else
                {
                    Execute.Assertion
                        .BecauseOf(because, becauseArgs)
                        .FailWith("Expected {context:collection} to only have unique items on {0}{reason}, but item {1} is not unique.",
                            predicate,
                            groupWithMultipleItems[0].First());
>>>>>>> 8d88ec77
                }
            }

            return new AndConstraint<TAssertions>((TAssertions)this);
        }

        /// <summary>
        /// Asserts that the collection does not contain any duplicate items.
        /// </summary>
        /// <param name="because">
        /// A formatted phrase as is supported by <see cref="string.Format(string,object[])" /> explaining why the assertion
        /// is needed. If the phrase does not start with the word <i>because</i>, it is prepended automatically.
        /// </param>
        /// <param name="becauseArgs">
        /// Zero or more objects to format using the placeholders in <paramref name="because" />.
        /// </param>
        public AndConstraint<TAssertions> OnlyHaveUniqueItems(string because = "", params object[] becauseArgs)
        {
            bool success = Execute.Assertion
                .BecauseOf(because, becauseArgs)
                .ForCondition(Subject is not null)
                .FailWith("Expected {context:collection} to only have unique items{reason}, but found <null>.");

            if (success)
            {
                IEnumerable<T> groupWithMultipleItems = Subject
                    .GroupBy(o => o)
                    .Where(g => g.Count() > 1)
                    .Select(g => g.Key);

                if (groupWithMultipleItems.Any())
                {
                    if (groupWithMultipleItems.Count() > 1)
                    {
                        Execute.Assertion
                            .BecauseOf(because, becauseArgs)
                            .FailWith("Expected {context:collection} to only have unique items{reason}, but items {0} are not unique.",
                                groupWithMultipleItems);
                    }
                    else
                    {
                        Execute.Assertion
                            .BecauseOf(because, becauseArgs)
                            .FailWith("Expected {context:collection} to only have unique items{reason}, but item {0} is not unique.",
                                groupWithMultipleItems.First());
                    }
                }
            }

            return new AndConstraint<TAssertions>((TAssertions)this);
        }

        /// <summary>
        /// Asserts that a collection contains exactly a given number of elements, which meet
        /// the criteria provided by the element inspectors.
        /// </summary>
        /// <param name="elementInspectors">
        /// The element inspectors, which inspect each element in turn. The
        /// total number of element inspectors must exactly match the number of elements in the collection.
        /// </param>
        /// <exception cref="ArgumentNullException"><paramref name="elementInspectors"/> is <c>null</c>.</exception>
        /// <exception cref="ArgumentException"><paramref name="elementInspectors"/> is empty.</exception>
        public AndConstraint<TAssertions> SatisfyRespectively(params Action<T>[] elementInspectors)
        {
            return SatisfyRespectively(elementInspectors, string.Empty);
        }

        /// <summary>
        /// Asserts that a collection contains exactly a given number of elements, which meet
        /// the criteria provided by the element inspectors.
        /// </summary>
        /// <param name="expected">
        /// The element inspectors, which inspect each element in turn. The
        /// total number of element inspectors must exactly match the number of elements in the collection.
        /// </param>
        /// <param name="because">
        /// A formatted phrase as is supported by <see cref="string.Format(string,object[])" /> explaining why the assertion
        /// is needed. If the phrase does not start with the word <i>because</i>, it is prepended automatically.
        /// </param>
        /// <param name="becauseArgs">
        /// Zero or more objects to format using the placeholders in <paramref name="because"/>.
        /// </param>
        /// <exception cref="ArgumentNullException"><paramref name="expected"/> is <c>null</c>.</exception>
        /// <exception cref="ArgumentException"><paramref name="expected"/> is empty.</exception>
        public AndConstraint<TAssertions> SatisfyRespectively(IEnumerable<Action<T>> expected, string because = "", params object[] becauseArgs)
        {
            Guard.ThrowIfArgumentIsNull(expected, nameof(expected), "Cannot verify against a <null> collection of inspectors");

            ICollection<Action<T>> elementInspectors = expected.ConvertOrCastToCollection();
            if (!elementInspectors.Any())
            {
                throw new ArgumentException("Cannot verify against an empty collection of inspectors", nameof(expected));
            }

            bool success = Execute.Assertion
                .BecauseOf(because, becauseArgs)
                .WithExpectation("Expected {context:collection} to satisfy all inspectors{reason}, ")
                .Given(() => Subject)
                .ForCondition(subject => subject is not null)
                .FailWith("but collection is <null>.")
                .Then
                .ForCondition(subject => subject.Any())
                .FailWith("but collection is empty.")
                .Then
                .ClearExpectation()
                .Then
                .Given(subject => (elements: subject.Count(), inspectors: elementInspectors.Count))
                .ForCondition(count => count.elements == count.inspectors)
                .FailWith(
                    "Expected {context:collection} to contain exactly {0} items{reason}, but it contains {1} items",
                    count => count.inspectors, count => count.elements);

            if (success)
            {
                string[] failuresFromInspectors;

                using (CallerIdentifier.OverrideStackSearchUsingCurrentScope())
                {
                    failuresFromInspectors = CollectFailuresFromInspectors(elementInspectors);
                }

                if (failuresFromInspectors.Any())
                {
                    string failureMessage = Environment.NewLine
                        + string.Join(Environment.NewLine, failuresFromInspectors.Select(x => x.IndentLines()));

                    Execute.Assertion
                        .BecauseOf(because, becauseArgs)
                        .WithExpectation("Expected {context:collection} to satisfy all inspectors{reason}, but some inspectors are not satisfied:")
                        .FailWithPreFormatted(failureMessage)
                        .Then
                        .ClearExpectation();
                }
            }

            return new AndConstraint<TAssertions>((TAssertions)this);
        }

        /// <summary>
        /// Asserts that a collection contains exactly a given number of elements which meet
        /// the criteria provided by the element predicates. Assertion fails if it is not possible
        /// to find a one-to-one mapping between the elements of the collection and the predicates.
        /// The order of the predicates does not need to match the order of the elements.
        /// </summary>
        /// <param name="predicates">
        /// The predicates that the elements of the collection must match.
        /// The total number of predicates must exactly match the number of elements in the collection.
        /// </param>
        /// <exception cref="ArgumentNullException"><paramref name="predicates"/> is <c>null</c>.</exception>
        /// <exception cref="ArgumentException"><paramref name="predicates"/> is empty.</exception>
        public AndConstraint<TAssertions> Satisfy(params Expression<Func<T, bool>>[] predicates)
        {
            return Satisfy(predicates, because: string.Empty);
        }

        /// <summary>
        /// Asserts that a collection contains exactly a given number of elements which meet
        /// the criteria provided by the element predicates. Assertion fails if it is not possible
        /// to find a one-to-one mapping between the elements of the collection and the predicates.
        /// </summary>
        /// <param name="predicates">
        /// The predicates that the elements of the collection must match.
        /// The total number of predicates must exactly match the number of elements in the collection.
        /// </param>
        /// <param name="because">
        /// A formatted phrase as is supported by <see cref="string.Format(string,object[])" /> explaining why the assertion
        /// is needed. If the phrase does not start with the word <i>because</i>, it is prepended automatically.
        /// </param>
        /// <param name="becauseArgs">
        /// Zero or more objects to format using the placeholders in <paramref name="because"/>.
        /// </param>
        /// <exception cref="ArgumentNullException"><paramref name="predicates"/> is <c>null</c>.</exception>
        /// <exception cref="ArgumentException"><paramref name="predicates"/> is empty.</exception>
        public AndConstraint<TAssertions> Satisfy(IEnumerable<Expression<Func<T, bool>>> predicates, string because = "", params object[] becauseArgs)
        {
            Guard.ThrowIfArgumentIsNull(predicates, nameof(predicates), "Cannot verify against a <null> collection of predicates");

            IList<Expression<Func<T, bool>>> predicatesList = predicates.ConvertOrCastToList();
            if (predicatesList.Count == 0)
            {
                throw new ArgumentException("Cannot verify against an empty collection of predicates", nameof(predicates));
            }

            bool success = Execute.Assertion
                .BecauseOf(because, becauseArgs)
                .Given(() => Subject)
                .ForCondition(subject => subject is not null)
                .FailWith("Expected {context:collection} to satisfy all predicates{reason}, but collection is <null>.")
                .Then
                .ForCondition(subject => subject.Any())
                .FailWith("Expected {context:collection} to satisfy all predicates{reason}, but collection is empty.");

            if (success)
            {
                MaximumMatchingSolution<T> maximumMatchingSolution = new MaximumMatchingProblem<T>(predicatesList, Subject).Solve();

                if (maximumMatchingSolution.UnmatchedPredicatesExist || maximumMatchingSolution.UnmatchedElementsExist)
                {
                    string message = string.Empty;
                    var doubleNewLine = Environment.NewLine + Environment.NewLine;

                    List<MaximumMatching.Predicate<T>> unmatchedPredicates = maximumMatchingSolution.GetUnmatchedPredicates();
                    if (unmatchedPredicates.Any())
                    {
                        message += doubleNewLine + "The following predicates did not have matching elements:";
                        message += doubleNewLine +
                            string.Join(Environment.NewLine,
                                unmatchedPredicates.Select(predicate => Formatter.ToString(predicate.Expression)));
                    }

                    List<Element<T>> unmatchedElements = maximumMatchingSolution.GetUnmatchedElements();
                    if (unmatchedElements.Any())
                    {
                        message += doubleNewLine + "The following elements did not match any predicate:";

                        IEnumerable<string> elementDescriptions = unmatchedElements
                            .Select(element => $"Index: {element.Index}, Element: {Formatter.ToString(element.Value)}");
                        message += doubleNewLine + string.Join(doubleNewLine, elementDescriptions);
                    }

                    Execute.Assertion
                        .BecauseOf(because, becauseArgs)
                        .WithExpectation("Expected {context:collection} to satisfy all predicates{reason}, but:")
                        .FailWithPreFormatted(message);
                }
            }

            return new AndConstraint<TAssertions>((TAssertions)this);
        }

        /// <summary>
        /// Asserts that the current collection starts with same elements in the same order as the collection identified by
        /// <paramref name="expectation" />. Elements are compared using their <see cref="object.Equals(object)" />.
        /// </summary>
        /// <param name="expectation">
        /// A collection of expected elements.
        /// </param>
        /// <param name="because">
        /// A formatted phrase as is supported by <see cref="string.Format(string,object[])" /> explaining why the assertion
        /// is needed. If the phrase does not start with the word <i>because</i>, it is prepended automatically.
        /// </param>
        /// <param name="becauseArgs">
        /// Zero or more objects to format using the placeholders in <paramref name="because" />.
        /// </param>
        /// <exception cref="ArgumentNullException"><paramref name="expectation"/> is <c>null</c>.</exception>
        public AndConstraint<TAssertions> StartWith(IEnumerable<T> expectation, string because = "", params object[] becauseArgs)
        {
            return StartWith(expectation, (a, b) => EqualityComparer<T>.Default.Equals(a, b), because, becauseArgs);
        }

        /// <summary>
        /// Asserts that the current collection starts with same elements in the same order as the collection identified by
        /// <paramref name="expectation" />. Elements are compared using <paramref name="equalityComparison"/>.
        /// </summary>
        /// <param name="expectation">
        /// A collection of expected elements.
        /// </param>
        /// <param name="equalityComparison">
        /// A equality comparison the is used to determine whether two objects should be treated as equal.
        /// </param>
        /// <param name="because">
        /// A formatted phrase as is supported by <see cref="string.Format(string,object[])" /> explaining why the assertion
        /// is needed. If the phrase does not start with the word <i>because</i>, it is prepended automatically.
        /// </param>
        /// <param name="becauseArgs">
        /// Zero or more objects to format using the placeholders in <paramref name="because" />.
        /// </param>
        /// <exception cref="ArgumentNullException"><paramref name="expectation"/> is <c>null</c>.</exception>
        public AndConstraint<TAssertions> StartWith<TExpectation>(
            IEnumerable<TExpectation> expectation, Func<T, TExpectation, bool> equalityComparison, string because = "", params object[] becauseArgs)
        {
            Guard.ThrowIfArgumentIsNull(expectation, nameof(expectation), "Cannot compare collection with <null>.");

            AssertCollectionStartsWith(Subject, expectation.ConvertOrCastToCollection(), equalityComparison, because, becauseArgs);
            return new AndConstraint<TAssertions>((TAssertions)this);
        }

        /// <summary>
        /// Asserts that the collection starts with the specified <paramref name="element"/>.
        /// </summary>
        /// <param name="element">
        /// The element that is expected to appear at the start of the collection. The object's <see cref="object.Equals(object)"/>
        /// is used to compare the element.
        /// </param>
        /// <param name="because">
        /// A formatted phrase as is supported by <see cref="string.Format(string,object[])" /> explaining why the assertion
        /// is needed. If the phrase does not start with the word <i>because</i>, it is prepended automatically.
        /// </param>
        /// <param name="becauseArgs">
        /// Zero or more objects to format using the placeholders in <paramref name="because" />.
        /// </param>
        public AndConstraint<TAssertions> StartWith(T element, string because = "", params object[] becauseArgs)
        {
            return StartWith(new[] { element }, ObjectExtensions.GetComparer<T>(), because, becauseArgs);
        }

        internal AndConstraint<SubsequentOrderingAssertions<T>> BeOrderedBy<TSelector>(
            Expression<Func<T, TSelector>> propertyExpression,
            IComparer<TSelector> comparer,
            SortOrder direction,
            string because,
            object[] becauseArgs)
        {
            Guard.ThrowIfArgumentIsNull(comparer, nameof(comparer), "Cannot assert collection ordering without specifying a comparer.");

            if (IsValidProperty(propertyExpression, because, becauseArgs))
            {
                ICollection<T> unordered = Subject.ConvertOrCastToCollection();

                IOrderedEnumerable<T> expectation = GetOrderedEnumerable(
                    propertyExpression,
                    comparer,
                    direction,
                    unordered);

                string orderString = GetExpressionOrderString(propertyExpression);

                Execute.Assertion
                    .ForCondition(unordered.SequenceEqual(expectation))
                    .BecauseOf(because, becauseArgs)
                    .FailWith("Expected {context:collection} {0} to be ordered {1}{reason} and result in {2}.",
                        Subject, orderString, expectation);

                return new AndConstraint<SubsequentOrderingAssertions<T>>(
                    new SubsequentOrderingAssertions<T>(Subject, expectation));
            }

            return new AndConstraint<SubsequentOrderingAssertions<T>>(
                new SubsequentOrderingAssertions<T>(Subject, Enumerable.Empty<T>().OrderBy(x => x)));
        }

        internal virtual IOrderedEnumerable<T> GetOrderedEnumerable<TSelector>(
            Expression<Func<T, TSelector>> propertyExpression,
            IComparer<TSelector> comparer,
            SortOrder direction,
            ICollection<T> unordered)
        {
            Func<T, TSelector> keySelector = propertyExpression.Compile();

            IOrderedEnumerable<T> expectation = (direction == SortOrder.Ascending)
                ? unordered.OrderBy(keySelector, comparer)
                : unordered.OrderByDescending(keySelector, comparer);

            return expectation;
        }

        protected static IEnumerable<TExpectation> RepeatAsManyAs<TExpectation>(TExpectation value, IEnumerable<T> enumerable)
        {
            if (enumerable is null)
            {
                return Enumerable.Empty<TExpectation>();
            }

            return RepeatAsManyAsIterator(value, enumerable);
        }

        protected void AssertCollectionEndsWith<TActual, TExpectation>(IEnumerable<TActual> actual, ICollection<TExpectation> expected, Func<TActual, TExpectation, bool> equalityComparison, string because = "", params object[] becauseArgs)
        {
            Guard.ThrowIfArgumentIsNull(equalityComparison, nameof(equalityComparison));

            Execute.Assertion
                .BecauseOf(because, becauseArgs)
                .WithExpectation("Expected {context:collection} to end with {0}{reason}, ", expected)
                .Given(() => actual)
                .AssertCollectionIsNotNull()
                .Then
                .AssertCollectionHasEnoughItems(expected.Count)
                .Then
                .AssertCollectionsHaveSameItems(expected, (a, e) =>
                {
                    int firstIndexToCompare = a.Count - e.Count;
                    int index = a.Skip(firstIndexToCompare).IndexOfFirstDifferenceWith(e, equalityComparison);
                    return index >= 0 ? index + firstIndexToCompare : index;
                })
                .Then
                .ClearExpectation();
        }

        protected void AssertCollectionStartsWith<TActual, TExpectation>(IEnumerable<TActual> actualItems, ICollection<TExpectation> expected, Func<TActual, TExpectation, bool> equalityComparison, string because = "", params object[] becauseArgs)
        {
            Guard.ThrowIfArgumentIsNull(equalityComparison, nameof(equalityComparison));

            Execute.Assertion
                .BecauseOf(because, becauseArgs)
                .WithExpectation("Expected {context:collection} to start with {0}{reason}, ", expected)
                .Given(() => actualItems)
                .AssertCollectionIsNotNull()
                .Then
                .AssertCollectionHasEnoughItems(expected.Count)
                .Then
                .AssertCollectionsHaveSameItems(expected, (a, e) => a.Take(e.Count).IndexOfFirstDifferenceWith(e, equalityComparison))
                .Then
                .ClearExpectation();
        }

        protected void AssertSubjectEquality<TExpectation>(IEnumerable<TExpectation> expectation, Func<T, TExpectation, bool> equalityComparison,
            string because = "", params object[] becauseArgs)
        {
            Guard.ThrowIfArgumentIsNull(equalityComparison, nameof(equalityComparison));

            bool subjectIsNull = Subject is null;
            bool expectationIsNull = expectation is null;
            if (subjectIsNull && expectationIsNull)
            {
                return;
            }

            Guard.ThrowIfArgumentIsNull(expectation, nameof(expectation), "Cannot compare collection with <null>.");

            ICollection<TExpectation> expectedItems = expectation.ConvertOrCastToCollection();

            AssertionScope assertion = Execute.Assertion.BecauseOf(because, becauseArgs);
            if (subjectIsNull)
            {
                assertion.FailWith("Expected {context:collection} to be equal to {0}{reason}, but found <null>.", expectedItems);
            }

            assertion
                .WithExpectation("Expected {context:collection} to be equal to {0}{reason}, ", expectedItems)
                .Given(() => Subject.ConvertOrCastToCollection())
                .AssertCollectionsHaveSameCount(expectedItems.Count)
                .Then
                .AssertCollectionsHaveSameItems(expectedItems, (a, e) => a.IndexOfFirstDifferenceWith(e, equalityComparison))
                .Then
                .ClearExpectation();
        }

        private static string GetExpressionOrderString<TSelector>(Expression<Func<T, TSelector>> propertyExpression)
        {
            string orderString = propertyExpression.GetMemberPath().ToString();

            orderString = orderString == "\"\"" ? string.Empty : "by " + orderString;

            return orderString;
        }

        private static Type GetType<TType>(TType o)
        {
            return o is Type t ? t : o.GetType();
        }

        private static bool HasPredecessor(T successor, TCollection subject)
        {
            return !ReferenceEquals(subject.First(), successor);
        }

        private static bool HasSuccessor(T predecessor, TCollection subject)
        {
            return !ReferenceEquals(subject.Last(), predecessor);
        }

        private static T PredecessorOf(T successor, TCollection subject)
        {
            IList<T> collection = subject.ConvertOrCastToList();
            int index = collection.IndexOf(successor);
            return (index > 0) ? collection[index - 1] : default;
        }

        private static IEnumerable<TExpectation> RepeatAsManyAsIterator<TExpectation>(TExpectation value, IEnumerable<T> enumerable)
        {
            using IEnumerator<T> enumerator = enumerable.GetEnumerator();
            while (enumerator.MoveNext())
            {
                yield return value;
            }
        }

        private static T SuccessorOf(T predecessor, TCollection subject)
        {
            IList<T> collection = subject.ConvertOrCastToList();
            int index = collection.IndexOf(predecessor);
            return (index < (collection.Count - 1)) ? collection[index + 1] : default;
        }

        private string[] CollectFailuresFromInspectors(IEnumerable<Action<T>> elementInspectors)
        {
            string[] collectionFailures;
            using (var collectionScope = new AssertionScope())
            {
                int index = 0;
                foreach ((T element, Action<T> inspector) in Subject.Zip(elementInspectors, (element, inspector) => (element, inspector)))
                {
                    string[] inspectorFailures;
                    using (var itemScope = new AssertionScope())
                    {
                        inspector(element);
                        inspectorFailures = itemScope.Discard();
                    }

                    if (inspectorFailures.Length > 0)
                    {
                        // Adding one tab and removing trailing dot to allow nested SatisfyRespectively
                        string failures = string.Join(Environment.NewLine, inspectorFailures.Select(x => x.IndentLines().TrimEnd('.')));
                        collectionScope.AddPreFormattedFailure($"At index {index}:{Environment.NewLine}{failures}");
                    }

                    index++;
                }

                collectionFailures = collectionScope.Discard();
            }

            return collectionFailures;
        }

        private bool IsValidProperty<TSelector>(Expression<Func<T, TSelector>> propertyExpression, string because, object[] becauseArgs)
        {
            Guard.ThrowIfArgumentIsNull(propertyExpression, nameof(propertyExpression),
                "Cannot assert collection ordering without specifying a property.");

            return Execute.Assertion
                .ForCondition(Subject is not null)
                .BecauseOf(because, becauseArgs)
                .FailWith("Expected {context:collection} to be ordered by {0}{reason} but found <null>.",
                    propertyExpression.GetMemberPath());
        }

        private AndConstraint<TAssertions> NotBeOrderedBy<TSelector>(
            Expression<Func<T, TSelector>> propertyExpression,
            IComparer<TSelector> comparer,
            SortOrder direction,
            string because,
            object[] becauseArgs)
        {
            Guard.ThrowIfArgumentIsNull(comparer, nameof(comparer), "Cannot assert collection ordering without specifying a comparer.");

            if (IsValidProperty(propertyExpression, because, becauseArgs))
            {
                ICollection<T> unordered = Subject.ConvertOrCastToCollection();

                IOrderedEnumerable<T> expectation = GetOrderedEnumerable(
                    propertyExpression,
                    comparer,
                    direction,
                    unordered);

                string orderString = GetExpressionOrderString(propertyExpression);

                Execute.Assertion
                    .ForCondition(!unordered.SequenceEqual(expectation))
                    .BecauseOf(because, becauseArgs)
                    .FailWith("Expected {context:collection} {0} to not be ordered {1}{reason} and not result in {2}.",
                        Subject, orderString, expectation);
            }

            return new AndConstraint<TAssertions>((TAssertions)this);
        }

        /// <summary>
        /// Expects the current collection to have all elements in the specified <paramref name="expectedOrder"/>.
        /// Elements are compared using their <see cref="object.Equals(object)" /> implementation.
        /// </summary>
        private AndConstraint<SubsequentOrderingAssertions<T>> BeInOrder(
            IComparer<T> comparer, SortOrder expectedOrder, string because = "", params object[] becauseArgs)
        {
            Guard.ThrowIfArgumentIsNull(comparer, nameof(comparer), "Cannot assert collection ordering without specifying a comparer.");

            string sortOrder = (expectedOrder == SortOrder.Ascending) ? "ascending" : "descending";

            bool success = Execute.Assertion
                .BecauseOf(because, becauseArgs)
                .ForCondition(Subject is not null)
                .FailWith($"Expected {{context:collection}} to be in {sortOrder} order{{reason}}, but found <null>.");

            IOrderedEnumerable<T> ordering = new List<T>(0).OrderBy(x => x);

            if (success)
            {
                IList<T> actualItems = Subject.ConvertOrCastToList();

                ordering = (expectedOrder == SortOrder.Ascending)
                    ? actualItems.OrderBy(item => item, comparer)
                    : actualItems.OrderByDescending(item => item, comparer);

                T[] orderedItems = ordering.ToArray();
                Func<T, T, bool> areSameOrEqual = ObjectExtensions.GetComparer<T>();

                for (int index = 0; index < orderedItems.Length; index++)
                {
                    if (!areSameOrEqual(actualItems[index], orderedItems[index]))
                    {
                        Execute.Assertion
                            .BecauseOf(because, becauseArgs)
                            .FailWith("Expected {context:collection} to be in " + sortOrder +
                                      " order{reason}, but found {0} where item at index {1} is in wrong order.",
                                actualItems, index);

                        return new AndConstraint<SubsequentOrderingAssertions<T>>(
                            new SubsequentOrderingAssertions<T>(Subject, Enumerable.Empty<T>().OrderBy(x => x)));
                    }
                }
            }

            return new AndConstraint<SubsequentOrderingAssertions<T>>(new SubsequentOrderingAssertions<T>(Subject, ordering));
        }

        /// <summary>
        /// Asserts the current collection does not have all elements in ascending order. Elements are compared
        /// using their <see cref="object.Equals(object)" /> implementation.
        /// </summary>
        private AndConstraint<TAssertions> NotBeInOrder(IComparer<T> comparer, SortOrder order, string because = "", params object[] becauseArgs)
        {
            Guard.ThrowIfArgumentIsNull(comparer, nameof(comparer), "Cannot assert collection ordering without specifying a comparer.");

            string sortOrder = (order == SortOrder.Ascending) ? "ascending" : "descending";

            bool success = Execute.Assertion
                .BecauseOf(because, becauseArgs)
                .ForCondition(Subject is not null)
                .FailWith($"Did not expect {{context:collection}} to be in {sortOrder} order{{reason}}, but found <null>.");

            if (success)
            {
                IList<T> actualItems = Subject.ConvertOrCastToList();

                T[] orderedItems = (order == SortOrder.Ascending)
                    ? actualItems.OrderBy(item => item, comparer).ToArray()
                    : actualItems.OrderByDescending(item => item, comparer).ToArray();

                Func<T, T, bool> areSameOrEqual = ObjectExtensions.GetComparer<T>();
                bool itemsAreUnordered = actualItems
                    .Where((actualItem, index) => !areSameOrEqual(actualItem, orderedItems[index]))
                    .Any();

                Execute.Assertion
                    .BecauseOf(because, becauseArgs)
                    .ForCondition(itemsAreUnordered)
                    .FailWith(
                        "Did not expect {context:collection} to be in " + sortOrder + " order{reason}, but found {0}.",
                        actualItems);
            }

            return new AndConstraint<TAssertions>((TAssertions)this);
        }
    }
}<|MERGE_RESOLUTION|>--- conflicted
+++ resolved
@@ -720,22 +720,10 @@
                 Execute.Assertion
                     .ForCondition(Subject.Any(func))
                     .BecauseOf(because, becauseArgs)
-<<<<<<< HEAD
                     .FailWith("Expected {context:collection} {0} to have an item matching {1}{reason}.", Subject, predicate.Body);
 
                 matches = Subject.Where(func);
             }
-=======
-                    .FailWith("Expected {context:collection} to contain {0}{reason}, but found {1}.", predicate, Subject);
-            }
-
-            Func<T, bool> func = predicate.Compile();
-
-            Execute.Assertion
-                .ForCondition(Subject.Any(func))
-                .BecauseOf(because, becauseArgs)
-                .FailWith("Expected {context:collection} {0} to have an item matching {1}{reason}.", Subject, predicate);
->>>>>>> 8d88ec77
 
             return new AndWhichConstraint<TAssertions, T>((TAssertions)this, matches);
         }
@@ -1057,46 +1045,20 @@
             string expectationPrefix =
                 "Expected {context:collection} to contain a single item matching {0}{reason}, ";
 
-<<<<<<< HEAD
             bool success = Execute.Assertion
                 .BecauseOf(because, becauseArgs)
                 .ForCondition(Subject is not null)
-                .FailWith(expectationPrefix + "but found <null>.", predicate.Body);
+                .FailWith(expectationPrefix + "but found <null>.", predicate);
 
             T[] matches = new T[0];
 
             if (success)
-=======
-            if (Subject is null)
-            {
-                Execute.Assertion
-                    .BecauseOf(because, becauseArgs)
-                    .FailWith(expectationPrefix + "but found {1}.", predicate, Subject);
-            }
-
-            ICollection<T> actualItems = Subject.ConvertOrCastToCollection();
-            Execute.Assertion
-                .ForCondition(actualItems.Any())
-                .BecauseOf(because, becauseArgs)
-                .FailWith(expectationPrefix + "but the collection is empty.", predicate);
-
-            T[] matchingElements = actualItems.Where(predicate.Compile()).ToArray();
-            int count = matchingElements.Length;
-            if (count == 0)
-            {
-                Execute.Assertion
-                    .BecauseOf(because, becauseArgs)
-                    .FailWith(expectationPrefix + "but no such item was found.", predicate);
-            }
-            else if (count > 1)
->>>>>>> 8d88ec77
             {
                 ICollection<T> actualItems = Subject.ConvertOrCastToCollection();
                 Execute.Assertion
                     .ForCondition(actualItems.Any())
                     .BecauseOf(because, becauseArgs)
-<<<<<<< HEAD
-                    .FailWith(expectationPrefix + "but the collection is empty.", predicate.Body);
+                    .FailWith(expectationPrefix + "but the collection is empty.", predicate);
 
                 matches = actualItems.Where(predicate.Compile()).ToArray();
                 int count = matches.Length;
@@ -1105,23 +1067,16 @@
                     case 0:
                         Execute.Assertion
                             .BecauseOf(because, becauseArgs)
-                            .FailWith(expectationPrefix + "but no such item was found.", predicate.Body);
+                            .FailWith(expectationPrefix + "but no such item was found.", predicate);
                         break;
                     case > 1:
                         Execute.Assertion
                             .BecauseOf(because, becauseArgs)
-                            .FailWith(expectationPrefix + "but " + count.ToString(CultureInfo.InvariantCulture) + " such items were found.", predicate.Body);
+                            .FailWith(expectationPrefix + "but " + count.ToString(CultureInfo.InvariantCulture) + " such items were found.", predicate);
                         break;
                     default:
                         break;
                 }
-=======
-                    .FailWith(expectationPrefix + "but " + count.ToString(CultureInfo.InvariantCulture) + " such items were found.", predicate);
-            }
-            else
-            {
-                // Exactly 1 item was expected
->>>>>>> 8d88ec77
             }
 
             return new AndWhichConstraint<TAssertions, T>((TAssertions)this, matches);
@@ -1297,19 +1252,10 @@
         {
             Guard.ThrowIfArgumentIsNull(countPredicate, nameof(countPredicate), "Cannot compare collection count against a <null> predicate.");
 
-<<<<<<< HEAD
             bool success = Execute.Assertion
                 .BecauseOf(because, becauseArgs)
                 .ForCondition(Subject is not null)
                 .FailWith("Expected {context:collection} to contain {0} items{reason}, but found <null>.", countPredicate.Body);
-=======
-            if (Subject is null)
-            {
-                Execute.Assertion
-                    .BecauseOf(because, becauseArgs)
-                    .FailWith("Expected {context:collection} to contain {0} items{reason}, but found {1}.", countPredicate, Subject);
-            }
->>>>>>> 8d88ec77
 
             if (success)
             {
@@ -1317,7 +1263,6 @@
 
                 int actualCount = Subject.Count();
 
-<<<<<<< HEAD
                 if (!compiledPredicate(actualCount))
                 {
                     Execute.Assertion
@@ -1325,14 +1270,6 @@
                         .FailWith("Expected {context:collection} {0} to have a count {1}{reason}, but count is {2}.",
                             Subject, countPredicate.Body, actualCount);
                 }
-=======
-            if (!compiledPredicate(actualCount))
-            {
-                Execute.Assertion
-                    .BecauseOf(because, becauseArgs)
-                    .FailWith("Expected {context:collection} {0} to have a count {1}{reason}, but count is {2}.",
-                        Subject, countPredicate, actualCount);
->>>>>>> 8d88ec77
             }
 
             return new AndConstraint<TAssertions>((TAssertions)this);
@@ -2092,22 +2029,10 @@
         {
             Guard.ThrowIfArgumentIsNull(predicate, nameof(predicate));
 
-<<<<<<< HEAD
             bool success = Execute.Assertion
                 .BecauseOf(because, becauseArgs)
                 .ForCondition(Subject is not null)
                 .FailWith("Expected {context:collection} not to contain {0}{reason}, but found <null>.", predicate.Body);
-=======
-            if (Subject is null)
-            {
-                Execute.Assertion
-                    .BecauseOf(because, becauseArgs)
-                    .FailWith("Expected {context:collection} not to contain {0}{reason}, but found {1}.", predicate, Subject);
-            }
-
-            Func<T, bool> compiledPredicate = predicate.Compile();
-            IEnumerable<T> unexpectedItems = Subject.Where(item => compiledPredicate(item));
->>>>>>> 8d88ec77
 
             if (success)
             {
@@ -2416,12 +2341,7 @@
                     .BecauseOf(because, becauseArgs)
                     .ForCondition(values.Length == 0)
                     .FailWith("Expected {context:collection} not to contain <null>s on {0}{reason}, but found {1}.",
-<<<<<<< HEAD
                         predicate.Body, values);
-=======
-                        predicate,
-                        values);
->>>>>>> 8d88ec77
             }
 
             return new AndConstraint<TAssertions>((TAssertions)this);
@@ -2636,7 +2556,6 @@
 
             Execute.Assertion
                 .BecauseOf(because, becauseArgs)
-<<<<<<< HEAD
                 .WithExpectation("Expected {context:collection} to contain only items matching {0}{reason}, ", predicate.Body)
                 .Given(() => Subject)
                 .ForCondition(subject => subject is not null)
@@ -2651,19 +2570,6 @@
                 .FailWith("but {0} do(es) not match.", mismatchingItems => mismatchingItems)
                 .Then
                 .ClearExpectation();
-=======
-                .FailWith("Expected {context:collection} to contain only items matching {0}{reason}, but the collection is empty.",
-                    predicate);
-
-            IEnumerable<T> mismatchingItems = collection.Where(item => !compiledPredicate(item));
-            if (mismatchingItems.Any())
-            {
-                Execute.Assertion
-                    .BecauseOf(because, becauseArgs)
-                    .FailWith("Expected {context:collection} to contain only items matching {0}{reason}, but {1} do(es) not match.",
-                        predicate, mismatchingItems);
-            }
->>>>>>> 8d88ec77
 
             return new AndConstraint<TAssertions>((TAssertions)this);
         }
@@ -2700,7 +2606,6 @@
 
                 if (groupWithMultipleItems.Length > 0)
                 {
-<<<<<<< HEAD
                     if (groupWithMultipleItems.Length > 1)
                     {
                         Execute.Assertion
@@ -2717,21 +2622,6 @@
                                 predicate.Body,
                                 groupWithMultipleItems[0].First());
                     }
-=======
-                    Execute.Assertion
-                        .BecauseOf(because, becauseArgs)
-                        .FailWith("Expected {context:collection} to only have unique items on {0}{reason}, but items {1} are not unique.",
-                            predicate,
-                            groupWithMultipleItems.SelectMany(g => g));
-                }
-                else
-                {
-                    Execute.Assertion
-                        .BecauseOf(because, becauseArgs)
-                        .FailWith("Expected {context:collection} to only have unique items on {0}{reason}, but item {1} is not unique.",
-                            predicate,
-                            groupWithMultipleItems[0].First());
->>>>>>> 8d88ec77
                 }
             }
 
