--- conflicted
+++ resolved
@@ -202,7 +202,24 @@
     }
 
     /// <summary>
-<<<<<<< HEAD
+    /// Filters and returns the types that are sealed
+    /// </summary>
+    public TypeSelector ThatAreSealed()
+    {
+        types = types.Where(t => t.IsSealed).ToList();
+        return this;
+    }
+
+    /// <summary>
+    /// Filters and returns the types that are not sealed
+    /// </summary>
+    public TypeSelector ThatAreNotSealed()
+    {
+        types = types.Where(t => !t.IsSealed).ToList();
+        return this;
+    }
+
+    /// <summary>
     /// Filters and returns the types that are structs (a value type but not an Enum)
     /// </summary>
     public TypeSelector ThatAreStructs()
@@ -212,18 +229,10 @@
         types = types.Where(t => t.IsValueType && !t.IsEnum
                                     && !t.IsPrimitive && !t.IsEquivalentTo(typeof(decimal)))
                                     .ToList();
-=======
-    /// Filters and returns the types that are sealed
-    /// </summary>
-    public TypeSelector ThatAreSealed()
-    {
-        types = types.Where(t => t.IsSealed).ToList();
->>>>>>> c611a94d
-        return this;
-    }
-
-    /// <summary>
-<<<<<<< HEAD
+        return this;
+    }
+
+    /// <summary>
     /// Filters and returns the types that are not structs
     /// </summary>
     public TypeSelector ThatAreNotStructs()
@@ -231,13 +240,6 @@
         types = types.Where(t => !t.IsValueType || t.IsEnum
                                     || t.IsPrimitive || t.IsEquivalentTo(typeof(decimal)))
                                     .ToList();
-=======
-    /// Filters and returns the types that are not sealed
-    /// </summary>
-    public TypeSelector ThatAreNotSealed()
-    {
-        types = types.Where(t => !t.IsSealed).ToList();
->>>>>>> c611a94d
         return this;
     }
 
