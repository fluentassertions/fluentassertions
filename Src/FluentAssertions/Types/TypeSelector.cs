using System;
using System.Collections;
using System.Collections.Generic;
using System.Linq;
using System.Threading.Tasks;
using FluentAssertions.Common;

namespace FluentAssertions.Types;

/// <summary>
/// Allows for fluent filtering a list of types.
/// </summary>
public class TypeSelector : IEnumerable<Type>
{
    private List<Type> types;

    public TypeSelector(Type type)
        : this(new[] { type })
    {
    }

    public TypeSelector(IEnumerable<Type> types)
    {
        Guard.ThrowIfArgumentIsNull(types, nameof(types));
        Guard.ThrowIfArgumentContainsNull(types, nameof(types));

        this.types = types.ToList();
    }

    /// <summary>
    /// The resulting <see cref="System.Type"/> objects.
    /// </summary>
    public Type[] ToArray()
    {
        return types.ToArray();
    }

    /// <summary>
    /// Determines whether a type is a subclass of another type, but NOT the same type.
    /// </summary>
    public TypeSelector ThatDeriveFrom<TBase>()
    {
        types = types.Where(type => type.IsSubclassOf(typeof(TBase))).ToList();
        return this;
    }

    /// <summary>
    /// Determines whether a type is not a subclass of another type.
    /// </summary>
    public TypeSelector ThatDoNotDeriveFrom<TBase>()
    {
        types = types.Where(type => !type.IsSubclassOf(typeof(TBase))).ToList();
        return this;
    }

    /// <summary>
    /// Determines whether a type implements an interface (but is not the interface itself).
    /// </summary>
    public TypeSelector ThatImplement<TInterface>()
    {
        types = types
            .Where(t => typeof(TInterface).IsAssignableFrom(t) && (t != typeof(TInterface)))
            .ToList();

        return this;
    }

    /// <summary>
    /// Determines whether a type does not implement an interface (but is not the interface itself).
    /// </summary>
    public TypeSelector ThatDoNotImplement<TInterface>()
    {
        types = types
            .Where(t => !typeof(TInterface).IsAssignableFrom(t) && (t != typeof(TInterface)))
            .ToList();

        return this;
    }

    /// <summary>
    /// Determines whether a type is decorated with a particular attribute.
    /// </summary>
    public TypeSelector ThatAreDecoratedWith<TAttribute>()
        where TAttribute : Attribute
    {
        types = types
            .Where(t => t.IsDecoratedWith<TAttribute>())
            .ToList();

        return this;
    }

    /// <summary>
    /// Determines whether a type is decorated with, or inherits from a parent class, a particular attribute.
    /// </summary>
    public TypeSelector ThatAreDecoratedWithOrInherit<TAttribute>()
        where TAttribute : Attribute
    {
        types = types
            .Where(t => t.IsDecoratedWithOrInherit<TAttribute>())
            .ToList();

        return this;
    }

    /// <summary>
    /// Determines whether a type is not decorated with a particular attribute.
    /// </summary>
    public TypeSelector ThatAreNotDecoratedWith<TAttribute>()
        where TAttribute : Attribute
    {
        types = types
            .Where(t => !t.IsDecoratedWith<TAttribute>())
            .ToList();

        return this;
    }

    /// <summary>
    /// Determines whether a type is not decorated with and does not inherit from a parent class, a particular attribute.
    /// </summary>
    public TypeSelector ThatAreNotDecoratedWithOrInherit<TAttribute>()
        where TAttribute : Attribute
    {
        types = types
            .Where(t => !t.IsDecoratedWithOrInherit<TAttribute>())
            .ToList();

        return this;
    }

    /// <summary>
    /// Determines whether the namespace of type is exactly <paramref name="namespace"/>.
    /// </summary>
    public TypeSelector ThatAreInNamespace(string @namespace)
    {
        types = types.Where(t => t.Namespace == @namespace).ToList();
        return this;
    }

    /// <summary>
    /// Determines whether the namespace of type is exactly not <paramref name="namespace"/>.
    /// </summary>
    public TypeSelector ThatAreNotInNamespace(string @namespace)
    {
        types = types.Where(t => t.Namespace != @namespace).ToList();
        return this;
    }

    /// <summary>
    /// Determines whether the namespace of type starts with <paramref name="namespace"/>.
    /// </summary>
    public TypeSelector ThatAreUnderNamespace(string @namespace)
    {
        types = types.Where(t => t.IsUnderNamespace(@namespace)).ToList();
        return this;
    }

    /// <summary>
    /// Determines whether the namespace of type does not start with <paramref name="namespace"/>.
    /// </summary>
    public TypeSelector ThatAreNotUnderNamespace(string @namespace)
    {
        types = types.Where(t => !t.IsUnderNamespace(@namespace)).ToList();
        return this;
    }

    /// <summary>
    /// Determines whether the type is a class
    /// </summary>
    public TypeSelector ThatAreClasses()
    {
        types = types.Where(t => t.IsClass).ToList();
        return this;
    }

    /// <summary>
    /// Determines whether the type is not a class
    /// </summary>
    public TypeSelector ThatAreNotClasses()
    {
        types = types.Where(t => !t.IsClass).ToList();
        return this;
    }

    /// <summary>
<<<<<<< HEAD
    /// Filters and returns the types that are sealed
    /// </summary>
    public TypeSelector ThatAreSealed()
    {
        types = types.Where(t => t.IsSealed).ToList();
=======
    /// Filters and returns the types that are abstract
    /// </summary>
    public TypeSelector ThatAreAbstract()
    {
        types = types.Where(t => t.IsCSharpAbstract()).ToList();
>>>>>>> a769c646
        return this;
    }

    /// <summary>
<<<<<<< HEAD
    /// Filters and returns the types that are not sealed
    /// </summary>
    public TypeSelector ThatAreNotSealed()
    {
        types = types.Where(t => !t.IsSealed).ToList();
=======
    /// Filters and returns the types that are not abstract
    /// </summary>
    public TypeSelector ThatAreNotAbstract()
    {
        types = types.Where(t => !t.IsCSharpAbstract()).ToList();
>>>>>>> a769c646
        return this;
    }

    /// <summary>
    /// Determines whether the type is static
    /// </summary>
    public TypeSelector ThatAreStatic()
    {
        types = types.Where(t => t.IsCSharpStatic()).ToList();
        return this;
    }

    /// <summary>
    /// Determines whether the type is not static
    /// </summary>
    public TypeSelector ThatAreNotStatic()
    {
        types = types.Where(t => !t.IsCSharpStatic()).ToList();
        return this;
    }

    /// <summary>
    /// Allows to filter the types with the <paramref name="predicate"/> passed
    /// </summary>
    public TypeSelector ThatSatisfy(Func<Type, bool> predicate)
    {
        types = types.Where(predicate).ToList();
        return this;
    }

    /// <summary>
    /// Returns T for the types which are <see cref="Task{T}"/> or <see cref="ValueTask{T}"/>; the type itself otherwise
    /// </summary>
    public TypeSelector UnwrapTaskTypes()
    {
        types = types.Select(type =>
        {
            if (type.IsGenericType && type.GetGenericTypeDefinition() == typeof(Task<>))
            {
                return type.GetGenericArguments().Single();
            }

            if (type.IsGenericType && type.GetGenericTypeDefinition() == typeof(ValueTask<>))
            {
                return type.GetGenericArguments().Single();
            }

            return type == typeof(Task) || type == typeof(ValueTask) ? typeof(void) : type;
        }).ToList();

        return this;
    }

    /// <summary>
    /// Returns T for the types which are <see cref="IEnumerable{T}"/> or implement the <see cref="IEnumerable{T}"/>; the type itself otherwise
    /// </summary>
    public TypeSelector UnwrapEnumerableTypes()
    {
        var unwrappedTypes = new List<Type>();
        foreach (Type type in types)
        {
            if (type.IsGenericType && type.GetGenericTypeDefinition() == typeof(IEnumerable<>))
            {
                unwrappedTypes.Add(type.GetGenericArguments().Single());
            }
            else
            {
                var iEnumerableImplementations = type
                    .GetInterfaces()
                    .Where(iType => iType.IsGenericType && iType.GetGenericTypeDefinition() == typeof(IEnumerable<>))
                    .Select(ied => ied.GetGenericArguments().Single())
                    .ToList();

                if (iEnumerableImplementations.Any())
                {
                    unwrappedTypes.AddRange(iEnumerableImplementations);
                }
                else
                {
                    unwrappedTypes.Add(type);
                }
            }
        }

        types = unwrappedTypes;
        return this;
    }

    /// <summary>
    /// Returns an enumerator that iterates through the collection.
    /// </summary>
    /// <returns>
    /// A <see cref="System.Collections.Generic.IEnumerator{T}"/> that can be used to iterate through the collection.
    /// </returns>
    /// <filterpriority>1</filterpriority>
    public IEnumerator<Type> GetEnumerator()
    {
        return types.GetEnumerator();
    }

    /// <summary>
    /// Returns an enumerator that iterates through a collection.
    /// </summary>
    /// <returns>
    /// An <see cref="System.Collections.IEnumerator"/> object that can be used to iterate through the collection.
    /// </returns>
    /// <filterpriority>2</filterpriority>
    IEnumerator IEnumerable.GetEnumerator()
    {
        return GetEnumerator();
    }
}<|MERGE_RESOLUTION|>--- conflicted
+++ resolved
@@ -184,36 +184,38 @@
     }
 
     /// <summary>
-<<<<<<< HEAD
+    /// Filters and returns the types that are abstract
+    /// </summary>
+    public TypeSelector ThatAreAbstract()
+    {
+        types = types.Where(t => t.IsCSharpAbstract()).ToList();
+        return this;
+    }
+
+    /// <summary>
+    /// Filters and returns the types that are not abstract
+    /// </summary>
+    public TypeSelector ThatAreNotAbstract()
+    {
+        types = types.Where(t => !t.IsCSharpAbstract()).ToList();
+        return this;
+    }
+
+    /// <summary>
     /// Filters and returns the types that are sealed
     /// </summary>
     public TypeSelector ThatAreSealed()
     {
         types = types.Where(t => t.IsSealed).ToList();
-=======
-    /// Filters and returns the types that are abstract
-    /// </summary>
-    public TypeSelector ThatAreAbstract()
-    {
-        types = types.Where(t => t.IsCSharpAbstract()).ToList();
->>>>>>> a769c646
-        return this;
-    }
-
-    /// <summary>
-<<<<<<< HEAD
+        return this;
+    }
+
+    /// <summary>
     /// Filters and returns the types that are not sealed
     /// </summary>
     public TypeSelector ThatAreNotSealed()
     {
         types = types.Where(t => !t.IsSealed).ToList();
-=======
-    /// Filters and returns the types that are not abstract
-    /// </summary>
-    public TypeSelector ThatAreNotAbstract()
-    {
-        types = types.Where(t => !t.IsCSharpAbstract()).ToList();
->>>>>>> a769c646
         return this;
     }
 
