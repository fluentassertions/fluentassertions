--- conflicted
+++ resolved
@@ -184,44 +184,44 @@
     }
 
     /// <summary>
-<<<<<<< HEAD
-    /// Determines wheter the type is a struct (a value type but not an Enum)
-    /// </summary>
-    /// <returns></returns>
-    public TypeSelector ThatAreStruct()
+    /// Filters and returns the types that are abstract
+    /// </summary>
+    public TypeSelector ThatAreAbstract()
+    {
+        types = types.Where(t => t.IsCSharpAbstract()).ToList();
+        return this;
+    }
+
+    /// <summary>
+    /// Filters and returns the types that are not abstract
+    /// </summary>
+    public TypeSelector ThatAreNotAbstract()
+    {
+        types = types.Where(t => !t.IsCSharpAbstract()).ToList();
+        return this;
+    }
+
+    /// <summary>
+    /// Filters and returns the types that are structs (a value type but not an Enum)
+    /// </summary>
+    public TypeSelector ThatAreStructs()
     {
         // A Type is a struct when it is a valueType, but Enums and primitives are also
         // valueTypes so they must be excluded
         types = types.Where(t => t.IsValueType && !t.IsEnum
                                     && !t.IsPrimitive && !t.IsEquivalentTo(typeof(decimal)))
                                     .ToList();
-=======
-    /// Filters and returns the types that are abstract
-    /// </summary>
-    public TypeSelector ThatAreAbstract()
-    {
-        types = types.Where(t => t.IsCSharpAbstract()).ToList();
->>>>>>> a769c646
-        return this;
-    }
-
-    /// <summary>
-<<<<<<< HEAD
-    /// Determines wheter the type is not a struct
-    /// </summary>
-    /// <returns></returns>
-    public TypeSelector ThatAreNotStruct()
+        return this;
+    }
+
+    /// <summary>
+    /// Filters and returns the types that are not structs
+    /// </summary>
+    public TypeSelector ThatAreNotStructs()
     {
         types = types.Where(t => !t.IsValueType || t.IsEnum
                                     || t.IsPrimitive || t.IsEquivalentTo(typeof(decimal)))
                                     .ToList();
-=======
-    /// Filters and returns the types that are not abstract
-    /// </summary>
-    public TypeSelector ThatAreNotAbstract()
-    {
-        types = types.Where(t => !t.IsCSharpAbstract()).ToList();
->>>>>>> a769c646
         return this;
     }
 
