﻿using System;
using System.Collections.Generic;
using System.Diagnostics;
using System.Linq;
using System.Linq.Expressions;

using FluentAssertions.Common;
using FluentAssertions.Execution;

namespace FluentAssertions.Collections
{
    [DebuggerNonUserCode]
    public class GenericCollectionAssertions<T> :
        SelfReferencingCollectionAssertions<T, GenericCollectionAssertions<T>>
    {
        public GenericCollectionAssertions(IEnumerable<T> actualValue) : base(actualValue)
        {
        }

        /// <summary>
        /// Asserts that a collection is ordered in ascending order according to the value of the specified
        /// <paramref name="propertyExpression"/>.
        /// </summary>
        /// <param name="propertyExpression">
        /// A lambda expression that references the property that should be used to determine the expected ordering.
        /// </param>
        /// <param name="because">
        /// A formatted phrase as is supported by <see cref="string.Format(string,object[])"/> explaining why the assertion
        /// is needed. If the phrase does not start with the word <i>because</i>, it is prepended automatically.
        /// </param>
        /// <param name="args">
        /// Zero or more objects to format using the placeholders in <see cref="because"/>.
        /// </param>
        public AndConstraint<GenericCollectionAssertions<T>> BeInAscendingOrder<TSelector>(
            Expression<Func<T, TSelector>> propertyExpression, string because = "", params object[] args)
        {
            return BeInAscendingOrder(propertyExpression, Comparer<TSelector>.Default, because, args);
        }

        /// <summary>
        /// Asserts that a collection is ordered in ascending order according to the value of the specified
        /// <see cref="IComparer{T}"/> implementation.
        /// </summary>
        /// <param name="comparer">
        /// The object that should be used to determine the expected ordering.
        /// </param>
        /// <param name="because">
        /// A formatted phrase as is supported by <see cref="string.Format(string,object[])"/> explaining why the assertion
        /// is needed. If the phrase does not start with the word <i>because</i>, it is prepended automatically.
        /// </param>
        /// <param name="args">
        /// Zero or more objects to format using the placeholders in <see cref="because"/>.
        /// </param>
        public AndConstraint<GenericCollectionAssertions<T>> BeInAscendingOrder(
            IComparer<T> comparer, string because = "", params object[] args)
        {
            return BeInAscendingOrder(item => item, comparer, because, args);
        }

        /// <summary>
        /// Asserts that a collection is ordered in ascending order according to the value of the specified
        /// <paramref name="propertyExpression"/> and <see cref="IComparer{T}"/> implementation.
        /// </summary>
        /// <param name="propertyExpression">
        /// A lambda expression that references the property that should be used to determine the expected ordering.
        /// </param>
        /// <param name="comparer">
        /// The object that should be used to determine the expected ordering.
        /// </param>
        /// <param name="because">
        /// A formatted phrase as is supported by <see cref="string.Format(string,object[])"/> explaining why the assertion
        /// is needed. If the phrase does not start with the word <i>because</i>, it is prepended automatically.
        /// </param>
        /// <param name="args">
        /// Zero or more objects to format using the placeholders in <see cref="because"/>.
        /// </param>
        public AndConstraint<GenericCollectionAssertions<T>> BeInAscendingOrder<TSelector>(
            Expression<Func<T, TSelector>> propertyExpression, IComparer<TSelector> comparer, string because = "", params object[] args)
        {
            return BeOrderedBy(propertyExpression, comparer, SortOrder.Ascending, because, args);
        }

        /// <summary>
        /// Asserts that a collection is ordered in descending order according to the value of the specified
        /// <paramref name="propertyExpression"/>.
        /// </summary>
        /// <param name="propertyExpression">
        /// A lambda expression that references the property that should be used to determine the expected ordering.
        /// </param>
        /// <param name="because">
        /// A formatted phrase as is supported by <see cref="string.Format(string,object[])"/> explaining why the assertion
        /// is needed. If the phrase does not start with the word <i>because</i>, it is prepended automatically.
        /// </param>
        /// <param name="args">
        /// Zero or more objects to format using the placeholders in <see cref="because"/>.
        /// </param>
        public AndConstraint<GenericCollectionAssertions<T>> BeInDescendingOrder<TSelector>(
            Expression<Func<T, TSelector>> propertyExpression, string because = "", params object[] args)
        {
            return BeInDescendingOrder(propertyExpression, Comparer<TSelector>.Default, because, args);
        }

        /// <summary>
        /// Asserts that a collection is ordered in descending order according to the value of the specified
        /// <see cref="IComparer{T}"/> implementation.
        /// </summary>
        /// <param name="comparer">
        /// The object that should be used to determine the expected ordering.
        /// </param>
        /// <param name="because">
        /// A formatted phrase as is supported by <see cref="string.Format(string,object[])"/> explaining why the assertion
        /// is needed. If the phrase does not start with the word <i>because</i>, it is prepended automatically.
        /// </param>
        /// <param name="args">
        /// Zero or more objects to format using the placeholders in <see cref="because"/>.
        /// </param>
        public AndConstraint<GenericCollectionAssertions<T>> BeInDescendingOrder(
            IComparer<T> comparer, string because = "", params object[] args)
        {
            return BeInDescendingOrder(item => item, comparer, because, args);
        }

<<<<<<< HEAD
        public AndConstraint<GenericCollectionAssertions<TFirst>> BeEquivalentTo<TFirst, TSecond>(IEnumerable<TSecond> expected, Action<TFirst, TSecond> byAssertion, string because = "", params object[] becauseArgs)
        {
            if (expected == null)
=======
        /// <summary>
        /// Asserts that a collection is ordered in descending order according to the value of the specified
        /// <paramref name="propertyExpression"/> and <see cref="IComparer{T}"/> implementation.
        /// </summary>
        /// <param name="propertyExpression">
        /// A lambda expression that references the property that should be used to determine the expected ordering.
        /// </param>
        /// <param name="comparer">
        /// The object that should be used to determine the expected ordering.
        /// </param>
        /// <param name="because">
        /// A formatted phrase as is supported by <see cref="string.Format(string,object[])"/> explaining why the assertion
        /// is needed. If the phrase does not start with the word <i>because</i>, it is prepended automatically.
        /// </param>
        /// <param name="args">
        /// Zero or more objects to format using the placeholders in <see cref="because"/>.
        /// </param>
        public AndConstraint<GenericCollectionAssertions<T>> BeInDescendingOrder<TSelector>(
            Expression<Func<T, TSelector>> propertyExpression, IComparer<TSelector> comparer, string because = "", params object[] args)
        {
            return BeOrderedBy(propertyExpression, comparer, SortOrder.Descending, because, args);
        }

        private AndConstraint<GenericCollectionAssertions<T>> BeOrderedBy<TSelector>(
            Expression<Func<T, TSelector>> propertyExpression, IComparer<TSelector> comparer, SortOrder direction, string because, object[] args)
        {
            if (comparer == null)
            {
                throw new ArgumentNullException("comparer",
                    "Cannot assert collection ordering without specifying a comparer.");
            }

            if (IsValidProperty(propertyExpression, because, args))
>>>>>>> bad319e6
            {
                throw new NullReferenceException("Cannot verify equivalence against a <null> collection.");
            }

            Execute.Assertion
                .ForCondition(!ReferenceEquals(Subject, null))
                .BecauseOf(because, becauseArgs)
                .FailWith("Expected {context:collection} to be equivalent to {0}{reason}, but found <null>.", expected);

<<<<<<< HEAD
            List<TSecond> expectedItems = expected.ToList();
            List<TFirst> actualItems = Subject.ToList();

            bool subjectDoesntHaveMoreItems = Execute.Assertion
                .ForCondition(actualItems.Count <= expectedItems.Count)
                .BecauseOf(because, becauseArgs)
                .FailWith("Expected {context:collection} {0} to be equivalent to {1}{reason}, but subject contains too many items.",
                    actualItems, expectedItems);
            if (subjectDoesntHaveMoreItems)
            {
                bool expectedDoesntHaveMoreItems = Execute.Assertion
                    .ForCondition(expectedItems.Count <= actualItems.Count)
                    .BecauseOf(because, becauseArgs)
                    .FailWith(
                        "Expected {context:collection} {0} to be equivalent to {1}{reason}, but expected collection contains too many items.",
                        actualItems, expectedItems);

                if (expectedDoesntHaveMoreItems)
                    AssertSubjectEquality(actualItems, expectedItems, byAssertion, because, becauseArgs);
            }
            return new AndConstraint<GenericCollectionAssertions<TFirst>>(assertions);
        }

        private void AssertSubjectEquality<TFirst, TSecond>(List<TFirst> first, List<TSecond> second, Action<TFirst, TSecond> assertEqualityComparison, string because = "", params object[] becauseArgs)
=======
                Func<T, TSelector> keySelector = propertyExpression.Compile();

                IOrderedEnumerable<T> expectation = (direction == SortOrder.Ascending)
                    ? unordered.OrderBy(keySelector, comparer)
                    : unordered.OrderByDescending(keySelector, comparer);

                var orderString = propertyExpression.GetMemberPath();
                orderString = orderString == "\"\"" ? string.Empty : " by " + orderString;

                Execute.Assertion
                    .ForCondition(unordered.SequenceEqual(expectation))
                    .BecauseOf(because, args)
                    .FailWith("Expected collection {0} to be ordered{1}{reason} and result in {2}.",
                        Subject, orderString, expectation);
            }

            return new AndConstraint<GenericCollectionAssertions<T>>(this);
        }

        private bool IsValidProperty<TSelector>(Expression<Func<T, TSelector>> propertyExpression, string because, object[] args)
>>>>>>> bad319e6
        {
            using (var outerScope = new AssertionScope())
            {


                List<TFirst> missingItems = new List<TFirst>();
                foreach (TFirst itemFirst in first)
                {
                    using (var innerScope = new AssertionScope())
                    {
                        bool found = false;
                        int index = 0;
                        foreach (TSecond itemSecond in second)
                        {
                            assertEqualityComparison(itemFirst, itemSecond);

                            if (innerScope.Discard().Length == 0) //succeeded
                            {
                                found = true;
                                break;
                            }
                            index++;
                        }
                        if (found)
                        {
                            second.RemoveAt(index);
                        }
                        else
                        {
                            missingItems.Add(itemFirst);
                        }
                    }
                }
                outerScope
                    .BecauseOf(because, becauseArgs)
                    .ForCondition(missingItems.Count == 0)
                    .FailWith("expected items {0} to have equivalent items in expected collection, but found none,{reason}", missingItems);
            }
        }

        private AndConstraint<GenericCollectionAssertions<T>> BeOrderedBy(
        Expression<Func<T, object>> propertyExpression, SortDirection direction, string because, object[] args)
    {
        if (IsValidProperty(propertyExpression, because, args))
        {
            IList<T> unordered = (Subject as IList<T>) ?? Subject.ToList();

            Func<T, object> keySelector = propertyExpression.Compile();

            IOrderedEnumerable<T> expectation = (direction == SortDirection.Ascending)
                ? unordered.OrderBy(keySelector)
                : unordered.OrderByDescending(keySelector);

            Execute.Assertion
                .ForCondition(unordered.SequenceEqual(expectation))
                .BecauseOf(because, args)
                .FailWith("Expected collection {0} to be ordered by {1}{reason} and result in {2}.",
                    Subject, propertyExpression.GetMemberPath(), expectation);
        }
<<<<<<< HEAD

        return new AndConstraint<GenericCollectionAssertions<T>>(this);
    }

    private bool IsValidProperty(Expression<Func<T, object>> propertyExpression, string because, object[] args)
    {
        if (propertyExpression == null)
        {
            throw new ArgumentNullException("propertyExpression",
                "Cannot assert collection ordering without specifying a property.");
        }

        return Execute.Assertion
            .ForCondition(!ReferenceEquals(Subject, null))
            .BecauseOf(because, args)
            .FailWith("Expected collection to be ordered by {0}{reason} but found <null>.",
                propertyExpression.GetMemberPath());
    }

    private enum SortDirection
    {
        Ascending,
        Descending
=======
>>>>>>> bad319e6
    }
}
}<|MERGE_RESOLUTION|>--- conflicted
+++ resolved
@@ -1,4 +1,4 @@
-﻿using System;
+using System;
 using System.Collections.Generic;
 using System.Diagnostics;
 using System.Linq;
@@ -18,147 +18,48 @@
         }
 
         /// <summary>
-        /// Asserts that a collection is ordered in ascending order according to the value of the specified
+        /// Asserts that a collection is ordered in ascending order according to the value of the the specified 
         /// <paramref name="propertyExpression"/>.
         /// </summary>
         /// <param name="propertyExpression">
         /// A lambda expression that references the property that should be used to determine the expected ordering.
         /// </param>
         /// <param name="because">
-        /// A formatted phrase as is supported by <see cref="string.Format(string,object[])"/> explaining why the assertion
-        /// is needed. If the phrase does not start with the word <i>because</i>, it is prepended automatically.
-        /// </param>
-        /// <param name="args">
-        /// Zero or more objects to format using the placeholders in <see cref="because"/>.
-        /// </param>
-        public AndConstraint<GenericCollectionAssertions<T>> BeInAscendingOrder<TSelector>(
-            Expression<Func<T, TSelector>> propertyExpression, string because = "", params object[] args)
-        {
-            return BeInAscendingOrder(propertyExpression, Comparer<TSelector>.Default, because, args);
-        }
-
-        /// <summary>
-        /// Asserts that a collection is ordered in ascending order according to the value of the specified
-        /// <see cref="IComparer{T}"/> implementation.
-        /// </summary>
-        /// <param name="comparer">
-        /// The object that should be used to determine the expected ordering.
-        /// </param>
-        /// <param name="because">
-        /// A formatted phrase as is supported by <see cref="string.Format(string,object[])"/> explaining why the assertion
+        /// A formatted phrase as is supported by <see cref="string.Format(string,object[])"/> explaining why the assertion 
         /// is needed. If the phrase does not start with the word <i>because</i>, it is prepended automatically.
         /// </param>
         /// <param name="args">
         /// Zero or more objects to format using the placeholders in <see cref="because"/>.
         /// </param>
         public AndConstraint<GenericCollectionAssertions<T>> BeInAscendingOrder(
-            IComparer<T> comparer, string because = "", params object[] args)
+            Expression<Func<T, object>> propertyExpression, string because = "", params object[] args)
         {
-            return BeInAscendingOrder(item => item, comparer, because, args);
+            return BeOrderedBy(propertyExpression, SortDirection.Ascending, because, args);
         }
 
         /// <summary>
-        /// Asserts that a collection is ordered in ascending order according to the value of the specified
-        /// <paramref name="propertyExpression"/> and <see cref="IComparer{T}"/> implementation.
-        /// </summary>
-        /// <param name="propertyExpression">
-        /// A lambda expression that references the property that should be used to determine the expected ordering.
-        /// </param>
-        /// <param name="comparer">
-        /// The object that should be used to determine the expected ordering.
-        /// </param>
-        /// <param name="because">
-        /// A formatted phrase as is supported by <see cref="string.Format(string,object[])"/> explaining why the assertion
-        /// is needed. If the phrase does not start with the word <i>because</i>, it is prepended automatically.
-        /// </param>
-        /// <param name="args">
-        /// Zero or more objects to format using the placeholders in <see cref="because"/>.
-        /// </param>
-        public AndConstraint<GenericCollectionAssertions<T>> BeInAscendingOrder<TSelector>(
-            Expression<Func<T, TSelector>> propertyExpression, IComparer<TSelector> comparer, string because = "", params object[] args)
-        {
-            return BeOrderedBy(propertyExpression, comparer, SortOrder.Ascending, because, args);
-        }
-
-        /// <summary>
-        /// Asserts that a collection is ordered in descending order according to the value of the specified
+        /// Asserts that a collection is ordered in descending order according to the value of the the specified 
         /// <paramref name="propertyExpression"/>.
         /// </summary>
         /// <param name="propertyExpression">
         /// A lambda expression that references the property that should be used to determine the expected ordering.
         /// </param>
         /// <param name="because">
-        /// A formatted phrase as is supported by <see cref="string.Format(string,object[])"/> explaining why the assertion
-        /// is needed. If the phrase does not start with the word <i>because</i>, it is prepended automatically.
-        /// </param>
-        /// <param name="args">
-        /// Zero or more objects to format using the placeholders in <see cref="because"/>.
-        /// </param>
-        public AndConstraint<GenericCollectionAssertions<T>> BeInDescendingOrder<TSelector>(
-            Expression<Func<T, TSelector>> propertyExpression, string because = "", params object[] args)
-        {
-            return BeInDescendingOrder(propertyExpression, Comparer<TSelector>.Default, because, args);
-        }
-
-        /// <summary>
-        /// Asserts that a collection is ordered in descending order according to the value of the specified
-        /// <see cref="IComparer{T}"/> implementation.
-        /// </summary>
-        /// <param name="comparer">
-        /// The object that should be used to determine the expected ordering.
-        /// </param>
-        /// <param name="because">
-        /// A formatted phrase as is supported by <see cref="string.Format(string,object[])"/> explaining why the assertion
+        /// A formatted phrase as is supported by <see cref="string.Format(string,object[])"/> explaining why the assertion 
         /// is needed. If the phrase does not start with the word <i>because</i>, it is prepended automatically.
         /// </param>
         /// <param name="args">
         /// Zero or more objects to format using the placeholders in <see cref="because"/>.
         /// </param>
         public AndConstraint<GenericCollectionAssertions<T>> BeInDescendingOrder(
-            IComparer<T> comparer, string because = "", params object[] args)
+            Expression<Func<T, object>> propertyExpression, string because = "", params object[] args)
         {
-            return BeInDescendingOrder(item => item, comparer, because, args);
+            return BeOrderedBy(propertyExpression, SortDirection.Descending, because, args);
         }
 
-<<<<<<< HEAD
         public AndConstraint<GenericCollectionAssertions<TFirst>> BeEquivalentTo<TFirst, TSecond>(IEnumerable<TSecond> expected, Action<TFirst, TSecond> byAssertion, string because = "", params object[] becauseArgs)
         {
             if (expected == null)
-=======
-        /// <summary>
-        /// Asserts that a collection is ordered in descending order according to the value of the specified
-        /// <paramref name="propertyExpression"/> and <see cref="IComparer{T}"/> implementation.
-        /// </summary>
-        /// <param name="propertyExpression">
-        /// A lambda expression that references the property that should be used to determine the expected ordering.
-        /// </param>
-        /// <param name="comparer">
-        /// The object that should be used to determine the expected ordering.
-        /// </param>
-        /// <param name="because">
-        /// A formatted phrase as is supported by <see cref="string.Format(string,object[])"/> explaining why the assertion
-        /// is needed. If the phrase does not start with the word <i>because</i>, it is prepended automatically.
-        /// </param>
-        /// <param name="args">
-        /// Zero or more objects to format using the placeholders in <see cref="because"/>.
-        /// </param>
-        public AndConstraint<GenericCollectionAssertions<T>> BeInDescendingOrder<TSelector>(
-            Expression<Func<T, TSelector>> propertyExpression, IComparer<TSelector> comparer, string because = "", params object[] args)
-        {
-            return BeOrderedBy(propertyExpression, comparer, SortOrder.Descending, because, args);
-        }
-
-        private AndConstraint<GenericCollectionAssertions<T>> BeOrderedBy<TSelector>(
-            Expression<Func<T, TSelector>> propertyExpression, IComparer<TSelector> comparer, SortOrder direction, string because, object[] args)
-        {
-            if (comparer == null)
-            {
-                throw new ArgumentNullException("comparer",
-                    "Cannot assert collection ordering without specifying a comparer.");
-            }
-
-            if (IsValidProperty(propertyExpression, because, args))
->>>>>>> bad319e6
             {
                 throw new NullReferenceException("Cannot verify equivalence against a <null> collection.");
             }
@@ -168,7 +69,6 @@
                 .BecauseOf(because, becauseArgs)
                 .FailWith("Expected {context:collection} to be equivalent to {0}{reason}, but found <null>.", expected);
 
-<<<<<<< HEAD
             List<TSecond> expectedItems = expected.ToList();
             List<TFirst> actualItems = Subject.ToList();
 
@@ -193,33 +93,9 @@
         }
 
         private void AssertSubjectEquality<TFirst, TSecond>(List<TFirst> first, List<TSecond> second, Action<TFirst, TSecond> assertEqualityComparison, string because = "", params object[] becauseArgs)
-=======
-                Func<T, TSelector> keySelector = propertyExpression.Compile();
-
-                IOrderedEnumerable<T> expectation = (direction == SortOrder.Ascending)
-                    ? unordered.OrderBy(keySelector, comparer)
-                    : unordered.OrderByDescending(keySelector, comparer);
-
-                var orderString = propertyExpression.GetMemberPath();
-                orderString = orderString == "\"\"" ? string.Empty : " by " + orderString;
-
-                Execute.Assertion
-                    .ForCondition(unordered.SequenceEqual(expectation))
-                    .BecauseOf(because, args)
-                    .FailWith("Expected collection {0} to be ordered{1}{reason} and result in {2}.",
-                        Subject, orderString, expectation);
-            }
-
-            return new AndConstraint<GenericCollectionAssertions<T>>(this);
-        }
-
-        private bool IsValidProperty<TSelector>(Expression<Func<T, TSelector>> propertyExpression, string because, object[] args)
->>>>>>> bad319e6
         {
             using (var outerScope = new AssertionScope())
             {
-
-
                 List<TFirst> missingItems = new List<TFirst>();
                 foreach (TFirst itemFirst in first)
                 {
@@ -257,49 +133,46 @@
 
         private AndConstraint<GenericCollectionAssertions<T>> BeOrderedBy(
         Expression<Func<T, object>> propertyExpression, SortDirection direction, string because, object[] args)
-    {
-        if (IsValidProperty(propertyExpression, because, args))
         {
-            IList<T> unordered = (Subject as IList<T>) ?? Subject.ToList();
+            if (IsValidProperty(propertyExpression, because, args))
+            {
+                IList<T> unordered = (Subject as IList<T>) ?? Subject.ToList();
 
-            Func<T, object> keySelector = propertyExpression.Compile();
+                Func<T, object> keySelector = propertyExpression.Compile();
 
-            IOrderedEnumerable<T> expectation = (direction == SortDirection.Ascending)
-                ? unordered.OrderBy(keySelector)
-                : unordered.OrderByDescending(keySelector);
+                IOrderedEnumerable<T> expectation = (direction == SortDirection.Ascending)
+                    ? unordered.OrderBy(keySelector)
+                    : unordered.OrderByDescending(keySelector);
 
-            Execute.Assertion
-                .ForCondition(unordered.SequenceEqual(expectation))
-                .BecauseOf(because, args)
-                .FailWith("Expected collection {0} to be ordered by {1}{reason} and result in {2}.",
-                    Subject, propertyExpression.GetMemberPath(), expectation);
-        }
-<<<<<<< HEAD
+                Execute.Assertion
+                    .ForCondition(unordered.SequenceEqual(expectation))
+                    .BecauseOf(because, args)
+                    .FailWith("Expected collection {0} to be ordered by {1}{reason} and result in {2}.",
+                        Subject, propertyExpression.GetMemberPath(), expectation);
+            }
 
-        return new AndConstraint<GenericCollectionAssertions<T>>(this);
-    }
-
-    private bool IsValidProperty(Expression<Func<T, object>> propertyExpression, string because, object[] args)
-    {
-        if (propertyExpression == null)
-        {
-            throw new ArgumentNullException("propertyExpression",
-                "Cannot assert collection ordering without specifying a property.");
+            return new AndConstraint<GenericCollectionAssertions<T>>(this);
         }
 
-        return Execute.Assertion
-            .ForCondition(!ReferenceEquals(Subject, null))
-            .BecauseOf(because, args)
-            .FailWith("Expected collection to be ordered by {0}{reason} but found <null>.",
-                propertyExpression.GetMemberPath());
+        private bool IsValidProperty(Expression<Func<T, object>> propertyExpression, string because, object[] args)
+        {
+            if (propertyExpression == null)
+            {
+                throw new ArgumentNullException("propertyExpression",
+                    "Cannot assert collection ordering without specifying a property.");
+            }
+
+            return Execute.Assertion
+                .ForCondition(!ReferenceEquals(Subject, null))
+                .BecauseOf(because, args)
+                .FailWith("Expected collection to be ordered by {0}{reason} but found <null>.",
+                    propertyExpression.GetMemberPath());
+        }
+
+        private enum SortDirection
+        {
+            Ascending,
+            Descending
+        }
     }
-
-    private enum SortDirection
-    {
-        Ascending,
-        Descending
-=======
->>>>>>> bad319e6
-    }
-}
 }