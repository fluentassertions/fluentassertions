--- conflicted
+++ resolved
@@ -14,11 +14,8 @@
 * Added `WithOffset` extension method on `DateTime` for easier creation of `DateTimeOffset` objects.
 * Added `collectionOfStrings.Should().NotContainMatch()` to assert that the collection does not contain a string that matches a wildcard pattern 
 * The `Using`/`When` option on `BeEquivalentTo` will now use the conversion rules when trying to match the predicate.
-<<<<<<< HEAD
+* Added `NotBeWritable` to `PropertyInfoSelectorAssertions` to be able to assert that properties are not writable.
 * Added extension to assert `TaskCompletionSource<T>`
-=======
-* Added `NotBeWritable` to `PropertyInfoSelectorAssertions` to be able to assert that properties are not writable.
->>>>>>> 5c4eadcc
 
 **Fixes**
 * Reported actual value when it contained `{{{{` or `}}}}` (#1223)
