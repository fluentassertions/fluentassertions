---
title: Releases
permalink: /releases/
layout: single
classes: wide
sidebar:
  nav: "sidebar"
---

## Unreleased

### What's New
<<<<<<< HEAD

* Added `AllSatisfy` for asserting all items in a collection satisfy an inspector - [#1790](https://github.com/fluentassertions/fluentassertions/pull/1790)
=======
>>>>>>> 6bb4d460
* Added `WithMapping` option to `BeEquivalentTo` to map members with different names between the subject and expectation - [#1742](https://github.com/fluentassertions/fluentassertions/pull/1742)

### Fixes
* Improved the documentation on `BeLowerCased` and `BeUpperCased` for strings with non-alphabetic characters - [#1792](https://github.com/fluentassertions/fluentassertions/pull/1792)
* Caller identification does not handle all arguments using `new` - [#1794](https://github.com/fluentassertions/fluentassertions/pull/1794)
* Resolve an issue preventing `HaveAccessModifier` from correctly recognizing internal interfaces and enums - [#1793](https://github.com/fluentassertions/fluentassertions/issues/1793)

### Fixes (Extensibility)
* Fixed a continuation issue when using `ClearExpectation` - [#1791](https://github.com/fluentassertions/fluentassertions/pull/1791)

## 6.4.0

### What's New
* Adding `ThatAreStatic()` and `ThatAreNotStatic()` for filtering in method assertions - [#1740](https://github.com/fluentassertions/fluentassertions/pull/1740)
* Adding new assertions for the `HttpStatusCode` of an `HttpResponseMessage` - [#1737](https://github.com/fluentassertions/fluentassertions/pull/1737)
* Adding non-generic overloads for `WithInnerExceptionExactly` and `WithInnerException` - [#1769](https://github.com/fluentassertions/fluentassertions/pull/1769)

### Fixes
* `ContainItemsAssignableTo` now expects at least one item assignable to `T` - [#1765](https://github.com/fluentassertions/fluentassertions/pull/1765)
* Querying methods on classes, e.g. `typeof(MyController).Methods()`, now also includes static methods - [#1740](https://github.com/fluentassertions/fluentassertions/pull/1740)
* Variable name is not captured after await assertion - [#1770](https://github.com/fluentassertions/fluentassertions/pull/1770)
* `OccurredEvent` ordering on monitored object is now done via thread-safe counter - [#1773](https://github.com/fluentassertions/fluentassertions/pull/1773)
* Avoid a `NullReferenceException` when testing an application compiled with .NET Native - [#1776](https://github.com/fluentassertions/fluentassertions/pull/1776)
* `[Not]Contain(key, value)` for dictionary-like enumerables incorrectly checked if the key was present - [#1786](https://github.com/fluentassertions/fluentassertions/pull/1786)
* Avoid throwing a `FormatException` when caller name determination returns an unformattable string - [#1788](https://github.com/fluentassertions/fluentassertions/pull/1788)

## 6.3.0

### What's New
* Adding `ThatAreAsync()` and `ThatAreNotAsync()` for filtering in method assertions - [#1725](https://github.com/fluentassertions/fluentassertions/pull/1725)
* Adding `ThatAreVirtual()` and `ThatAreNotVirtual()` for filtering in method assertions - [#1744](https://github.com/fluentassertions/fluentassertions/pull/1744)
* Adding collection content to assertion messages for `HaveCountGreaterThan()`, `HaveCountGreaterThanOrEqualTo()`, `HaveCountLessThan()` and `HaveCountLessThanOrEqualTo()` - [#1760](https://github.com/fluentassertions/fluentassertions/pull/1760)

### Fixes
* Prevent multiple enumeration of `IEnumerable`s in parameter-less `ContainSingle()` - [#1753](https://github.com/fluentassertions/fluentassertions/pull/1753)
* Change `HaveCount()` assertion message order to state expected and actual collection count before dumping its content` - [#1760](https://github.com/fluentassertions/fluentassertions/pull/1760)
* `CompleteWithinAsync` did not take initial sync computation into account when measuring execution time - [1762](https://github.com/fluentassertions/fluentassertions/pull/1762).

## 6.2.0

### What's New

* Adding new overloads to all `GreaterOrEqualTo` and `LessOrEqualTo` assertions, adding the word `Than` - [#1673](https://github.com/fluentassertions/fluentassertions/pull/1673)
* `BeAsync()` and `NotBeAsync()` are now also available on `MethodInfoSelectorAssertions` - [#1700](https://github.com/fluentassertions/fluentassertions/pull/1700)

### Fixes

* Prevent exceptions when asserting on `ImmutableArray<T>` - [#1668](https://github.com/fluentassertions/fluentassertions/pull/1668)
* `At` now retains the `DateTimeKind` and keeps sub-second precision when using a `TimeSpan` - [#1687](https://github.com/fluentassertions/fluentassertions/pull/1687).
* Removed iteration over enumerable when generating the `BeEmpty` assertion failure message - [#1692](https://github.com/fluentassertions/fluentassertions/pull/1692).
* Prevent `ArgumentNullException` when formatting a lambda expression containing an extension method - [#1696](https://github.com/fluentassertions/fluentassertions/pull/1696)
* `IgnoringCyclicReferences` in `BeEquivalentTo` now works while comparing value types using `ComparingByMembers` - [#1708](https://github.com/fluentassertions/fluentassertions/pull/1708)
* Using `BeEquivalentTo` on a collection with nested collections would complain about missing members - [#1713](https://github.com/fluentassertions/fluentassertions/pull/1713)
* Formatting a lambda expression containing lifted operators - [#1714](https://github.com/fluentassertions/fluentassertions/pull/1714).
* Performance improvements in `BeEquivalentTo` by caching expensive Reflection operations - [#1719](https://github.com/fluentassertions/fluentassertions/pull/1719)

## 6.1.0

### What's New

* Prevent asserting directly on `AndConstraint` - [#1649](https://github.com/fluentassertions/fluentassertions/pull/1649)
* Added `WithInnerExceptionExactly` extension method on `Task<ExceptionAssertions<T>>` for easier use with `ThrowAsync` - [#1658](https://github.com/fluentassertions/fluentassertions/pull/1658)

### Fixes

* Resolved a significant performance degradation in `BeEquivalentTo` - [#1660](https://github.com/fluentassertions/fluentassertions/pull/1660)

## 6.0.0

### What's New

* Added official support for .NET Core 3.0 - [#1227](https://github.com/fluentassertions/fluentassertions/pull/1227).
* Added `WithOffset` extension method on `DateTime` for easier creation of `DateTimeOffset` objects - [#1235](https://github.com/fluentassertions/fluentassertions/pull/1235).
* Added `collectionOfStrings.Should().NotContainMatch()` to assert that the collection does not contain a string that matches a wildcard pattern - [#1246](https://github.com/fluentassertions/fluentassertions/pull/1246).
* The `Using`/`When` option on `BeEquivalentTo` will now use the conversion rules when trying to match the predicate - [#1257](https://github.com/fluentassertions/fluentassertions/pull/1257).
* Added `NotBeWritable` to `PropertyInfoSelectorAssertions` to be able to assert that properties are not writable - [#1269](https://github.com/fluentassertions/fluentassertions/pull/1269).
* Added extension to assert `TaskCompletionSource<T>` - [#1267](https://github.com/fluentassertions/fluentassertions/pull/1267).
* Added the ability to pass an `IEqualityComparer<T>` through `BeEquivalentTo(x => x.Using<MyComparer>())` - [#1284](https://github.com/fluentassertions/fluentassertions/pull/1284).
* Added `NotBe` to `BooleanAssertions` to be able to assert that a boolean is not the expected value - [#1290](https://github.com/fluentassertions/fluentassertions/pull/1290).
* Make `DefaultValueFormatter` and `EnumerableValueFormatter` suitable for inheritance - [#1295](https://github.com/fluentassertions/fluentassertions/pull/1295).
* Added support for dictionary assertions on `IReadOnlyDictionary<TKey, TValue>` - [#1298](https://github.com/fluentassertions/fluentassertions/pull/1298).
* `GenericAsyncFunctionAssertions` now has `AndWhichConstraint` overloads for `NotThrow[Async]` and `NotThrowAfter[Async]` - [#1289](https://github.com/fluentassertions/fluentassertions/pull/1289).
* Added `ReturnTypes` to `MethodInfoSelector` to get all return types from all the methods selected
* Added `[Not]Be` to `MethodInfoSelector` to check that methods [don't] have specified access modifier
* Added `ThatAre[Not]Classes`, `ThatAre[Not]Static` selectors to `TypeSelector`
* Added `ThatSatisfy` to `TypeSelector` to filter types with specified predicate
* Added `UnwrapEnumerableTypes` to `TypeSelector` to get the `T` type from types implementing `IEnumerable<T>`
* Added `UnwrapTaskTypes` to `TypeSelector` to get the `T` type for any type that are `Task<T>`  or `ValueTask<T>`
* Added `[Not]BeSealed` to `TypeSelectorAssertions`
* Added `collection.Should().NotContainEquivalentOf` to use object graph comparison rules to assert absence of an element in the collection - [#1318](https://github.com/fluentassertions/fluentassertions/pull/1318).
* Added `[Not]BeInNamespace` and `[NotBeUnderNamespace]` to `TypeSelectorAssertions` - [#1329](https://github.com/fluentassertions/fluentassertions/pull/1329).
* The `Using` option on `BeEquivalentTo` and on `AssertionOptions.AssertEquivalencyUsing` now supports custom `IOrderingRule` implementations [#1337](https://github.com/fluentassertions/fluentassertions/pull/1337).
* Added `AllBe` to `StringCollectionAssertions` to be able to assert that all strings in collection are equal to the specified string - [#1332](https://github.com/fluentassertions/fluentassertions/pull/1332).
* Added `ForConstraint` method to `AssertionScope` to open up `OccurenceConstraint` for usage in custom assertion extensions - [#1341](https://github.com/fluentassertions/fluentassertions/pull/1341).
* Added `NotContainInOrder` to `CollectionAssertions` and `StringCollectionAssertions` to be able to assert that the collection does not contain the specified elements in the exact same order, not necessarily consecutive - [#1339](https://github.com/fluentassertions/fluentassertions/pull/1339).
* Added async version of `Where` extension method to `ExceptionAssertions` to be able to check asynchronously thrown exception - [#1352](https://github.com/fluentassertions/fluentassertions/pull/1352).
* Added `[Not]BeUpperCased` and `[Not]BeLowerCased` to `StringAssertions` to be able to assert that a string is in upper or lower casing or not - [#1357](https://github.com/fluentassertions/fluentassertions/pull/1357).
* Added `ObjectAssertions<TSubject, TAssertions>` to ease creation of custom assertion classes - [#1371](https://github.com/fluentassertions/fluentassertions/pull/1371).
* Added `ComparingBy{Members,Value}(Type)` to allow specifying open generic types - [#1389](https://github.com/fluentassertions/fluentassertions/pull/1389).
* Added overload of `CollectionAssertions.NotBeEquivalentTo` that takes a `config` parameter` - [#1408](https://github.com/fluentassertions/fluentassertions/pull/1408).
* Changed `StringAssertions.StartWith`, `StringAssertions.EndWith` and their `EquivalentOf` versions to allow empty strings - [#1413](https://github.com/fluentassertions/fluentassertions/pull/1413).
* The equivalency assertions will now include the type of the member and whether it involves a field or property - [#1379](https://github.com/fluentassertions/fluentassertions/pull/1379)
* Changed AttributeBasedFormatter to allow custom formatter selection based on the parent type - [#1418](https://github.com/fluentassertions/fluentassertions/pull/1418).
* Added nullable overload for `Be` and `NotBe` methods of `DateTimeAssertions` and `DateTimeOffsetAssertions` - [#1427](https://github.com/fluentassertions/fluentassertions/issues/1427).
* Added overload of `Enumerating` extension method to be able to force the enumeration of an object member -[#1433](https://github.com/fluentassertions/fluentassertions/pull/1433)
* Add overloads of `MatchRegex` and `NotMatchRegex` that take `System.Text.RegularExpressions.Regex` -[#1436](https://github.com/fluentassertions/fluentassertions/pull/1436)
* Added support for equivalency tests on System.Data types (`DataSet`, `DataTable`, `DataColumn`, `DataRow`, `DataRelation`, `Constraint`) - [#1419](https://github.com/fluentassertions/fluentassertions/pull/1419).
* Added `WithParameterName` extension to ease asserting on the parameter name for a thrown `ArgumentException` - [#1466](https://github.com/fluentassertions/fluentassertions/pull/1466).
* Added `BeExactly` assertions to verify a `DateTimeOffset` exactly, i.e both its date/time and its offset - [#1609](https://github.com/fluentassertions/fluentassertions/pull/1609).
* Added `NotCompleteWithinAsync` to `TaskCompletionSourceAssertions` - [#1474](https://github.com/fluentassertions/fluentassertions/pull/1474).
* Added `HaveValue(decimal)`, `HaveSameValueAs` and `HaveSameNameAs` to `EnumAssertions` - [#1479](https://github.com/fluentassertions/fluentassertions/pull/1479).
* Added `WithResult` extension method to `CompleteWithinAsync` assertions for `Task<T>` and `TaskCompletionSource<T>` - [#1478](https://github.com/fluentassertions/fluentassertions/pull/1478).
* Added `Satisfy` to be able to compare a collection with a set of predicates in any order - [#1500](https://github.com/fluentassertions/fluentassertions/pull/1500).
* Added milliseconds formatting for error messages including `TimeSpan` - [#1504](https://github.com/fluentassertions/fluentassertions/pull/1504).
* Added `AddReportable` overload to `AssertionScope` for deferring reportable value calculation only on a test failure - [#1515](https://github.com/fluentassertions/fluentassertions/pull/1515).
* Added the possibility to set the maximum depth and other formatting settings either globally or per `AssertionScope` - [#1469](https://github.com/fluentassertions/fluentassertions/pull/1469).
* Added `BeInAscendingOrder` and `BeInDescendingOrder` for collections taking a lambda expression - [#1526](https://github.com/fluentassertions/fluentassertions/pull/1526)
* Added `[Not]BeWritable`, `[Not]BeSeekable`, `[Not]BeReadable`, `[Not]BeReadOnly`, `[Not]BeWriteOnly`, `[Not]HaveLength` , `[Not]HavePosition` for Stream and `[Not]HaveBufferSize` for BufferedStream - [#1543](https://github.com/fluentassertions/fluentassertions/pull/1543)
* Added native support for `XDocument`, `XElement` and `XAttribute` properties and fields to `BeEquivalentTo` - [#1572](https://github.com/fluentassertions/fluentassertions/pull/1572)
* The equivalency failure message will include information on how tuples, anonymous types, records and other types are compared - [#1571](https://github.com/fluentassertions/fluentassertions/pull/1571)
* Improved formatting a dictionary when key or value is a complex type - [#1577](https://github.com/fluentassertions/fluentassertions/pull/1577).
* Added `NotBe(string)` for symmetry with `Be(string)` for GuidAssertions - [#1597](https://github.com/fluentassertions/fluentassertions/pull/1597).
* Added `BeOneOf` for enum assertions - [#1637](https://github.com/fluentassertions/fluentassertions/pull/1637)
* Homogenized assertion message formatting of predicate expressions - [#1619](https://github.com/fluentassertions/fluentassertions/pull/1619).

### Fixes

* Reported actual value when it contained `{{{{` or `}}}}` - [#1234](https://github.com/fluentassertions/fluentassertions/pull/1234).
* Changed dictionary assertion `NotContainKeys` to honour the key comparer if applicable - [#1233](https://github.com/fluentassertions/fluentassertions/pull/1233).
* Ensures that date time assertions like "a is less than an hour after b" don't succeed when `a - b == -30.Minutes()` [#1313](https://github.com/fluentassertions/fluentassertions/pull/1313).
* Event raising assertions like `WithSender` and `WithArgs` will only return the events that match the constraints - [#1321](https://github.com/fluentassertions/fluentassertions/pull/1321)
* Fixed an `InvalidCastException` that `BeEquivalentTo` could throw while debugging - [#1325](https://github.com/fluentassertions/fluentassertions/pull/1325)
* Ensured that `Given` will no longer evaluate its predicate if the preceding `FailWith` raised an assertion failure - [#1325](https://github.com/fluentassertions/fluentassertions/pull/1325)
* Improved the message that `RaisePropertyChangeFor` throws when the wrong property was detected - [#1333](https://github.com/fluentassertions/fluentassertions/pull/1333)
* Guard against negative precision arguments for `BeCloseTo` and `BeApproximately` - [#1386](https://github.com/fluentassertions/fluentassertions/pull/1386)
* Guard against implicitly or explicitly trying to compare primitive types by members - [#1394](https://github.com/fluentassertions/fluentassertions/pull/1394).
* Fixed formatting of brackets in expressions passed to ContainSingle(...) - [#1406](https://github.com/fluentassertions/fluentassertions/pull/1406).
* Fixed `Contain`, `NotContain` and `OnlyContain` to avoid multiple enumerations when the condition is false - [#1421](https://github.com/fluentassertions/fluentassertions/pull/1421).
* Added variable name and other useful and consistent information to XML assertions - [#1440](https://github.com/fluentassertions/fluentassertions/pull/1440).
* Sometimes `BeEquivalentTo` reported an incorrect message when a dictionary was missing a key - [#1454](https://github.com/fluentassertions/fluentassertions/pull/1454)
* Some dictionary failures did not honor the user-provided reason - [#1456](https://github.com/fluentassertions/fluentassertions/pull/1456)
* Restrict what types `WhenTypeIs<T>` can use and how `Using<T>` handles non-nullable types, see the [Migration Guide](/upgradingtov6#using) for more details - [#1494](https://github.com/fluentassertions/fluentassertions/pull/1494).
* `HaveElement` did not ignore the xml namespace - [#1541](https://github.com/fluentassertions/fluentassertions/pull/1541)
* Better parameter checking of `TypeAssertions` - [#1550](https://github.com/fluentassertions/fluentassertions/pull/1550)
* `[Not]HaveExplicitMethod` did not mention the parameters in the failure message - [#1550](https://github.com/fluentassertions/fluentassertions/pull/1550)
* Better parameter checking of `PropertyInfoAssertions` - [#1558](https://github.com/fluentassertions/fluentassertions/pull/1558)
* Better parameter checking of `MethodBaseAssertions` and `MethodInfoAssertions` - [#1559](https://github.com/fluentassertions/fluentassertions/pull/1559)
* Better parameter checking of `AssemblyAssertions` - [#1561](https://github.com/fluentassertions/fluentassertions/pull/1561)
* Better parameter checking of `PropertyInfoSelectorAssertions` - [#1565](https://github.com/fluentassertions/fluentassertions/pull/1565)
* Better parameter checking of `MethodInfoSelectorAssertions` - [#1569](https://github.com/fluentassertions/fluentassertions/pull/1569)
* Better parameter checking of `XDocumentAssertions`, `XElementAssertions` and `XAttributeAssertions` - [#1564](https://github.com/fluentassertions/fluentassertions/pull/1564)
* In a chained assertion API call, a second call to `ForCondition` should not even evaluate its lambda when the previous assertion failed - [#1587](https://github.com/fluentassertions/fluentassertions/pull/1587)
* Added parameter checking for `Be(string)` for GuidAssertions - [#1597](https://github.com/fluentassertions/fluentassertions/pull/1597).
* Improved consistency of XML documentation on `AssertionScope`, `ContinuedAssertionScope`, and `GivenSelector<T>` methods. - [#1606](https://github.com/fluentassertions/fluentassertions/pull/1606).
* Handle `WithDefaultIdentifier` and `WithExpectation` correctly when an `AssertionScope` continues - [#1610](https://github.com/fluentassertions/fluentassertions/pull/1610).
* Improved stack trace when a property of an element of a generic collection throws an exception during `GenericEnumerableEquivalencyStep` in `GenericCollectionAssertions` - [#1615](https://github.com/fluentassertions/fluentassertions/pull/1615).
* Removed the type info from the failure message in equivalency checks - [#1621](https://github.com/fluentassertions/fluentassertions/pull/1621).
* Fixed a regression so that collections of similarly typed key-value pairs should be equivalent to a dictionary - [#1603](https://github.com/fluentassertions/fluentassertions/pull/1603).
* Fixed a regression where a nested class without suitable members inside a collection raised an exception - [#1627](https://github.com/fluentassertions/fluentassertions/pull/1627).
* Fixed support for covariant and inherited property exclusion and inclusion in `BeEquivalentTo` - [#1631](https://github.com/fluentassertions/fluentassertions/pull/1631).
* Reintroduced `Match` for enum assertions - [#1637](https://github.com/fluentassertions/fluentassertions/pull/1637)
* Improved caller name determination by supporting multiple lines, comments and semicolons - [#1435](https://github.com/fluentassertions/fluentassertions/pull/1435).

### Breaking Changes

* Dropped support for .NET Framework 4.5, .NET Standard 1.3 and 1.6 - [#1227](https://github.com/fluentassertions/fluentassertions/pull/1227).
* Dropped support for older test frameworks such as MSTest v1, NSpec v1 and v2, XUnit v1, Gallio and MBUnit - [#1227](https://github.com/fluentassertions/fluentassertions/pull/1227).
* Removed `[Not]Have{Im,Ex}plictConversionOperator` (they had typos) - [#1221](https://github.com/fluentassertions/fluentassertions/pull/1221).
  * Use the equivalent assertions without the typo "plict" instead.
* Removed `NotBeAscendingInOrder`/`NotBeDescendingInOrder` - [#1221](https://github.com/fluentassertions/fluentassertions/pull/1221).
  * Use `NotBeInAscendingOrder`/`NotBeInDescendingOrder` instead.
* Removed `HasAttribute`, `HasMatchingAttribute` and `IsDecoratedWith(Type, bool)` `Type` extensions - [#1221](https://github.com/fluentassertions/fluentassertions/pull/1221).
  * Use `IsDecoratedWith`/`IsDecoratedWithOrInherits` instead.
* Made `EquivalencyAssertionOptionsExtentions` `internal` (and fixed a typo in the type name) - [#1221](https://github.com/fluentassertions/fluentassertions/pull/1221).
* Changed `ReferenceTypeAssertions.Subject` to be `readonly` - [#1229](https://github.com/fluentassertions/fluentassertions/pull/1229).
  * Set the `Subject` through the constructor instead.
* Changed `TypeAssertions.HaveAccessModifier` return type from `AndConstraint<Type>` to `AndConstraint<TypeAssertions>` - [#1159](https://github.com/fluentassertions/fluentassertions/pull/1159).
* Changed `TypeAssertions.NotHaveAccessModifier` return type from `AndConstraint<Type>` to `AndConstraint<TypeAssertions>` - [#1159](https://github.com/fluentassertions/fluentassertions/pull/1159).
* Changed `AllBeAssignableTo<T>` and `AllBeOfType<T>` return type from `AndConstraint<TAssertions>` to `AndWhichConstraint<TAssertions, IEnumerable<T>>` - [#1265](https://github.com/fluentassertions/fluentassertions/pull/1265).
* The new extension on `TaskCompletionSource<T>` overlays the previously used assertions based on `ObjectAssertions`.
* Removed `[Not]BeCloseTo` for `DateTime[Offset]` and `TimeSpan` that took an `int precision` - [#1278](https://github.com/fluentassertions/fluentassertions/pull/1278).
  * Use the overloads that take a `TimeSpan precision` instead.
* Aligned strings to be compared using `Ordinal[Ignorecase]` - [#1283](https://github.com/fluentassertions/fluentassertions/pull/1283).
* Changed `AutoConversion` to convert using `CultureInfo.InvariantCulture` instead of `CultureInfo.CurrentCulture` - [#1283](https://github.com/fluentassertions/fluentassertions/pull/1283).
* Renamed `StartWithEquivalent` and `EndWithEquivalent` to `StartWithEquivalentOf` and `EndWithEquivalentOf` to make the API for Equivalent methods consistent - [#1292](https://github.com/fluentassertions/fluentassertions/pull/1292).
* Several event raising assertion APIs will return an `IEventRecording` instead of `IEventRecorder` - [#1321](https://github.com/fluentassertions/fluentassertions/pull/1321)
* The classes `EventMonitor` and `RecordedEvent` are now treated as `internal` code - [#1321](https://github.com/fluentassertions/fluentassertions/pull/1321)
* Renamed method `GetEventRecorder` of interface `IMonitor` to `GetRecordingFor` and will return `IEventRecording` - [#1321](https://github.com/fluentassertions/fluentassertions/pull/1321)
* Removed synchronous assertions on asynchronous operations (`Throw`, `NotThrow`, `CompleteWithin`, ...) [#1324](https://github.com/fluentassertions/fluentassertions/pull/1324)
* Do not modify `SynchronizationContext.Current` while asserting asynchronous operations. In case hitting deadlocks in your tests please check whether you mix synchronous and asynchronous operations. [#1324](https://github.com/fluentassertions/fluentassertions/pull/1324)
* Moved `[Not]HaveFlag` from `ObjectAssertions` to `EnumAssertions` - [#1375](https://github.com/fluentassertions/fluentassertions/pull/1375).
* Requesting an unsupported test framework via `Services.Configuration.TestFrameworkName` or `"FluentAssertions.TestFramework"` now throws an exception instead of using the fallback - [#1366](https://github.com/fluentassertions/fluentassertions/pull/1366).
* Guard `[Not]Match`, `[Not]MatchEquivalentOf`, `[Not]MatchRegex` and `[Not]ContainMatch` against `null` or empty patterns - [#1401](https://github.com/fluentassertions/fluentassertions/pull/1401).
* Renamed `WhichValue` to `WhoseValue` - [#1581](https://github.com/fluentassertions/fluentassertions/pull/1581)
* By default, records are now compared by their members. Can be overridden using `ComparingRecordsByValue` - [#1571](https://github.com/fluentassertions/fluentassertions/pull/1571)
* Changed `becauseArgs` of `[Not]Reference(Assembly)` from `string[]` to `object[]` - [#1459](https://github.com/fluentassertions/fluentassertions/pull/1459)
* Major overhaul on how enums are handled, see the [Migration Guide](/upgradingtov6#enums) for more details - [#1479](https://github.com/fluentassertions/fluentassertions/pull/1479).
* Removed support for non-generic collections, see the [Migration Guide](/upgradingtov6#collections) for more details - [#1529](https://github.com/fluentassertions/fluentassertions/pull/1529).
* Removed `[Not]Contain(IEnumerable<T>, params T[])` - [#1529](https://github.com/fluentassertions/fluentassertions/pull/1529).
* Removed `BeEquivalentTo(params object[])` - [#1529](https://github.com/fluentassertions/fluentassertions/pull/1529).
* Renamed `EquivalencyStepCollection` to `EquivalencyPlan` and `AssertionOptions.EquivalencyCollection` to `EquivalencyPlan` - [#1539](https://github.com/fluentassertions/fluentassertions/pull/1539).
* `BeEquivalentTo` will no longer include `internal` properties and fields, unless `IncludingInternalProperties` or `IncludingInternalFields` is used - [#1575](https://github.com/fluentassertions/fluentassertions/pull/1575).
* Renamed `protected` methods on `DelegateAssertionsBase` such as `Throw` and `NotThrow` to avoid confusion - [#1642](https://github.com/fluentassertions/fluentassertions/pull/1642)
* Moved the properties of `IMemberInfo.SelectedMemberInfo` to `IMemberInfo`. Renamed `IMemberInfo.SelectedMemberPath` to `Path` and replaced `SelectedMemberDescription` by a combination of `Path` and `Name` - [#1379](https://github.com/fluentassertions/fluentassertions/pull/1379)
* Changed `[Not]Be` on an `IComparable<T>` to use `Equals(object)` instead of `CompareTo(T)` and added `[Not]BeRankedEquallyTo` to use `CompareTo(T)` - [#1177](https://github.com/fluentassertions/fluentassertions/pull/1177).

### Breaking Changes (Extensibility)

* Removed parameterless constructors from: `CollectionAssertions`, `ReferenceTypeAssertions`, `MemberInfoAssertions`, `MethodBaseAssertions` and `MethodInfoAssertions` - [#1229](https://github.com/fluentassertions/fluentassertions/pull/1229).
  * Use the constructors taking a `subject` instead.
* Restrict generic constraints on `[Nullable]NumericAssertions<T>` to `IComparable<T>` - [#1266](https://github.com/fluentassertions/fluentassertions/pull/1266).
* Changed return type of `[Nullable]NumericAssertions.Subject` from `IComparable` to `T?` and `T`, respectively - [#1266](https://github.com/fluentassertions/fluentassertions/pull/1266).
* Removed `Succeeded` and `SourceSucceeded` from `Continuation` and `IAssertionScope` - [#1325](https://github.com/fluentassertions/fluentassertions/pull/1325)
* Made the extension methods under the `FluentAssertions.Common` namespace `internal` - [#1376](https://github.com/fluentassertions/fluentassertions/pull/1376)
* The `IEquivalencyValidationContext` has undergone significant refactorings where its properties have been moved into the `INode` hierarchy and the two `Reason` and `Tracer` classes - [#1379](https://github.com/fluentassertions/fluentassertions/pull/1379)
* The `IMemberMatchingRule`, `IMemberSelectionRule` and `IOrderingRule` have been changed to replace their dependency on `SelectedMemberInfo` to `INode` and its derivatives `IMember` - [#1379](https://github.com/fluentassertions/fluentassertions/pull/1379)
* The `SelectedMemberInfo` class has been removed, since it main user, `IMemberInfo` has been flattened - [#1379](https://github.com/fluentassertions/fluentassertions/pull/1379)
* Several methods that took an `IMemberInfo`, but could also act on other objects than a property or field now take an `IObjectInfo` - [#1379](https://github.com/fluentassertions/fluentassertions/pull/1379)
* Pascal cased `CallerIdentifier.logger` - [#1458](https://github.com/fluentassertions/fluentassertions/pull/1458).
* Pascal cased `SelfReferenceEquivalencyAssertionOptions.orderingRules` - [#1458](https://github.com/fluentassertions/fluentassertions/pull/1458).
* Moved extension methods on `ExceptionAssertions` from `AssertionExtensions` to `ExceptionAssertionsExtensions` - [#1471](https://github.com/fluentassertions/fluentassertions/pull/1471).
* Moved `Including(Expression<Func<IMemberInfo, bool>> predicate)` from `EquivalencyAssertionOptions<T>` to `SelfReferenceEquivalencyAssertionOptions<T>` - [#1495](https://github.com/fluentassertions/fluentassertions/pull/1495).
* `Formatter.ToString()` and `IValueFormatter` now work with a `FormattingOptions` object that wraps the `UseLineBreaks` option - [#1469](https://github.com/fluentassertions/fluentassertions/pull/1469).
* Split-up the subject and expectation from `IEquivalencyValidationContext` into a new type `Comparands`. This affected `IEquivalencyStep` - [#1539](https://github.com/fluentassertions/fluentassertions/pull/1539).
* Moved the responsibility of `IEquivalencyStep.CanHandle` into `Handle` and replaced `Handle`'s return value with a more clearer `EquivalencyResult` - [#1539](https://github.com/fluentassertions/fluentassertions/pull/1539)
* Simplified `MemberSelectionContext` which is used by `IMemberSelectionRule` to remove the need for extensions to understand the difference between run-time and compile-time types - [#1539](https://github.com/fluentassertions/fluentassertions/pull/1539).
* The implementations of `IEquivalencyStep` have moved to the `FluentAssertions.Equivalency.Steps` namespace - [#1588](https://github.com/fluentassertions/fluentassertions/pull/1588).

## [5.10.3](https://www.nuget.org/packages/FluentAssertions/5.10.3)

### Fixes

* Fixed XPath index calculation in XML comparison when child node names are repeated in repeated parent nodes - [#1273](https://github.com/fluentassertions/fluentassertions/pull/1273)

## [5.10.2](https://www.nuget.org/packages/FluentAssertions/5.10.2)

### Fixes

* Added missing dependency on System.Xml - [#79](https://github.com/fluentassertions/fluentassertions/issues/79)

## 5.10.1

This version was skipped.

## [5.10.0](https://www.nuget.org/packages/FluentAssertions/5.10.0)

### What's New

* Added `string.Should().NotBeEquivalentTo` - [#1134](https://github.com/fluentassertions/fluentassertions/pull/1134)
* Added `collectionOfStrings.Should().ContainMatch()` to assert that the collection contains at least one string that matches a wildcard pattern - [#1138](https://github.com/fluentassertions/fluentassertions/pull/1138)
* Added overloads of `NotBeInAscendingOrder` and `NotBeInDescendingOrder` that take a property expression - [#1140](https://github.com/fluentassertions/fluentassertions/pull/1140)
* Include the index in the XPath information reported while comparing `XDocument`s for equivalence - [#1181](https://github.com/fluentassertions/fluentassertions/pull/1181)
* Added `NotHaveSameCount` and `HaveSameCount` for dictionary assertions - [#1178](https://github.com/fluentassertions/fluentassertions/pull/1178)
* Extended `string.Should().Contain()` and `string.Should().ContainEquivalentOf()` to test the number of times a phrase exists in a string using `theString.Should().Contain("is a", MoreThan.Thrice())` - [#1145](https://github.com/fluentassertions/fluentassertions/pull/1145)
* Added support for methods returning `ValueTask` and `ValueTask<T>` - [#1158](https://github.com/fluentassertions/fluentassertions/pull/1158)
* Added support for using `SatisfyRespectively` on all collections, including collections of `string` - [#1201](https://github.com/fluentassertions/fluentassertions/pull/1201)

### Fixes

* Updated the docs to clarify that `CompleteWithin` works on `Func<Task>` and not on `Task` directly - [#1127](https://github.com/fluentassertions/fluentassertions/pull/1127).
* Renamed collection assertion `NotBeAscendingInOrder` and `NotBeDescendingInOrder` to `NotBeInAscendingOrder` and `NotBeInDescendingOrder` (in a non-breaking way) - [#1140](https://github.com/fluentassertions/fluentassertions/pull/1140)
* Collections containing `null`s where not properly treated as equivalent by `BeEquivalentTo` - [#1143](https://github.com/fluentassertions/fluentassertions/pull/1143)
* `BeEquivalentTo` now allows selecting an explicit interface member over a regular instance member when using `RespectingDeclaredTypes` and the expectation type is an interface - [#1144](https://github.com/fluentassertions/fluentassertions/pull/1144)
* Fixed a crash that can occur when trying to determine the caller identity under .NET Native - [#1149](https://github.com/fluentassertions/fluentassertions/issues/1149)
* Ensured that determining the caller identity works for namespaces that contain the phrase `System` and don't match on partial namespace segments - [#1193](https://github.com/fluentassertions/fluentassertions/pull/1193)
* `BeEquivalentTo` on an `XDocument` could report the incorrect path to a self-closing XML tag - [#1170](https://github.com/fluentassertions/fluentassertions/pull/1170)
* `BeEquivalentTo` on multi-dimensional arrays with empty elements could cause an internal error - [#1167](https://github.com/fluentassertions/fluentassertions/issues/1167)
* Several assertion APIs did not include the _reason_ in the failure messages - [#1172](https://github.com/fluentassertions/fluentassertions/pull/1172)
* A self-closing XML element was not treated as equivalent to an empty element with the same name - [#1174](https://github.com/fluentassertions/fluentassertions/pull/1174)
* Ensure that type assertion `ThatAreUnderNamespace` handles types in the global namespaces correctly - [#1197](https://github.com/fluentassertions/fluentassertions/pull/1197)
* When comparing whether two objects are equal, a conversion should be precision preserving - [#1202](https://github.com/fluentassertions/fluentassertions/pull/1202)
* `BeEquivalentTo` on normal `Tuple`s should use structural equivalency instead of treating them as value types - [#1206](https://github.com/fluentassertions/fluentassertions/pull/1206)
* Some platforms throw reflection exceptions when trying to use `ConfigurationManager`. This is now handled more gracefully - [#1210](https://github.com/fluentassertions/fluentassertions/pull/1210)
* Reintroduced the package dependency on `System.Xml.Linq` for .NET 4.5/4.7 - [#79](https://github.com/fluentassertions/fluentassertions/issues/79)
* Treat enums and their numeric representations in structural object graph comparisons the same - [#1208](https://github.com/fluentassertions/fluentassertions/pull/1208)

Thanks to contributors [Ronald Kroon](https://github.com/ronaldkroon), [Daniel Petrov](https://github.com/danielmpetrov), [@david-a-jetter](https://github.com/david-a-jetter), [Lukas Grützmacher](https://github.com/lg2de) and [Ben Randall](https://github.com/veleek).

And special thanks to [Matthias Koch](https://github.com/matkoch) to switch us over to the awesome [Nuke build system](https://nuke.build/).

## [5.9.0](https://www.nuget.org/packages/FluentAssertions/5.9.0)

### What's New

* Added `Match` method to (nullable) numeric assertions - [#1112](https://github.com/fluentassertions/fluentassertions/pull/1112)

### Fixes

* Using a custom `IAssertionStrategy` with an `AssertionScope` did not always capture all assertion failures - [#1118](https://github.com/fluentassertions/fluentassertions/issues/1118)
* Ensured `null` arguments are handled with clearer exception messages - [#1117](https://github.com/fluentassertions/fluentassertions/pull/1117)

Special thanks to contributors [@liklainy](https://github.com/Liklainy) and [Amaury Levé](https://github.com/Evangelink).

## [5.8.0](https://www.nuget.org/packages/FluentAssertions/5.8.0)

### What's New

* Added thread-safety to tests using `AssertionScope` while running many `async` tests concurrently - [#1091](https://github.com/fluentassertions/fluentassertions/pull/1091)
* Allow users to specify a custom `IAssertionStrategy` for the assertion scope, for instance, to create screenshots when a test fails - [#1094](https://github.com/fluentassertions/fluentassertions/pull/1094) & [#906](https://github.com/fluentassertions/fluentassertions/issues/906).
* Supports .NET Core 3.0 Preview 7 - [#1107](https://github.com/fluentassertions/fluentassertions/pull/1107)

### Fixes

* `Excluding` with `BeEquivalentTo` did not always work well with overridden properties - [#1087](https://github.com/fluentassertions/fluentassertions/pull/1087) & [#1077](https://github.com/fluentassertions/fluentassertions/issues/1077)
* Failure message formatting threw a `FormatException` when a nested message contains braces - [#1092](https://github.com/fluentassertions/fluentassertions/pull/1092)
* Fixed confusing `(Not)BeAssignableTo` failure messages - [#1104](https://github.com/fluentassertions/fluentassertions/pull/1104) & [#1103](https://github.com/fluentassertions/fluentassertions/issues/1103)
* Fixed a potential leakage of failure messages between multiple assertions - [#1105](https://github.com/fluentassertions/fluentassertions/pull/1105)

Kudos to [conklinb](https://github.com/conklinb) and [Amaury Levé](https://github.com/Evangelink) for notable contributions and my partner-in-crime [Jonas Nyrup](https://github.com/jnyrup) for some of the fixes, a lot of (internal) quality improvements and his critical eye.

## [5.7.0](https://www.nuget.org/packages/FluentAssertions/5.7.0)

### What's New

* Added official support for .NET Core 3 (Preview 5 or later) - [#1057](https://github.com/fluentassertions/fluentassertions/pull/1057)
* Introduced `SatisfyRespectively` on collections - [#1043](https://github.com/fluentassertions/fluentassertions/pull/1043)
* Added an alternative fluent syntax for evaluating/invoking actions - [#1017](https://github.com/fluentassertions/fluentassertions/pull/1017)
* Added overloads of `Invoking` and `Awaiting` for different sets of generic parameters - [#1051](https://github.com/fluentassertions/fluentassertions/pull/1051)
* `NotThrowAfter` is now also available for .NET Standard 1.3 and 1.6 - [#1050](https://github.com/fluentassertions/fluentassertions/pull/1050)
* Added `CompleteWithin` to assert asynchronous operations complete within a time span - [#1013](https://github.com/fluentassertions/fluentassertions/pull/1013)/[#1048](https://github.com/fluentassertions/fluentassertions/pull/1048)
* Added `NotBeEquivalent` for objects - [#1071](https://github.com/fluentassertions/fluentassertions/pull/1071)
* Added `WithMessage()` for `async` exception assertions - [#1052](https://github.com/fluentassertions/fluentassertions/pull/1052)
* Added extension methods like `100.Nanosecond()` and `20.Microsecond()` to represent time spans - [#1069](https://github.com/fluentassertions/fluentassertions/pull/1069)

### Fixes

* `AllBeAssignableTo` and `AllBeOfType` did not work for list of types - [#1007](https://github.com/fluentassertions/fluentassertions/pull/1007)
* Backslashes in subject or expected result were not correctly shown in the message - [#986](https://github.com/fluentassertions/fluentassertions/pull/986)
* `BeOfType` does not attach to the `AssertionScope` correctly - [#1002](https://github.com/fluentassertions/fluentassertions/pull/1002)
* Event monitoring did not detect events on interfaces - [#821](https://github.com/fluentassertions/fluentassertions/pull/821)
* Fix continuation on `NotThrow(After)` in chained `AssertionScope` invocations - [#1031](https://github.com/fluentassertions/fluentassertions/pull/1031)
* Allow nesting equivalency checks in custom assertion rules when using `BeEquivalentTo` - [#1031](https://github.com/fluentassertions/fluentassertions/pull/1031)
* Removed redundant use of the thread pool in async assertions - [#1020](https://github.com/fluentassertions/fluentassertions/pull/1020)
* Improved formatting of multidimensional arrays - [#1044](https://github.com/fluentassertions/fluentassertions/pull/1044)
* Better handling of exceptions wrapped in `AggregateException`s - [#1041](https://github.com/fluentassertions/fluentassertions/pull/1041)
* Fix `BadImageFormatException` under the .NET Core 3.0 Preview - [#1057](https://github.com/fluentassertions/fluentassertions/pull/1057)
* `ThrowExactly` and `ThrowExactlyAsync` now support expecting an `AggregateException` - [#1046](https://github.com/fluentassertions/fluentassertions/pull/1057)

Kudos to [Lukas Grützmacher](https://github.com/lg2de), [Matthias Lischka](https://github.com/matthiaslischka), [Christoffer Lette](https://github.com/Lette), [Ed Ball](https://github.com/ejball), [David Omid](https://github.com/davidomid), [mu88](https://github.com/mu88), [Dmitriy Maksimov](https://github.com/DmitriyMaksimov) and [Ivan Shimko](https://github.com/vanashimko) for the contributions and [Jonas Nyrup](https://github.com/jnyrup) to make this release possible again.

## [5.6.0](https://www.nuget.org/packages/FluentAssertions/5.6.0)

### Fixes

* Provide opt-out to `AssertionOptions(o => o.WithStrictOrdering())` -[#974](https://github.com/fluentassertions/fluentassertions/pull/974)
* Add collection assertion `ContainEquivalentOf` - [#950](https://github.com/fluentassertions/fluentassertions/pull/950)
* Add `Should().NotThrowAfter` assertion for actions - [#942](https://github.com/fluentassertions/fluentassertions/pull/942)

Kudos to @BrunoJuchli, @matthiaslischka and @frederik-h for these amazing additions.

## [5.5.3](https://www.nuget.org/packages/FluentAssertions/5.5.3)

### Fixes

* Performance fixes in `BeEquivalenTo` - [#935](https://github.com/fluentassertions/fluentassertions/pull/935)
* Reverted 5.5.0 changes to `AssertionScope` to ensure binary compatibility - [#977](https://github.com/fluentassertions/fluentassertions/pull/977)

## [5.5.2](https://www.nuget.org/packages/FluentAssertions/5.5.2)

### Fixes

* Allows `BeEquivalentTo` to handle a non-generic collection as the SUT - [#975](https://github.com/fluentassertions/fluentassertions/pull/975), [#973](https://github.com/fluentassertions/fluentassertions/issues/973)
* Optimized performance of `IncludeMemberByPathSelectionRule` - [#969](https://github.com/fluentassertions/fluentassertions/pull/969)

## [5.5.1](https://www.nuget.org/packages/FluentAssertions/5.5.1)

### What's New

* Now provides a hint when strings differ in length and contain differences - [#915](https://github.com/fluentassertions/fluentassertions/pull/915), [#907](https://github.com/fluentassertions/fluentassertions/issues/907)
* Added `ThrowAsync`, `ThrowExactlyAsync` and `NotThrowAsync` - [#931](https://github.com/fluentassertions/fluentassertions/pull/931)
* Added support for `Should().Throw` and `Should().NotThrow` for `Func<T>` - [#951](https://github.com/fluentassertions/fluentassertions/pull/951)
* Added support for `private protected` access modifier - [#932](https://github.com/fluentassertions/fluentassertions/pull/932)
* Updated `BeApproximately` to support nullable types for both the subject and the expectation nullable - [#934](https://github.com/fluentassertions/fluentassertions/pull/934)
* Added `async` version of `ExecutionTime` to - [#938](https://github.com/fluentassertions/fluentassertions/pull/938)
* Updated `NotBeApproximately` to accepting nullable subject and expectation - [#939](https://github.com/fluentassertions/fluentassertions/pull/939)
* `type.Should().Be(type)` now support open generics - [#954](https://github.com/fluentassertions/fluentassertions/issues/954), [#955](https://github.com/fluentassertions/fluentassertions/pull/955)

### Fixes

* Minor performance improvements to prevent rendering messages if a test did not fail - [#921](https://github.com/fluentassertions/fluentassertions/pull/921), [#915](https://github.com/fluentassertions/fluentassertions/pull/915)
* Improve performance of `Should().AllBeEquivalentTo()` - [#920](https://github.com/fluentassertions/fluentassertions/pull/920), [#914](https://github.com/fluentassertions/fluentassertions/issues/914)
* Improve the presentation of enums to include the value and the number - [#923](https://github.com/fluentassertions/fluentassertions/pull/923), [#897](https://github.com/fluentassertions/fluentassertions/issues/897)
* `BeEquivalentTo` with `WithStrictOrdering` produced messy failure message - [#918](https://github.com/fluentassertions/fluentassertions/issues/918)
* Fixes detecting checking equivalency of a `null` subject to a dictionary - [#933](https://github.com/fluentassertions/fluentassertions/pull/933)
* Fixes duplicate conversions being mentioned in the output of the equivalency API - [#941](https://github.com/fluentassertions/fluentassertions/pull/941)
* Comparing an object graph against `IEnumerable` now works now as expected - [#911](https://github.com/fluentassertions/fluentassertions/pull/911)
* Selecting members during object graph assertions now better handles `new` overrides - [#960](https://github.com/fluentassertions/fluentassertions/pull/960), [#956](https://github.com/fluentassertions/fluentassertions/issues/956)

**Note** In versions prior to 5.5, FA may have skipped certain properties in the equivalency comparison. [#960](https://github.com/fluentassertions/fluentassertions/pull/960) fixes this, so this may cause some breaking changes.

Lots of kudos @jnyrup and @krajek for a majority for the work in this release.<|MERGE_RESOLUTION|>--- conflicted
+++ resolved
@@ -10,11 +10,7 @@
 ## Unreleased
 
 ### What's New
-<<<<<<< HEAD
-
 * Added `AllSatisfy` for asserting all items in a collection satisfy an inspector - [#1790](https://github.com/fluentassertions/fluentassertions/pull/1790)
-=======
->>>>>>> 6bb4d460
 * Added `WithMapping` option to `BeEquivalentTo` to map members with different names between the subject and expectation - [#1742](https://github.com/fluentassertions/fluentassertions/pull/1742)
 
 ### Fixes
