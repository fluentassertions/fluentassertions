---
title: Releases
permalink: /releases/
layout: single
classes: wide
sidebar:
  nav: "sidebar"
---

<<<<<<< HEAD
## Unreleased

### What's new

* New overloads of `BeXmlSerializable` and `BeDataContractSerializable` that allow `EquivalencyOptions` to be configured, allowing the use of member selection rules. - [#3107](https://github.com/fluentassertions/fluentassertions/pull/3107)
=======
## 8.8.0

### What's new

* Added `WithoutMessage` to allow asserting an exception message does not contain a wildcard pattern - [#3100](https://github.com/fluentassertions/fluentassertions/pull/3100)
* Added support for MSTest 4 - [#3111](https://github.com/fluentassertions/fluentassertions/pull/3111)

### Enhancements

* Improved the way the differences are reported for long strings - [#3101](https://github.com/fluentassertions/fluentassertions/pull/3101)
>>>>>>> 0e5abf52

## 8.7.1

### Fixes

* Fixed ambiguity when using `Should()` on a `JsonNode` derived class - [#3102](https://github.com/fluentassertions/fluentassertions/pull/3102)
* JSON assertions did not properly handle floats, doubles and unsigned int/long - [#3105](https://github.com/fluentassertions/fluentassertions/pull/3105)

## 8.7.0

### What's new

* Added support for `System.Text.Json.JsonNode` and `JsonArray` through new assertions as well as the `BeEquivalentTo` API - [#3094](https://github.com/fluentassertions/fluentassertions/pull/3094)
* Added `WithoutMessage` to allow asserting an exception message does not contain a wildcard pattern - [#3100](https://github.com/fluentassertions/fluentassertions/pull/3100)

## 8.6.0

### What's new

* Add `Value.ThatMatches` and `Value.ThatSatifies` to build inline assertions when using `BeEquivalentTo` - [#3076](https://github.com/fluentassertions/fluentassertions/pull/3076)

## 8.5.0

### What's new

* Add `WithStrictTyping` and `WithStrictTypingFor` to `BeEquivalentTo` to ensure types also match - [#3066](https://github.com/fluentassertions/fluentassertions/pull/3066)

### Fixes

* Ensured `WithTracing` is safe when used with `BeEquivalentTo` globally - [#3067](https://github.com/fluentassertions/fluentassertions/pull/3067)

## 8.4.0

### Enhancements

* Added `ExcludingMembersNamed` to `BeEquivalentTo` to exclude fields and properties anywhere in the graph - [#3062](https://github.com/fluentassertions/fluentassertions/pull/3062)
* Added `Should().Throw()`, `ThrowAsync()` and `ThrowWithinAsync()` flavors that don’t require a specific exception type - [#3059](https://github.com/fluentassertions/fluentassertions/pull/3059)

## 8.3.0

### Enhancements

* Clarify the date/time type when comparing non-compatible dates and times in `BeEquivalentTo` - [#3049](https://github.com/fluentassertions/fluentassertions/pull/3049)
* Improve the rendering of exception messages when using `WithMessage` for better readability - [#3039](https://github.com/fluentassertions/fluentassertions/pull/3039)

## 8.2.0

### Fixes

* Fixed a regression from 8.1.0 where a `NullReferenceException` was thrown during subject identification - [#3036](https://github.com/fluentassertions/fluentassertions/pull/3036)

### Enhancements

* Better support for rendering multi-dimensional arrays in failure messages - [#3009](https://github.com/fluentassertions/fluentassertions/pull/3009)

## 8.1.1

### Fixes

* Fix a formatting exception when {} is used as a dictionary key - [#3008](https://github.com/fluentassertions/fluentassertions/pull/3008)
* Removed the PowerShell script that opens the website because it misbehaves - [#3030](https://github.com/fluentassertions/fluentassertions/pull/3030)

## 8.1.0

### Improvements
* Improved subject identification when chaining multiple assertions using `Which` - [#3000](https://github.com/fluentassertions/fluentassertions/pull/3000)
* All `Should()` methods on reference types are now annotated with the `[NotNull]` attribute for a better Fluent Assertions experience when nullable reference types are enabled - [#2987](https://github.com/fluentassertions/fluentassertions/pull/2987)
* Provide a toggle to suppress the soft warning that commercial use requires a paid license - [#2984](https://github.com/fluentassertions/fluentassertions/pull/2984)

### Fixes

* Fixed a regression in which `CompleteWithinAsync` treated a canceled task as an exception - [#2853](https://github.com/fluentassertions/fluentassertions/pull/2853)

## 8.0.0

### License Change
Versions 8 and beyond are/will be free for open-source projects and non-commercial use, but commercial use requires a [paid license](https://xceed.com/products/unit-testing/fluent-assertions/). Check out the [license page](LICENSE) for more information.

Version 7 will remain fully open-source indefinitely and receive bugfixes and other important corrections.

### What's new

* Introduced a new assembly-level attribute that you can use to initialize Fluent Assertions before the first assertion - [#2292](https://github.com/fluentassertions/fluentassertions/pull/2292)
* Ensure compatibility with .NET 8 - [#2466](https://github.com/fluentassertions/fluentassertions/pull/2466)
* Add support for NUnit 4 - [#2483](https://github.com/fluentassertions/fluentassertions/pull/2483)
* Added `NotBeIn` to check if a `DateTime` is not in a given `DateTimeKind` - [#2536](https://github.com/fluentassertions/fluentassertions/pull/2536)
* Introduced a new `Satisfy` method available to all reference types to allow for nested assertions - [#2597](https://github.com/fluentassertions/fluentassertions/pull/2597)
* Added `BeNaN` and `NotBeNaN` for assertions on `float` and `double` - [#2606](https://github.com/fluentassertions/fluentassertions/pull/2606)
* Added option for event monitoring to ignore failing event accessors - [#2629](https://github.com/fluentassertions/fluentassertions/pull/2629)
* Added the capability of associating `IValueFormatter`s to a (nested) `AssertionScope` - [#2676](https://github.com/fluentassertions/fluentassertions/pull/2676)
* Added support for throwing TUnit exceptions when using TUnit as your testing framework - [#2758](https://github.com/fluentassertions/fluentassertions/pull/2758)
* Added a few more assertions on `XElement` - [#2690](https://github.com/fluentassertions/fluentassertions/pull/2690)
  * `[Not]HaveElementWithValue`
  * `NotHaveElement`
  * `[Not]HaveAttribute`
  * `NotHaveAttributeWithValue`
* Added a few more assertions on `XDocument` - [#2690](https://github.com/fluentassertions/fluentassertions/pull/2690)
    * `[Not]HaveElementWithValue`
    * `NotHaveElement`
* Added support for xUnit.net v3 - [#2718](https://github.com/fluentassertions/fluentassertions/issues/2718)

### Improvements
* Improve failure message for string assertions when checking for equality - [#2307](https://github.com/fluentassertions/fluentassertions/pull/2307)
* Allow specifying `EquivalencyOptions` in string assertions - [#2413](https://github.com/fluentassertions/fluentassertions/pull/2413)
  * This also adds the capability to ignore casing, leading or trailing whitespace on strings when using `BeEquivalentTo` on object graphs or collections.
  * Also adds the capability to ignore the newline style on strings - [#2565](https://github.com/fluentassertions/fluentassertions/pull/2565)
* You can mark all assertions in an assembly as custom assertions using the `[CustomAssertionsAssembly]` attribute - [#2389](https://github.com/fluentassertions/fluentassertions/pull/2389)
* All `Should()` methods on reference types are now annotated with the `[NotNull]` attribute for a better Fluent Assertions experience when nullable reference types are enabled - [#2380](https://github.com/fluentassertions/fluentassertions/pull/2380)
* All assertions that support chaining using the `.Which` construct will now amend the caller identifier - [#2539](https://github.com/fluentassertions/pull/2539)
* Introduced a `MethodInfoFormatter` and improved the `PropertyInfoFormatter` - [#2539](https://github.com/fluentassertions/pull/2539)
* `Excluding()` / `For().Exclude()` and `Including()` on `BeEquivalentTo()` now also accepts an anonymous object to include/exclude multiple members at once - [#2488](https://github.com/fluentassertions/fluentassertions/pull/2488)
* You can exclude explicitly implemented properties from `BeEquivalentTo` via `ExcludingExplicitlyImplementedProperties` - [#2851](https://github.com/fluentassertions/pull/2851)

### Fixes
* Fixed incorrect treatment of "\\r\\n" as new line - [#2569](https://github.com/fluentassertions/fluentassertions/pull/2569)
* Fixed `RaisePropertyChangeFor` to return a filtered list of events - [#2677](https://github.com/fluentassertions/fluentassertions/pull/2677)
* Including or excluding members did not work when `WithMapping` was used in `BeEquivalentTo` - [#2860](https://github.com/fluentassertions/fluentassertions/pull/2860)
* Fix a crash when using `WithStrictOrderingFor(x => x)` with `BeEquivalentTo` - [#2932](https://github.com/fluentassertions/fluentassertions/pull/2932)

### Breaking Changes (for users)
* Moved support for `DataSet`, `DataTable`, `DataRow` and `DataColumn` into a new package `FluentAssertions.DataSet` - [#2267](https://github.com/fluentassertions/fluentassertions/pull/2267)
* Removed obsolete `...OrEqualTo` methods - [#2269](https://github.com/fluentassertions/fluentassertions/pull/2269)
  * `GenericCollectionAssertions`
    * `HaveCountGreaterOrEqualTo`: Use `HaveCountGreaterThanOrEqualTo`
    * `HaveCountLessOrEqualTo`: Use `HaveCountLessThanOrEqualTo`
  * `ComparableTypeAssertions`
    * `BeGreaterOrEqualTo`: Use `BeGreaterThanOrEqualTo`
    * `BeLessOrEqualTo`: Use `BeLessThanOrEqualTo`
  * `SimpleTimeSpanAssertions`
    * `BeGreaterOrEqualTo`: Use `BeGreaterThanOrEqualTo`
    * `BeLessOrEqualTo`: Use `BeLessThanOrEqualTo`
  * `ExecutionTimeAssertions`
    * `BeGreaterOrEqualTo`: Use `BeGreaterThanOrEqualTo`
    * `BeLessOrEqualTo`: Use `BeLessThanOrEqualTo`
* Removed the `DefaultValueFormatter.SpacesPerIndentionLevel` property which was added during the development of v6, but wasn't removed before the release of v6 - [#2281](https://github.com/fluentassertions/fluentassertions/pull/2281)
* Dropped direct support for .NET Core 2.x and .NET Core 3.x - [#2302](https://github.com/fluentassertions/fluentassertions/pull/2302)
* `AllSatisfy` now succeeds when asserting that an empty collection satisfies some predicates - [#2321](https://github.com/fluentassertions/fluentassertions/pull/2321)
* `OnlyContain` now succeeds when asserting that an empty collection matches some predicates - [#2350](https://github.com/fluentassertions/fluentassertions/pull/2350)
* Dropped support for `BinaryFormatter` - [#2278](https://github.com/fluentassertions/fluentassertions/pull/2278)
* Renamed "...AssertionOptions" to "...Options" - [#2414](https://github.com/fluentassertions/fluentassertions/pull/2414)
  * `EquivalencyAssertionOptions` to `EquivalencyOptions`
  * `EquivalencyAssertionOptions<TExpectation>` to `EquivalencyOptions<TExpectation>`
  * `IEquivalencyAssertionOptions` to `IEquivalencyOptions`
  * `SelfReferenceEquivalencyAssertionOptions<TSelf>` to `SelfReferenceEquivalencyOptions<TSelf>`
* Allow fluently calling `WithoutMatchingRules` and `WithoutSelectionRules` while using `BeEquivalentTo` - [#2457](https://github.com/fluentassertions/fluentassertions/pull/2457)
* Removed `utcNow` overload for `.Monitor<T>()` - [#2629](https://github.com/fluentassertions/fluentassertions/pull/2629)
* The semantics of `BeLowerCased`/`BeUpperCased` have been changed to align with the behavior of `ToLower`/`ToUpper` - [#2660](https://github.com/fluentassertions/fluentassertions/pull/2660)
* Renamed `HaveAttribute` to `HaveAttributeWithValue` on `XElement` - [#2690](https://github.com/fluentassertions/fluentassertions/pull/2690)
* Renamed `RespectingRuntimeTypes` to `PreferringRuntimeMemberTypes` and `RespectingDeclaredTypes` to `PreferringDeclaredMemberTypes` - [#2866](https://github.com/fluentassertions/fluentassertions/pull/2866)
* Renamed `ExcludingNestedObjects` to `WithoutRecursing` to better describe its purpose - [#2876](https://github.com/fluentassertions/fluentassertions/pull/2876)
* Removed direct support for assertions on `HttpResponseMessage`. Use [FluentAssertions.Web](https://github.com/adrianiftode/FluentAssertions.Web) instead. - [#2909](https://github.com/fluentassertions/fluentassertions/pull/2909)
* Consolidated the configuration options under `Configuration` and `Services` into `GlobalConfiguration` accessible through `AssertionEngine.Configuration` and `AssertionConfiguration.Current.Configuration` - [#2901](https://github.com/fluentassertions/fluentassertions/pull/2901)
* Removed support for setting configuration settings through an `app.config` file - [#2901](https://github.com/fluentassertions/fluentassertions/pull/2901)

### Breaking Changes (for extensions)
* Add `ForConstraint` to `IAssertionsScope` to support chaining `.ForConstraint()` after `.Then` - [#2324](https://github.com/fluentassertions/fluentassertions/pull/2324)
* Refactored `AsyncFunctionAssertions` into real base class - [#2359](https://github.com/fluentassertions/fluentassertions/pull/2359)
  * Its constructor has been made `protected`.
  * Unused constructors have been removed.
  * Methods overwritten in `GenericAsyncFunctionAssertions` has been moved to `NonGenericAsyncFunctionAssertions`.
* Moved the non-generic `NotThrow` and `NotThrowAfter` from `DelegateAssertions<TDelegate, TAssertions>` to `ActionAssertions` - [#2371](https://github.com/fluentassertions/fluentassertions/pull/2371)
* Made `EquivalencyValidator` `internal` - [#2854](https://github.com/fluentassertions/fluentassertions/pull/2854)

## 7.2.0

### Fixes

* Fixed a regression in which `CompleteWithinAsync` treated a canceled task as an exception - [#2853](https://github.com/fluentassertions/fluentassertions/pull/2853)

### Improvements
* Improve failure message for string assertions when checking for equality - [#2307](https://github.com/fluentassertions/fluentassertions/pull/2307)
* All `Should()` methods on reference types are now annotated with the `[NotNull]` attribute for a better Fluent Assertions experience when nullable reference types are enabled - [#2987](https://github.com/fluentassertions/fluentassertions/pull/2987)

## 7.1.0

### Improvements
* Added compatibility with xUnit.net v3 - [#2970](https://github.com/fluentassertions/fluentassertions/issues/2970)
* Added support for throwing TUnit exceptions when using TUnit as your testing framework - [#2971](https://github.com/fluentassertions/fluentassertions/pull/2971)

## 7.0.0

### Fixes

* The expectation node identified as a cyclic reference is still compared to the subject node using simple equality - [#2819](https://github.com/fluentassertions/fluentassertions/pull/2819)
* Fixed a problem in `BeEquivalentTo` where write-only properties would cause a `NullReferenceException` - [#2836](https://github.com/fluentassertions/fluentassertions/pull/2836)

### Breaking Changes

* Dropped direct support for .NET Core 2.x and .NET Core 3.x - [#2302](https://github.com/fluentassertions/fluentassertions/pull/2302)
* Dropped support for `NSpec3` test framework - [#2356](https://github.com/fluentassertions/fluentassertions/pull/2356)
* Raised dependencies on `System.Configuration.ConfigurationManager` to 6.0.0 and `System.Threading.Tasks.Extensions` to 4.5.4 - [#2673](https://github.com/fluentassertions/fluentassertions/pull/2673) and [#2855](https://github.com/fluentassertions/fluentassertions/pull/2855)

### Fixes

* Fixed a problem in `BeEquivalentTo` where write-only properties would cause a `NullReferenceException` - [#2836](https://github.com/fluentassertions/fluentassertions/pull/2836)

## 6.12.3

### Fixes

* The expectation node identified as a cyclic reference is still compared to the subject node using simple equality - [2819](https://github.com/fluentassertions/fluentassertions/pull/2819)

## 6.12.2

### Fixes
* Better handling of normal vs explicitly implemented vs default interface properties - [2794](https://github.com/fluentassertions/fluentassertions/pull/2794)

## 6.12.1

### Improvements
* Improve `BeEmpty()` and `BeNullOrEmpty()` performance for `IEnumerable<T>`, by materializing only the first item - [#2530](https://github.com/fluentassertions/fluentassertions/pull/2530)

### Fixes
* Fixed formatting error when checking nullable `DateTimeOffset` with
`BeWithin(...).Before(...)` - [#2312](https://github.com/fluentassertions/fluentassertions/pull/2312)
* `BeEquivalentTo` will now find and can map subject properties that are implemented through an explicitly-implemented interface - [#2152](https://github.com/fluentassertions/fluentassertions/pull/2152)
* Fixed that the `because` and `becauseArgs` were not passed down the equivalency tree - [#2318](https://github.com/fluentassertions/fluentassertions/pull/2318)
* `BeEquivalentTo` can again compare a non-generic `IDictionary` with a generic one - [#2358](https://github.com/fluentassertions/fluentassertions/pull/2358)
* Fixed that the `FormattingOptions` were not respected in inner `AssertionScope` - [#2329](https://github.com/fluentassertions/fluentassertions/pull/2329)
* Capitalize `true` and `false` in failure messages and make them formattable to a custom `BooleanFormatter` - [#2390](https://github.com/fluentassertions/fluentassertions/pull/2390), [#2393](https://github.com/fluentassertions/fluentassertions/pull/2393)
* Improved the failure message for `NotBeOfType` when wrapped in an `AssertionScope` and the subject is null  - [#2399](https://github.com/fluentassertions/fluentassertions/pull/2399)
* Improved the failure message for `BeWritable`/`BeReadable` when wrapped in an `AssertionScope` and the subject is read-only/write-only - [#2399](https://github.com/fluentassertions/fluentassertions/pull/2399)
* Improved the failure message for `ThrowExactly[Async]` when wrapped in an `AssertionScope` and no exception is thrown - [#2398](https://github.com/fluentassertions/fluentassertions/pull/2398)
* Improved the failure message for `[Not]HaveExplicitProperty` when wrapped in an `AssertionScope` and not implementing the interface - [#2403](https://github.com/fluentassertions/fluentassertions/pull/2403)
* Improved the failure message for `[Not]HaveExplicitMethod` when wrapped in an `AssertionScope` and not implementing the interface - [#2403](https://github.com/fluentassertions/fluentassertions/pull/2403)
* Changed `BeEquivalentTo` to exclude `private protected` members from the comparison - [#2417](https://github.com/fluentassertions/fluentassertions/pull/2417)
* Fixed using `BeEquivalentTo` on an empty `ArraySegment` - [#2445](https://github.com/fluentassertions/fluentassertions/pull/2445), [#2511](https://github.com/fluentassertions/fluentassertions/pull/2511)
* `BeEquivalentTo` with a custom comparer can now handle null values - [#2489](https://github.com/fluentassertions/fluentassertions/pull/2489)
* Ensured that nested calls to `AssertionScope(context)` create a chained context - [#2607](https://github.com/fluentassertions/fluentassertions/pull/2607)
* One overload of the `AssertionScope` constructor would not create an actual scope associated with the thread - [#2607](https://github.com/fluentassertions/fluentassertions/pull/2607)
* Fixed `ThrowWithinAsync` not respecting `OperationCanceledException` - [#2614](https://github.com/fluentassertions/fluentassertions/pull/2614)
* Fixed using `BeEquivalentTo` with an `IEqualityComparer` targeting nullable types - [#2648](https://github.com/fluentassertions/fluentassertions/pull/2648)

## 6.12.0

### What's new
* Added `Be`, `NotBe` and `BeOneOf` for object comparisons with custom comparer - [#2111](https://github.com/fluentassertions/fluentassertions/pull/2111)
* Added `BeSignedWithPublicKey()` and `BeUnsigned()` for assertions on `Assembly` - [#2207](https://github.com/fluentassertions/fluentassertions/pull/2207)
* Added `NotContainItemsAssignableTo` for asserting that a collection does not contain any items assignable to a specific type - [#2266](https://github.com/fluentassertions/fluentassertions/pull/2266)

### Fixes
* `because` and `becauseArgs` were not included in the error message when collections of enums were not equivalent - [#2214](https://github.com/fluentassertions/fluentassertions/pull/2214)
* Improve caller identification for tests written in Visual Basic - [#2254](https://github.com/fluentassertions/fluentassertions/pull/2254)
* Improved auto conversion to enums for objects of different integral type - [#2261](https://github.com/fluentassertions/fluentassertions/pull/2261)
* Fixed exceptions when trying to auto convert strings or enums of different type to enums- [#2261](https://github.com/fluentassertions/fluentassertions/pull/2261)
* Format records and anonymous objects with their member values instead of the generated `ToString` - [#2144](https://github.com/fluentassertions/fluentassertions/pull/2144)

## 6.11.0

### What's new
* Added `ThrowWithinAsync` for assertions on `Task` - [#1974](https://github.com/fluentassertions/fluentassertions/pull/1974)
* Added support for converting integers to enums using `AutoConversion` - [#2147](https://github.com/fluentassertions/fluentassertions/pull/2147)
* Changed exception formatting to include any inner exception - [#2150](https://github.com/fluentassertions/fluentassertions/pull/2150)
* Added an expression overload for `WithoutStrictOrderingFor` - [#2151](https://github.com/fluentassertions/fluentassertions/pull/2151)

### Fixes
* Improved robustness of several assertions when they're wrapped in an `AssertionScope` - [#2133](https://github.com/fluentassertions/fluentassertions/pull/2133)
* The maximum depth `BeEquivalentTo` uses for recursive comparisons was 9 instead of the expected 10 - [#2145](https://github.com/fluentassertions/fluentassertions/pull/2145)
* Fixed `.Excluding()` and `.For().Exclude()` not working if root is a collection - [#2135](https://github.com/fluentassertions/fluentassertions/pull/2135)
* Prevent `InvalidOperationException` when formatting a lambda expression calling a constructor - [#2176](https://github.com/fluentassertions/fluentassertions/pull/2176)

## 6.10.0

### Fixes
* Fixed hanging of `CompleteWithinAsync` when used with `WithResult` and `AssertionScope` - [#2101](https://github.com/fluentassertions/fluentassertions/pull/2101)
* `BeEquivalentTo` no longer crashes on fields hiding base-class fields - [#1990](https://github.com/fluentassertions/fluentassertions/pull/1990)
* Fixed System.Net.Http dependency declaration for net47 target framework to be a framework dependency instead of a nuget dependency - [#2122](https://github.com/fluentassertions/fluentassertions/pull/2122)

## 6.9.0

### What's new
* Added `ThatAre[Not]ValueTypes` method for filtering the types - [#2083](https://github.com/fluentassertions/fluentassertions/pull/2083)
* Added `Imply` method to `BooleanAssertions` - [#2074](https://github.com/fluentassertions/fluentassertions/pull/2074)
* Added `ThatAre[Not]Interfaces` method for filtering the types - [#2057](https://github.com/fluentassertions/fluentassertions/pull/2057)
* Added `ThatAre[Not]Abstract` method for filtering the types - [#2058](https://github.com/fluentassertions/fluentassertions/pull/2058)
* Added `ThatAre[Not]Sealed` method for filtering the types - [#2059](https://github.com/fluentassertions/fluentassertions/pull/2059)
* Added `ThatAre[Not]Abstract` methods to `MethodInfoSelector.cs` for filtering the methods - [#2060](https://github.com/fluentassertions/fluentassertions/pull/2060)
* Added `ThatAre[Not]Abstract`, `ThatAre[Not]Static` and `ThatAre[Not]Virtual` properties for filtering in `PropertyInfoSelector.cs` - [#2054](https://github.com/fluentassertions/fluentassertions/pull/2054)
* Added `BeOneOf` methods for object comparisons and `IComparable`s - [#2028](https://github.com/fluentassertions/fluentassertions/pull/2028)
* Added `BeCloseTo` and `NotBeCloseTo` to `TimeOnly` - [#2030](https://github.com/fluentassertions/fluentassertions/pull/2030)
* Added new extension methods to be able to write `Exactly.Times(n)`, `AtLeast.Times(n)` and `AtMost.Times(n)` in a more fluent way - [#2047](https://github.com/fluentassertions/fluentassertions/pull/2047)
* Changed `BeEquivalentTo` to treat record structs like records, thus comparing them by member by default - [#2009](https://github.com/fluentassertions/fluentassertions/pull/2009)

### Fixes
* `PropertyInfoSelector.ThatArePublicOrInternal` now takes the setter into account when determining if a property is `public` or `internal` - [#2082](https://github.com/fluentassertions/fluentassertions/pull/2082)
* Querying properties on classes, e.g. `typeof(MyClass).Properties()`, now also includes static properties - [#2054](https://github.com/fluentassertions/fluentassertions/pull/2054)
* Nested AssertionScopes now print the inner scope reportables - [#2044](https://github.com/fluentassertions/fluentassertions/pull/2044)
* Throw `ArgumentException` instead of `ArgumentNullException` when a required `string` argument is empty - [#2023](https://github.com/fluentassertions/fluentassertions/pull/2023)
* Assertions on the ordering of a collection of `string`s now uses ordinal comparison when an `IComparer<T>` is not provided - [#2075](https://github.com/fluentassertions/fluentassertions/pull/2075)

## 6.8.0

### What's new
* Added `ContainInConsecutiveOrder` and `NotContainInConsecutiveOrder` assertions to check if a collection contains items in a specific order and to be consecutive - [#1963](https://github.com/fluentassertions/fluentassertions/pull/1963)
* Added `NotCompleteWithinAsync` for assertions on `Task` - [#1967](https://github.com/fluentassertions/fluentassertions/pull/1967)
* Added `CompleteWithinAsync` and `NotCompleteWithinAsync` for non-generic `TaskCompletionSource` (.NET 6 and above) - [#1961](https://github.com/fluentassertions/fluentassertions/pull/1961)
* Added a `ParentType` to `IObjectInfo` to help determining the parent in a call to `Using`/`When` constructs - [#1950](https://github.com/fluentassertions/fluentassertions/pull/1950)
* Added a `Monitor` to `EventAssertions` to enable writing extension methods for event assertions. - [#2008](https://github.com/fluentassertions/fluentassertions/pull/2008)

### Improvements
* Updated exception messages to provide suggestions when incorrectly using `Equals()` - [#2006](https://github.com/fluentassertions/fluentassertions/pull/2006)
* Included the time difference in the error message of `BeCloseTo` - [#2013](https://github.com/fluentassertions/fluentassertions/pull/2013)

### Fixes
* Fixed `For`/`Exclude` not excluding properties in objects in a collection - [#1953](https://github.com/fluentassertions/fluentassertions/pull/1953)
* Changed `MatchEquivalentOf` to use `CultureInfo.InvariantCulture` instead of `CultureInfo.CurrentCulture` - [#1985](https://github.com/fluentassertions/fluentassertions/pull/1985).
* Fixed `BeEquivalentTo` not taking into account any `record` equivalency settings coming from the `AssertionOptions` - [#1984](https://github.com/fluentassertions/fluentassertions/pull/1984)
* Fixed `ExecutionTimeOf` formatting failing when the expression includes {} - [#1994](https://github.com/fluentassertions/fluentassertions/pull/1994)

## 6.7.0

### What's new
* Added `BeDefined` and `NotBeDefined` to assert on existence of an enum value - [#1888](https://github.com/fluentassertions/fluentassertions/pull/1888)
* Added the ability to exclude fields & properties marked as non-browsable in the code editor from structural equality comparisons - [#1807](https://github.com/fluentassertions/fluentassertions/pull/1807) & [#1812](https://github.com/fluentassertions/fluentassertions/pull/1812)
* Assertions on the collection types in System.Data (`DataSet.Tables`, `DataTable.Columns`, `DataTable.Rows`) have been restored - [#1812](https://github.com/fluentassertions/fluentassertions/pull/1812)
* Added `For`/`Exclude` to allow exclusion of members inside a collection - [#1782](https://github.com/fluentassertions/fluentassertions/pull/1782)
* Added overload for `HaveElement` for `XDocument` and `XElement` to assert on number of XML nodes - [#1880](https://github.com/fluentassertions/fluentassertions/pull/1880)

### Fixes
* Fixed the failure message for regex matches (occurrence overload) to include the missing subject - [#1913](https://github.com/fluentassertions/fluentassertions/pull/1913)
* Fixed `WithArgs` matching too many events when at least one argument matched the expected type - [#1920](https://github.com/fluentassertions/fluentassertions/pull/1920)

## 6.6.0

### What's New
* Annotated `[Not]MatchRegex(string)` with `[StringSyntax("Regex")]` which IDEs can use to colorize the regular expression argument - [#1816](https://github.com/fluentassertions/fluentassertions/pull/1816)
* Added support for .NET6 `DateOnly` struct - [#1844](https://github.com/fluentassertions/fluentassertions/pull/1844)
* Added support for .NET6 `TimeOnly` struct - [#1848](https://github.com/fluentassertions/fluentassertions/pull/1848)
* Added `NotBe` for nullable Boolean values - [#1865](https://github.com/fluentassertions/fluentassertions/pull/1865)
* Added a new overload to `MatchRegex()` to assert on the number of regex matches - [#1869](https://github.com/fluentassertions/fluentassertions/pull/1869)
* Added difference to numeric assertion failure messages - [#1859](https://github.com/fluentassertions/fluentassertions/pull/1859)

### Fixes
* `EnumAssertions.Be` did not determine the caller name - [#1835](https://github.com/fluentassertions/fluentassertions/pull/1835)
* Ensure `ExcludingMissingMembers` doesn't undo usage of `WithMapping` in `BeEquivalentTo` - [#1838](https://github.com/fluentassertions/fluentassertions/pull/1838)
* Better handling of NaN in various numeric assertions - [#1822](https://github.com/fluentassertions/fluentassertions/pull/1822) & [#1867](https://github.com/fluentassertions/fluentassertions/pull/1867)
* `WithMapping` in `BeEquivalentTo` now also works when the root is a collection - [#1858](https://github.com/fluentassertions/fluentassertions/pull/1858)

## 6.5.1

### Fixes
* Fixed regression introduced in 6.5.0 where `collection.Should().BeInAscendingOrder(x => x)` would fail - [#1802](https://github.com/fluentassertions/fluentassertions/pull/1802)

## 6.5.0

### What's New
* Added `AllSatisfy` for asserting all items in a collection satisfy an inspector - [#1790](https://github.com/fluentassertions/fluentassertions/pull/1790)
* Added `WithMapping` option to `BeEquivalentTo` to map members with different names between the subject and expectation - [#1742](https://github.com/fluentassertions/fluentassertions/pull/1742)

### Fixes
* Improved the documentation on `BeLowerCased` and `BeUpperCased` for strings with non-alphabetic characters - [#1792](https://github.com/fluentassertions/fluentassertions/pull/1792)
* Caller identification does not handle all arguments using `new` - [#1794](https://github.com/fluentassertions/fluentassertions/pull/1794)
* Resolved an issue preventing `HaveAccessModifier` from correctly recognizing internal interfaces and enums - [#1793](https://github.com/fluentassertions/fluentassertions/issues/1793)
* Improved tracing for nested `AssertionScope`s - [#1797](https://github.com/fluentassertions/fluentassertions/pull/1797)

### Fixes (Extensibility)
* Fixed a continuation issue when using `ClearExpectation` - [#1791](https://github.com/fluentassertions/fluentassertions/pull/1791)

## 6.4.0

### What's New
* Added `ThatAreStatic()` and `ThatAreNotStatic()` for filtering in method assertions - [#1740](https://github.com/fluentassertions/fluentassertions/pull/1740)
* Added new assertions for the `HttpStatusCode` of an `HttpResponseMessage` - [#1737](https://github.com/fluentassertions/fluentassertions/pull/1737)
* Added non-generic overloads for `WithInnerExceptionExactly` and `WithInnerException` - [#1769](https://github.com/fluentassertions/fluentassertions/pull/1769)

### Fixes
* `ContainItemsAssignableTo` now expects at least one item assignable to `T` - [#1765](https://github.com/fluentassertions/fluentassertions/pull/1765)
* Querying methods on classes, e.g. `typeof(MyController).Methods()`, now also includes static methods - [#1740](https://github.com/fluentassertions/fluentassertions/pull/1740)
* Variable name is not captured after await assertion - [#1770](https://github.com/fluentassertions/fluentassertions/pull/1770)
* `OccurredEvent` ordering on monitored object is now done via thread-safe counter - [#1773](https://github.com/fluentassertions/fluentassertions/pull/1773)
* Avoid a `NullReferenceException` when testing an application compiled with .NET Native - [#1776](https://github.com/fluentassertions/fluentassertions/pull/1776)
* `[Not]Contain(key, value)` for dictionary-like enumerables incorrectly checked if the key was present - [#1786](https://github.com/fluentassertions/fluentassertions/pull/1786)
* Avoid throwing a `FormatException` when caller name determination returns an unformattable string - [#1788](https://github.com/fluentassertions/fluentassertions/pull/1788)

## 6.3.0

### What's New
* Added `ThatAreAsync()` and `ThatAreNotAsync()` for filtering in method assertions - [#1725](https://github.com/fluentassertions/fluentassertions/pull/1725)
* Added `ThatAreVirtual()` and `ThatAreNotVirtual()` for filtering in method assertions - [#1744](https://github.com/fluentassertions/fluentassertions/pull/1744)
* Added collection content to assertion messages for `HaveCountGreaterThan()`, `HaveCountGreaterThanOrEqualTo()`, `HaveCountLessThan()` and `HaveCountLessThanOrEqualTo()` - [#1760](https://github.com/fluentassertions/fluentassertions/pull/1760)

### Fixes
* Prevent multiple enumeration of `IEnumerable`s in parameter-less `ContainSingle()` - [#1753](https://github.com/fluentassertions/fluentassertions/pull/1753)
* Changed `HaveCount()` assertion message order to state expected and actual collection count before dumping its content` - [#1760](https://github.com/fluentassertions/fluentassertions/pull/1760)
* `CompleteWithinAsync` did not take initial sync computation into account when measuring execution time - [1762](https://github.com/fluentassertions/fluentassertions/pull/1762).

## 6.2.0

### What's New

* Added new overloads to all `GreaterOrEqualTo` and `LessOrEqualTo` assertions, adding the word `Than` - [#1673](https://github.com/fluentassertions/fluentassertions/pull/1673)
* `BeAsync()` and `NotBeAsync()` are now also available on `MethodInfoSelectorAssertions` - [#1700](https://github.com/fluentassertions/fluentassertions/pull/1700)

### Fixes

* Prevent exceptions when asserting on `ImmutableArray<T>` - [#1668](https://github.com/fluentassertions/fluentassertions/pull/1668)
* `At` now retains the `DateTimeKind` and keeps sub-second precision when using a `TimeSpan` - [#1687](https://github.com/fluentassertions/fluentassertions/pull/1687).
* Removed iteration over enumerable when generating the `BeEmpty` assertion failure message - [#1692](https://github.com/fluentassertions/fluentassertions/pull/1692).
* Prevent `ArgumentNullException` when formatting a lambda expression containing an extension method - [#1696](https://github.com/fluentassertions/fluentassertions/pull/1696)
* `IgnoringCyclicReferences` in `BeEquivalentTo` now works while comparing value types using `ComparingByMembers` - [#1708](https://github.com/fluentassertions/fluentassertions/pull/1708)
* Using `BeEquivalentTo` on a collection with nested collections would complain about missing members - [#1713](https://github.com/fluentassertions/fluentassertions/pull/1713)
* Formatting a lambda expression containing lifted operators - [#1714](https://github.com/fluentassertions/fluentassertions/pull/1714).
* Performance improvements in `BeEquivalentTo` by caching expensive Reflection operations - [#1719](https://github.com/fluentassertions/fluentassertions/pull/1719)

## 6.1.0

### What's New

* Prevent asserting directly on `AndConstraint` - [#1649](https://github.com/fluentassertions/fluentassertions/pull/1649)
* Added `WithInnerExceptionExactly` extension method on `Task<ExceptionAssertions<T>>` for easier use with `ThrowAsync` - [#1658](https://github.com/fluentassertions/fluentassertions/pull/1658)

### Fixes

* Resolved a significant performance degradation in `BeEquivalentTo` - [#1660](https://github.com/fluentassertions/fluentassertions/pull/1660)

## 6.0.0

### What's New

* Added official support for .NET Core 3.0 - [#1227](https://github.com/fluentassertions/fluentassertions/pull/1227).
* Added `WithOffset` extension method on `DateTime` for easier creation of `DateTimeOffset` objects - [#1235](https://github.com/fluentassertions/fluentassertions/pull/1235).
* Added `collectionOfStrings.Should().NotContainMatch()` to assert that the collection does not contain a string that matches a wildcard pattern - [#1246](https://github.com/fluentassertions/fluentassertions/pull/1246).
* The `Using`/`When` option on `BeEquivalentTo` will now use the conversion rules when trying to match the predicate - [#1257](https://github.com/fluentassertions/fluentassertions/pull/1257).
* Added `NotBeWritable` to `PropertyInfoSelectorAssertions` to be able to assert that properties are not writable - [#1269](https://github.com/fluentassertions/fluentassertions/pull/1269).
* Added extension to assert `TaskCompletionSource<T>` - [#1267](https://github.com/fluentassertions/fluentassertions/pull/1267).
* Added the ability to pass an `IEqualityComparer<T>` through `BeEquivalentTo(x => x.Using<MyComparer>())` - [#1284](https://github.com/fluentassertions/fluentassertions/pull/1284).
* Added `NotBe` to `BooleanAssertions` to be able to assert that a Boolean is not the expected value - [#1290](https://github.com/fluentassertions/fluentassertions/pull/1290).
* Make `DefaultValueFormatter` and `EnumerableValueFormatter` suitable for inheritance - [#1295](https://github.com/fluentassertions/fluentassertions/pull/1295).
* Added support for dictionary assertions on `IReadOnlyDictionary<TKey, TValue>` - [#1298](https://github.com/fluentassertions/fluentassertions/pull/1298).
* `GenericAsyncFunctionAssertions` now has `AndWhichConstraint` overloads for `NotThrow[Async]` and `NotThrowAfter[Async]` - [#1289](https://github.com/fluentassertions/fluentassertions/pull/1289).
* Added `ReturnTypes` to `MethodInfoSelector` to get all return types from all the methods selected
* Added `[Not]Be` to `MethodInfoSelector` to check that methods [don't] have specified access modifier
* Added `ThatAre[Not]Classes`, `ThatAre[Not]Static` selectors to `TypeSelector`
* Added `ThatSatisfy` to `TypeSelector` to filter types with specified predicate
* Added `UnwrapEnumerableTypes` to `TypeSelector` to get the `T` type from types implementing `IEnumerable<T>`
* Added `UnwrapTaskTypes` to `TypeSelector` to get the `T` type for any type that are `Task<T>`  or `ValueTask<T>`
* Added `[Not]BeSealed` to `TypeSelectorAssertions`
* Added `collection.Should().NotContainEquivalentOf` to use object graph comparison rules to assert absence of an element in the collection - [#1318](https://github.com/fluentassertions/fluentassertions/pull/1318).
* Added `[Not]BeInNamespace` and `[NotBeUnderNamespace]` to `TypeSelectorAssertions` - [#1329](https://github.com/fluentassertions/fluentassertions/pull/1329).
* The `Using` option on `BeEquivalentTo` and on `AssertionOptions.AssertEquivalencyUsing` now supports custom `IOrderingRule` implementations [#1337](https://github.com/fluentassertions/fluentassertions/pull/1337).
* Added `AllBe` to `StringCollectionAssertions` to be able to assert that all strings in collection are equal to the specified string - [#1332](https://github.com/fluentassertions/fluentassertions/pull/1332).
* Added `ForConstraint` method to `AssertionScope` to open up `OccurenceConstraint` for usage in custom assertion extensions - [#1341](https://github.com/fluentassertions/fluentassertions/pull/1341).
* Added `NotContainInOrder` to `CollectionAssertions` and `StringCollectionAssertions` to be able to assert that the collection does not contain the specified elements in the exact same order, not necessarily consecutive - [#1339](https://github.com/fluentassertions/fluentassertions/pull/1339).
* Added async version of `Where` extension method to `ExceptionAssertions` to be able to check asynchronously thrown exception - [#1352](https://github.com/fluentassertions/fluentassertions/pull/1352).
* Added `[Not]BeUpperCased` and `[Not]BeLowerCased` to `StringAssertions` to be able to assert that a string is in upper or lower casing or not - [#1357](https://github.com/fluentassertions/fluentassertions/pull/1357).
* Added `ObjectAssertions<TSubject, TAssertions>` to ease creation of custom assertion classes - [#1371](https://github.com/fluentassertions/fluentassertions/pull/1371).
* Added `ComparingBy{Members,Value}(Type)` to allow specifying open generic types - [#1389](https://github.com/fluentassertions/fluentassertions/pull/1389).
* Added overload of `CollectionAssertions.NotBeEquivalentTo` that takes a `config` parameter` - [#1408](https://github.com/fluentassertions/fluentassertions/pull/1408).
* Changed `StringAssertions.StartWith`, `StringAssertions.EndWith` and their `EquivalentOf` versions to allow empty strings - [#1413](https://github.com/fluentassertions/fluentassertions/pull/1413).
* The equivalency assertions will now include the type of the member and whether it involves a field or property - [#1379](https://github.com/fluentassertions/fluentassertions/pull/1379)
* Changed AttributeBasedFormatter to allow custom formatter selection based on the parent type - [#1418](https://github.com/fluentassertions/fluentassertions/pull/1418).
* Added nullable overload for `Be` and `NotBe` methods of `DateTimeAssertions` and `DateTimeOffsetAssertions` - [#1427](https://github.com/fluentassertions/fluentassertions/issues/1427).
* Added overload of `Enumerating` extension method to be able to force the enumeration of an object member -[#1433](https://github.com/fluentassertions/fluentassertions/pull/1433)
* Add overloads of `MatchRegex` and `NotMatchRegex` that take `System.Text.RegularExpressions.Regex` -[#1436](https://github.com/fluentassertions/fluentassertions/pull/1436)
* Added support for equivalency tests on System.Data types (`DataSet`, `DataTable`, `DataColumn`, `DataRow`, `DataRelation`, `Constraint`) - [#1419](https://github.com/fluentassertions/fluentassertions/pull/1419).
* Added `WithParameterName` extension to ease asserting on the parameter name for a thrown `ArgumentException` - [#1466](https://github.com/fluentassertions/fluentassertions/pull/1466).
* Added `BeExactly` assertions to verify a `DateTimeOffset` exactly, i.e both its date/time and its offset - [#1609](https://github.com/fluentassertions/fluentassertions/pull/1609).
* Added `NotCompleteWithinAsync` to `TaskCompletionSourceAssertions` - [#1474](https://github.com/fluentassertions/fluentassertions/pull/1474).
* Added `HaveValue(decimal)`, `HaveSameValueAs` and `HaveSameNameAs` to `EnumAssertions` - [#1479](https://github.com/fluentassertions/fluentassertions/pull/1479).
* Added `WithResult` extension method to `CompleteWithinAsync` assertions for `Task<T>` and `TaskCompletionSource<T>` - [#1478](https://github.com/fluentassertions/fluentassertions/pull/1478).
* Added `Satisfy` to be able to compare a collection with a set of predicates in any order - [#1500](https://github.com/fluentassertions/fluentassertions/pull/1500).
* Added milliseconds formatting for error messages including `TimeSpan` - [#1504](https://github.com/fluentassertions/fluentassertions/pull/1504).
* Added `AddReportable` overload to `AssertionScope` for deferring reportable value calculation only on a test failure - [#1515](https://github.com/fluentassertions/fluentassertions/pull/1515).
* Added the possibility to set the maximum depth and other formatting settings either globally or per `AssertionScope` - [#1469](https://github.com/fluentassertions/fluentassertions/pull/1469).
* Added `BeInAscendingOrder` and `BeInDescendingOrder` for collections taking a lambda expression - [#1526](https://github.com/fluentassertions/fluentassertions/pull/1526)
* Added `[Not]BeWritable`, `[Not]BeSeekable`, `[Not]BeReadable`, `[Not]BeReadOnly`, `[Not]BeWriteOnly`, `[Not]HaveLength` , `[Not]HavePosition` for Stream and `[Not]HaveBufferSize` for BufferedStream - [#1543](https://github.com/fluentassertions/fluentassertions/pull/1543)
* Added native support for `XDocument`, `XElement` and `XAttribute` properties and fields to `BeEquivalentTo` - [#1572](https://github.com/fluentassertions/fluentassertions/pull/1572)
* The equivalency failure message will include information on how tuples, anonymous types, records and other types are compared - [#1571](https://github.com/fluentassertions/fluentassertions/pull/1571)
* Improved formatting a dictionary when key or value is a complex type - [#1577](https://github.com/fluentassertions/fluentassertions/pull/1577).
* Added `NotBe(string)` for symmetry with `Be(string)` for GuidAssertions - [#1597](https://github.com/fluentassertions/fluentassertions/pull/1597).
* Added `BeOneOf` for enum assertions - [#1637](https://github.com/fluentassertions/fluentassertions/pull/1637)
* Homogenized assertion message formatting of predicate expressions - [#1619](https://github.com/fluentassertions/fluentassertions/pull/1619).

### Fixes

* Reported actual value when it contained {% raw %}`{{{{` or `}}}}`{% endraw %} - [#1234](https://github.com/fluentassertions/fluentassertions/pull/1234).
* Changed dictionary assertion `NotContainKeys` to honour the key comparer if applicable - [#1233](https://github.com/fluentassertions/fluentassertions/pull/1233).
* Ensures that date time assertions like "a is less than an hour after b" don't succeed when `a - b == -30.Minutes()` [#1313](https://github.com/fluentassertions/fluentassertions/pull/1313).
* Event raising assertions like `WithSender` and `WithArgs` will only return the events that match the constraints - [#1321](https://github.com/fluentassertions/fluentassertions/pull/1321)
* Fixed an `InvalidCastException` that `BeEquivalentTo` could throw while debugging - [#1325](https://github.com/fluentassertions/fluentassertions/pull/1325)
* Ensured that `Given` will no longer evaluate its predicate if the preceding `FailWith` raised an assertion failure - [#1325](https://github.com/fluentassertions/fluentassertions/pull/1325)
* Improved the message that `RaisePropertyChangeFor` throws when the wrong property was detected - [#1333](https://github.com/fluentassertions/fluentassertions/pull/1333)
* Guard against negative precision arguments for `BeCloseTo` and `BeApproximately` - [#1386](https://github.com/fluentassertions/fluentassertions/pull/1386)
* Guard against implicitly or explicitly trying to compare primitive types by members - [#1394](https://github.com/fluentassertions/fluentassertions/pull/1394).
* Fixed formatting of brackets in expressions passed to ContainSingle(...) - [#1406](https://github.com/fluentassertions/fluentassertions/pull/1406).
* Fixed `Contain`, `NotContain` and `OnlyContain` to avoid multiple enumerations when the condition is false - [#1421](https://github.com/fluentassertions/fluentassertions/pull/1421).
* Added variable name and other useful and consistent information to XML assertions - [#1440](https://github.com/fluentassertions/fluentassertions/pull/1440).
* Sometimes `BeEquivalentTo` reported an incorrect message when a dictionary was missing a key - [#1454](https://github.com/fluentassertions/fluentassertions/pull/1454)
* Some dictionary failures did not honor the user-provided reason - [#1456](https://github.com/fluentassertions/fluentassertions/pull/1456)
* Restrict what types `WhenTypeIs<T>` can use and how `Using<T>` handles non-nullable types, see the [Migration Guide](/upgradingtov6#using) for more details - [#1494](https://github.com/fluentassertions/fluentassertions/pull/1494).
* `HaveElement` did not ignore the xml namespace - [#1541](https://github.com/fluentassertions/fluentassertions/pull/1541)
* Better parameter checking of `TypeAssertions` - [#1550](https://github.com/fluentassertions/fluentassertions/pull/1550)
* `[Not]HaveExplicitMethod` did not mention the parameters in the failure message - [#1550](https://github.com/fluentassertions/fluentassertions/pull/1550)
* Better parameter checking of `PropertyInfoAssertions` - [#1558](https://github.com/fluentassertions/fluentassertions/pull/1558)
* Better parameter checking of `MethodBaseAssertions` and `MethodInfoAssertions` - [#1559](https://github.com/fluentassertions/fluentassertions/pull/1559)
* Better parameter checking of `AssemblyAssertions` - [#1561](https://github.com/fluentassertions/fluentassertions/pull/1561)
* Better parameter checking of `PropertyInfoSelectorAssertions` - [#1565](https://github.com/fluentassertions/fluentassertions/pull/1565)
* Better parameter checking of `MethodInfoSelectorAssertions` - [#1569](https://github.com/fluentassertions/fluentassertions/pull/1569)
* Better parameter checking of `XDocumentAssertions`, `XElementAssertions` and `XAttributeAssertions` - [#1564](https://github.com/fluentassertions/fluentassertions/pull/1564)
* In a chained assertion API call, a second call to `ForCondition` should not even evaluate its lambda when the previous assertion failed - [#1587](https://github.com/fluentassertions/fluentassertions/pull/1587)
* Added parameter checking for `Be(string)` for GuidAssertions - [#1597](https://github.com/fluentassertions/fluentassertions/pull/1597).
* Improved consistency of XML documentation on `AssertionScope`, `ContinuedAssertionScope`, and `GivenSelector<T>` methods. - [#1606](https://github.com/fluentassertions/fluentassertions/pull/1606).
* Handle `WithDefaultIdentifier` and `WithExpectation` correctly when an `AssertionScope` continues - [#1610](https://github.com/fluentassertions/fluentassertions/pull/1610).
* Improved stack trace when a property of an element of a generic collection throws an exception during `GenericEnumerableEquivalencyStep` in `GenericCollectionAssertions` - [#1615](https://github.com/fluentassertions/fluentassertions/pull/1615).
* Removed the type info from the failure message in equivalency checks - [#1621](https://github.com/fluentassertions/fluentassertions/pull/1621).
* Fixed a regression so that collections of similarly typed key-value pairs should be equivalent to a dictionary - [#1603](https://github.com/fluentassertions/fluentassertions/pull/1603).
* Fixed a regression where a nested class without suitable members inside a collection raised an exception - [#1627](https://github.com/fluentassertions/fluentassertions/pull/1627).
* Fixed support for covariant and inherited property exclusion and inclusion in `BeEquivalentTo` - [#1631](https://github.com/fluentassertions/fluentassertions/pull/1631).
* Reintroduced `Match` for enum assertions - [#1637](https://github.com/fluentassertions/fluentassertions/pull/1637)
* Improved caller name determination by supporting multiple lines, comments and semicolons - [#1435](https://github.com/fluentassertions/fluentassertions/pull/1435).

### Breaking Changes

* Dropped support for .NET Framework 4.5, .NET Standard 1.3 and 1.6 - [#1227](https://github.com/fluentassertions/fluentassertions/pull/1227).
* Dropped support for older test frameworks such as MSTest v1, NSpec v1 and v2, XUnit v1, Gallio and MBUnit - [#1227](https://github.com/fluentassertions/fluentassertions/pull/1227).
* Removed `[Not]Have{Im,Ex}plictConversionOperator` (they had typos) - [#1221](https://github.com/fluentassertions/fluentassertions/pull/1221).
  * Use the equivalent assertions without the typo "plict" instead.
* Removed `NotBeAscendingInOrder`/`NotBeDescendingInOrder` - [#1221](https://github.com/fluentassertions/fluentassertions/pull/1221).
  * Use `NotBeInAscendingOrder`/`NotBeInDescendingOrder` instead.
* Removed `HasAttribute`, `HasMatchingAttribute` and `IsDecoratedWith(Type, bool)` `Type` extensions - [#1221](https://github.com/fluentassertions/fluentassertions/pull/1221).
  * Use `IsDecoratedWith`/`IsDecoratedWithOrInherits` instead.
* Made `EquivalencyAssertionOptionsExtentions` `internal` (and fixed a typo in the type name) - [#1221](https://github.com/fluentassertions/fluentassertions/pull/1221).
* Changed `ReferenceTypeAssertions.Subject` to be `readonly` - [#1229](https://github.com/fluentassertions/fluentassertions/pull/1229).
  * Set the `Subject` through the constructor instead.
* Changed `TypeAssertions.HaveAccessModifier` return type from `AndConstraint<Type>` to `AndConstraint<TypeAssertions>` - [#1159](https://github.com/fluentassertions/fluentassertions/pull/1159).
* Changed `TypeAssertions.NotHaveAccessModifier` return type from `AndConstraint<Type>` to `AndConstraint<TypeAssertions>` - [#1159](https://github.com/fluentassertions/fluentassertions/pull/1159).
* Changed `AllBeAssignableTo<T>` and `AllBeOfType<T>` return type from `AndConstraint<TAssertions>` to `AndWhichConstraint<TAssertions, IEnumerable<T>>` - [#1265](https://github.com/fluentassertions/fluentassertions/pull/1265).
* The new extension on `TaskCompletionSource<T>` overlays the previously used assertions based on `ObjectAssertions`.
* Removed `[Not]BeCloseTo` for `DateTime[Offset]` and `TimeSpan` that took an `int precision` - [#1278](https://github.com/fluentassertions/fluentassertions/pull/1278).
  * Use the overloads that take a `TimeSpan precision` instead.
* Aligned strings to be compared using `Ordinal[Ignorecase]` - [#1283](https://github.com/fluentassertions/fluentassertions/pull/1283).
* Changed `AutoConversion` to convert using `CultureInfo.InvariantCulture` instead of `CultureInfo.CurrentCulture` - [#1283](https://github.com/fluentassertions/fluentassertions/pull/1283).
* Renamed `StartWithEquivalent` and `EndWithEquivalent` to `StartWithEquivalentOf` and `EndWithEquivalentOf` to make the API for Equivalent methods consistent - [#1292](https://github.com/fluentassertions/fluentassertions/pull/1292).
* Several event raising assertion APIs will return an `IEventRecording` instead of `IEventRecorder` - [#1321](https://github.com/fluentassertions/fluentassertions/pull/1321)
* The classes `EventMonitor` and `RecordedEvent` are now treated as `internal` code - [#1321](https://github.com/fluentassertions/fluentassertions/pull/1321)
* Renamed method `GetEventRecorder` of interface `IMonitor` to `GetRecordingFor` and will return `IEventRecording` - [#1321](https://github.com/fluentassertions/fluentassertions/pull/1321)
* Removed synchronous assertions on asynchronous operations (`Throw`, `NotThrow`, `CompleteWithin`, ...) [#1324](https://github.com/fluentassertions/fluentassertions/pull/1324)
* Do not modify `SynchronizationContext.Current` while asserting asynchronous operations. In case hitting deadlocks in your tests please check whether you mix synchronous and asynchronous operations. [#1324](https://github.com/fluentassertions/fluentassertions/pull/1324)
* Moved `[Not]HaveFlag` from `ObjectAssertions` to `EnumAssertions` - [#1375](https://github.com/fluentassertions/fluentassertions/pull/1375).
* Requesting an unsupported test framework via `Services.Configuration.TestFrameworkName` or `"FluentAssertions.TestFramework"` now throws an exception instead of using the fallback - [#1366](https://github.com/fluentassertions/fluentassertions/pull/1366).
* Guard `[Not]Match`, `[Not]MatchEquivalentOf`, `[Not]MatchRegex` and `[Not]ContainMatch` against `null` or empty patterns - [#1401](https://github.com/fluentassertions/fluentassertions/pull/1401).
* Renamed `WhichValue` to `WhoseValue` - [#1581](https://github.com/fluentassertions/fluentassertions/pull/1581)
* By default, records are now compared by their members. Can be overridden using `ComparingRecordsByValue` - [#1571](https://github.com/fluentassertions/fluentassertions/pull/1571)
* Changed `becauseArgs` of `[Not]Reference(Assembly)` from `string[]` to `object[]` - [#1459](https://github.com/fluentassertions/fluentassertions/pull/1459)
* Major overhaul on how enums are handled, see the [Migration Guide](/upgradingtov6#enums) for more details - [#1479](https://github.com/fluentassertions/fluentassertions/pull/1479).
* Removed support for non-generic collections, see the [Migration Guide](/upgradingtov6#collections) for more details - [#1529](https://github.com/fluentassertions/fluentassertions/pull/1529).
* Removed `[Not]Contain(IEnumerable<T>, params T[])` - [#1529](https://github.com/fluentassertions/fluentassertions/pull/1529).
* Removed `BeEquivalentTo(params object[])` - [#1529](https://github.com/fluentassertions/fluentassertions/pull/1529).
* Renamed `EquivalencyStepCollection` to `EquivalencyPlan` and `AssertionOptions.EquivalencyCollection` to `EquivalencyPlan` - [#1539](https://github.com/fluentassertions/fluentassertions/pull/1539).
* `BeEquivalentTo` will no longer include `internal` properties and fields, unless `IncludingInternalProperties` or `IncludingInternalFields` is used - [#1575](https://github.com/fluentassertions/fluentassertions/pull/1575).
* Renamed `protected` methods on `DelegateAssertionsBase` such as `Throw` and `NotThrow` to avoid confusion - [#1642](https://github.com/fluentassertions/fluentassertions/pull/1642)
* Moved the properties of `IMemberInfo.SelectedMemberInfo` to `IMemberInfo`. Renamed `IMemberInfo.SelectedMemberPath` to `Path` and replaced `SelectedMemberDescription` by a combination of `Path` and `Name` - [#1379](https://github.com/fluentassertions/fluentassertions/pull/1379)
* Changed `[Not]Be` on an `IComparable<T>` to use `Equals(object)` instead of `CompareTo(T)` and added `[Not]BeRankedEquallyTo` to use `CompareTo(T)` - [#1177](https://github.com/fluentassertions/fluentassertions/pull/1177).

### Breaking Changes (Extensibility)

* Removed parameterless constructors from: `CollectionAssertions`, `ReferenceTypeAssertions`, `MemberInfoAssertions`, `MethodBaseAssertions` and `MethodInfoAssertions` - [#1229](https://github.com/fluentassertions/fluentassertions/pull/1229).
  * Use the constructors taking a `subject` instead.
* Restrict generic constraints on `[Nullable]NumericAssertions<T>` to `IComparable<T>` - [#1266](https://github.com/fluentassertions/fluentassertions/pull/1266).
* Changed return type of `[Nullable]NumericAssertions.Subject` from `IComparable` to `T?` and `T`, respectively - [#1266](https://github.com/fluentassertions/fluentassertions/pull/1266).
* Removed `Succeeded` and `SourceSucceeded` from `Continuation` and `IAssertionScope` - [#1325](https://github.com/fluentassertions/fluentassertions/pull/1325)
* Made the extension methods under the `FluentAssertions.Common` namespace `internal` - [#1376](https://github.com/fluentassertions/fluentassertions/pull/1376)
* The `IEquivalencyValidationContext` has undergone significant refactorings where its properties have been moved into the `INode` hierarchy and the two `Reason` and `Tracer` classes - [#1379](https://github.com/fluentassertions/fluentassertions/pull/1379)
* The `IMemberMatchingRule`, `IMemberSelectionRule` and `IOrderingRule` have been changed to replace their dependency on `SelectedMemberInfo` to `INode` and its derivatives `IMember` - [#1379](https://github.com/fluentassertions/fluentassertions/pull/1379)
* The `SelectedMemberInfo` class has been removed, since it main user, `IMemberInfo` has been flattened - [#1379](https://github.com/fluentassertions/fluentassertions/pull/1379)
* Several methods that took an `IMemberInfo`, but could also act on other objects than a property or field now take an `IObjectInfo` - [#1379](https://github.com/fluentassertions/fluentassertions/pull/1379)
* Pascal cased `CallerIdentifier.logger` - [#1458](https://github.com/fluentassertions/fluentassertions/pull/1458).
* Pascal cased `SelfReferenceEquivalencyAssertionOptions.orderingRules` - [#1458](https://github.com/fluentassertions/fluentassertions/pull/1458).
* Moved extension methods on `ExceptionAssertions` from `AssertionExtensions` to `ExceptionAssertionsExtensions` - [#1471](https://github.com/fluentassertions/fluentassertions/pull/1471).
* Moved `Including(Expression<Func<IMemberInfo, bool>> predicate)` from `EquivalencyAssertionOptions<T>` to `SelfReferenceEquivalencyAssertionOptions<T>` - [#1495](https://github.com/fluentassertions/fluentassertions/pull/1495).
* `Formatter.ToString()` and `IValueFormatter` now work with a `FormattingOptions` object that wraps the `UseLineBreaks` option - [#1469](https://github.com/fluentassertions/fluentassertions/pull/1469).
* Split-up the subject and expectation from `IEquivalencyValidationContext` into a new type `Comparands`. This affected `IEquivalencyStep` - [#1539](https://github.com/fluentassertions/fluentassertions/pull/1539).
* Moved the responsibility of `IEquivalencyStep.CanHandle` into `Handle` and replaced `Handle`'s return value with a more clearer `EquivalencyResult` - [#1539](https://github.com/fluentassertions/fluentassertions/pull/1539)
* Simplified `MemberSelectionContext` which is used by `IMemberSelectionRule` to remove the need for extensions to understand the difference between run-time and compile-time types - [#1539](https://github.com/fluentassertions/fluentassertions/pull/1539).
* The implementations of `IEquivalencyStep` have moved to the `FluentAssertions.Equivalency.Steps` namespace - [#1588](https://github.com/fluentassertions/fluentassertions/pull/1588).

## [5.10.3](https://www.nuget.org/packages/FluentAssertions/5.10.3)

### Fixes

* Fixed XPath index calculation in XML comparison when child node names are repeated in repeated parent nodes - [#1273](https://github.com/fluentassertions/fluentassertions/pull/1273)

## [5.10.2](https://www.nuget.org/packages/FluentAssertions/5.10.2)

### Fixes

* Added missing dependency on System.Xml - [#79](https://github.com/fluentassertions/fluentassertions/issues/79)

## 5.10.1

This version was skipped.

## [5.10.0](https://www.nuget.org/packages/FluentAssertions/5.10.0)

### What's New

* Added `string.Should().NotBeEquivalentTo` - [#1134](https://github.com/fluentassertions/fluentassertions/pull/1134)
* Added `collectionOfStrings.Should().ContainMatch()` to assert that the collection contains at least one string that matches a wildcard pattern - [#1138](https://github.com/fluentassertions/fluentassertions/pull/1138)
* Added overloads of `NotBeInAscendingOrder` and `NotBeInDescendingOrder` that take a property expression - [#1140](https://github.com/fluentassertions/fluentassertions/pull/1140)
* Include the index in the XPath information reported while comparing `XDocument`s for equivalence - [#1181](https://github.com/fluentassertions/fluentassertions/pull/1181)
* Added `NotHaveSameCount` and `HaveSameCount` for dictionary assertions - [#1178](https://github.com/fluentassertions/fluentassertions/pull/1178)
* Extended `string.Should().Contain()` and `string.Should().ContainEquivalentOf()` to test the number of times a phrase exists in a string using `theString.Should().Contain("is a", MoreThan.Thrice())` - [#1145](https://github.com/fluentassertions/fluentassertions/pull/1145)
* Added support for methods returning `ValueTask` and `ValueTask<T>` - [#1158](https://github.com/fluentassertions/fluentassertions/pull/1158)
* Added support for using `SatisfyRespectively` on all collections, including collections of `string` - [#1201](https://github.com/fluentassertions/fluentassertions/pull/1201)

### Fixes

* Updated the docs to clarify that `CompleteWithin` works on `Func<Task>` and not on `Task` directly - [#1127](https://github.com/fluentassertions/fluentassertions/pull/1127).
* Renamed collection assertion `NotBeAscendingInOrder` and `NotBeDescendingInOrder` to `NotBeInAscendingOrder` and `NotBeInDescendingOrder` (in a non-breaking way) - [#1140](https://github.com/fluentassertions/fluentassertions/pull/1140)
* Collections containing `null`s where not properly treated as equivalent by `BeEquivalentTo` - [#1143](https://github.com/fluentassertions/fluentassertions/pull/1143)
* `BeEquivalentTo` now allows selecting an explicit interface member over a regular instance member when using `RespectingDeclaredTypes` and the expectation type is an interface - [#1144](https://github.com/fluentassertions/fluentassertions/pull/1144)
* Fixed a crash that can occur when trying to determine the caller identity under .NET Native - [#1149](https://github.com/fluentassertions/fluentassertions/issues/1149)
* Ensured that determining the caller identity works for namespaces that contain the phrase `System` and don't match on partial namespace segments - [#1193](https://github.com/fluentassertions/fluentassertions/pull/1193)
* `BeEquivalentTo` on an `XDocument` could report the incorrect path to a self-closing XML tag - [#1170](https://github.com/fluentassertions/fluentassertions/pull/1170)
* `BeEquivalentTo` on multi-dimensional arrays with empty elements could cause an internal error - [#1167](https://github.com/fluentassertions/fluentassertions/issues/1167)
* Several assertion APIs did not include the _reason_ in the failure messages - [#1172](https://github.com/fluentassertions/fluentassertions/pull/1172)
* A self-closing XML element was not treated as equivalent to an empty element with the same name - [#1174](https://github.com/fluentassertions/fluentassertions/pull/1174)
* Ensure that type assertion `ThatAreUnderNamespace` handles types in the global namespaces correctly - [#1197](https://github.com/fluentassertions/fluentassertions/pull/1197)
* When comparing whether two objects are equal, a conversion should be precision preserving - [#1202](https://github.com/fluentassertions/fluentassertions/pull/1202)
* `BeEquivalentTo` on normal `Tuple`s should use structural equivalency instead of treating them as value types - [#1206](https://github.com/fluentassertions/fluentassertions/pull/1206)
* Some platforms throw reflection exceptions when trying to use `ConfigurationManager`. This is now handled more gracefully - [#1210](https://github.com/fluentassertions/fluentassertions/pull/1210)
* Reintroduced the package dependency on `System.Xml.Linq` for .NET 4.5/4.7 - [#79](https://github.com/fluentassertions/fluentassertions/issues/79)
* Treat enums and their numeric representations in structural object graph comparisons the same - [#1208](https://github.com/fluentassertions/fluentassertions/pull/1208)

Thanks to contributors [Ronald Kroon](https://github.com/ronaldkroon), [Daniel Petrov](https://github.com/danielmpetrov), [@david-a-jetter](https://github.com/david-a-jetter), [Lukas Grützmacher](https://github.com/lg2de) and [Ben Randall](https://github.com/veleek).

And special thanks to [Matthias Koch](https://github.com/matkoch) to switch us over to the awesome [Nuke build system](https://nuke.build/).

## [5.9.0](https://www.nuget.org/packages/FluentAssertions/5.9.0)

### What's New

* Added `Match` method to (nullable) numeric assertions - [#1112](https://github.com/fluentassertions/fluentassertions/pull/1112)

### Fixes

* Using a custom `IAssertionStrategy` with an `AssertionScope` did not always capture all assertion failures - [#1118](https://github.com/fluentassertions/fluentassertions/issues/1118)
* Ensured `null` arguments are handled with clearer exception messages - [#1117](https://github.com/fluentassertions/fluentassertions/pull/1117)

Special thanks to contributors [@liklainy](https://github.com/Liklainy) and [Amaury Levé](https://github.com/Evangelink).

## [5.8.0](https://www.nuget.org/packages/FluentAssertions/5.8.0)

### What's New

* Added thread-safety to tests using `AssertionScope` while running many `async` tests concurrently - [#1091](https://github.com/fluentassertions/fluentassertions/pull/1091)
* Allow users to specify a custom `IAssertionStrategy` for the assertion scope, for instance, to create screenshots when a test fails - [#1094](https://github.com/fluentassertions/fluentassertions/pull/1094) & [#906](https://github.com/fluentassertions/fluentassertions/issues/906).
* Supports .NET Core 3.0 Preview 7 - [#1107](https://github.com/fluentassertions/fluentassertions/pull/1107)

### Fixes

* `Excluding` with `BeEquivalentTo` did not always work well with overridden properties - [#1087](https://github.com/fluentassertions/fluentassertions/pull/1087) & [#1077](https://github.com/fluentassertions/fluentassertions/issues/1077)
* Failure message formatting threw a `FormatException` when a nested message contains braces - [#1092](https://github.com/fluentassertions/fluentassertions/pull/1092)
* Fixed confusing `(Not)BeAssignableTo` failure messages - [#1104](https://github.com/fluentassertions/fluentassertions/pull/1104) & [#1103](https://github.com/fluentassertions/fluentassertions/issues/1103)
* Fixed a potential leakage of failure messages between multiple assertions - [#1105](https://github.com/fluentassertions/fluentassertions/pull/1105)

Kudos to [conklinb](https://github.com/conklinb) and [Amaury Levé](https://github.com/Evangelink) for notable contributions and my partner-in-crime [Jonas Nyrup](https://github.com/jnyrup) for some of the fixes, a lot of (internal) quality improvements and his critical eye.

## [5.7.0](https://www.nuget.org/packages/FluentAssertions/5.7.0)

### What's New

* Added official support for .NET Core 3 (Preview 5 or later) - [#1057](https://github.com/fluentassertions/fluentassertions/pull/1057)
* Introduced `SatisfyRespectively` on collections - [#1043](https://github.com/fluentassertions/fluentassertions/pull/1043)
* Added an alternative fluent syntax for evaluating/invoking actions - [#1017](https://github.com/fluentassertions/fluentassertions/pull/1017)
* Added overloads of `Invoking` and `Awaiting` for different sets of generic parameters - [#1051](https://github.com/fluentassertions/fluentassertions/pull/1051)
* `NotThrowAfter` is now also available for .NET Standard 1.3 and 1.6 - [#1050](https://github.com/fluentassertions/fluentassertions/pull/1050)
* Added `CompleteWithin` to assert asynchronous operations complete within a time span - [#1013](https://github.com/fluentassertions/fluentassertions/pull/1013)/[#1048](https://github.com/fluentassertions/fluentassertions/pull/1048)
* Added `NotBeEquivalent` for objects - [#1071](https://github.com/fluentassertions/fluentassertions/pull/1071)
* Added `WithMessage()` for `async` exception assertions - [#1052](https://github.com/fluentassertions/fluentassertions/pull/1052)
* Added extension methods like `100.Nanosecond()` and `20.Microsecond()` to represent time spans - [#1069](https://github.com/fluentassertions/fluentassertions/pull/1069)

### Fixes

* `AllBeAssignableTo` and `AllBeOfType` did not work for list of types - [#1007](https://github.com/fluentassertions/fluentassertions/pull/1007)
* Backslashes in subject or expected result were not correctly shown in the message - [#986](https://github.com/fluentassertions/fluentassertions/pull/986)
* `BeOfType` does not attach to the `AssertionScope` correctly - [#1002](https://github.com/fluentassertions/fluentassertions/pull/1002)
* Event monitoring did not detect events on interfaces - [#821](https://github.com/fluentassertions/fluentassertions/pull/821)
* Fix continuation on `NotThrow(After)` in chained `AssertionScope` invocations - [#1031](https://github.com/fluentassertions/fluentassertions/pull/1031)
* Allow nesting equivalency checks in custom assertion rules when using `BeEquivalentTo` - [#1033](https://github.com/fluentassertions/fluentassertions/pull/1033)
* Removed redundant use of the thread pool in async assertions - [#1020](https://github.com/fluentassertions/fluentassertions/pull/1020)
* Improved formatting of multidimensional arrays - [#1044](https://github.com/fluentassertions/fluentassertions/pull/1044)
* Better handling of exceptions wrapped in `AggregateException`s - [#1041](https://github.com/fluentassertions/fluentassertions/pull/1041)
* Fix `BadImageFormatException` under the .NET Core 3.0 Preview - [#1057](https://github.com/fluentassertions/fluentassertions/pull/1057)
* `ThrowExactly` and `ThrowExactlyAsync` now support expecting an `AggregateException` - [#1046](https://github.com/fluentassertions/fluentassertions/pull/1057)

Kudos to [Lukas Grützmacher](https://github.com/lg2de), [Matthias Lischka](https://github.com/matthiaslischka), [Christoffer Lette](https://github.com/Lette), [Ed Ball](https://github.com/ejball), [David Omid](https://github.com/davidomid), [mu88](https://github.com/mu88), [Dmitriy Maksimov](https://github.com/DmitriyMaksimov) and [Ivan Shimko](https://github.com/vanashimko) for the contributions and [Jonas Nyrup](https://github.com/jnyrup) to make this release possible again.

## [5.6.0](https://www.nuget.org/packages/FluentAssertions/5.6.0)

### Fixes

* Provide opt-out to `AssertionOptions(o => o.WithStrictOrdering())` -[#974](https://github.com/fluentassertions/fluentassertions/pull/974)
* Add collection assertion `ContainEquivalentOf` - [#950](https://github.com/fluentassertions/fluentassertions/pull/950)
* Add `Should().NotThrowAfter` assertion for actions - [#942](https://github.com/fluentassertions/fluentassertions/pull/942)

Kudos to @BrunoJuchli, @matthiaslischka and @frederik-h for these amazing additions.

## [5.5.3](https://www.nuget.org/packages/FluentAssertions/5.5.3)

### Fixes

* Performance fixes in `BeEquivalenTo` - [#935](https://github.com/fluentassertions/fluentassertions/pull/935)
* Reverted 5.5.0 changes to `AssertionScope` to ensure binary compatibility - [#977](https://github.com/fluentassertions/fluentassertions/pull/977)

## [5.5.2](https://www.nuget.org/packages/FluentAssertions/5.5.2)

### Fixes

* Allows `BeEquivalentTo` to handle a non-generic collection as the SUT - [#975](https://github.com/fluentassertions/fluentassertions/pull/975), [#973](https://github.com/fluentassertions/fluentassertions/issues/973)
* Optimized performance of `IncludeMemberByPathSelectionRule` - [#969](https://github.com/fluentassertions/fluentassertions/pull/969)

## [5.5.1](https://www.nuget.org/packages/FluentAssertions/5.5.1)

### What's New

* Now provides a hint when strings differ in length and contain differences - [#915](https://github.com/fluentassertions/fluentassertions/pull/915), [#907](https://github.com/fluentassertions/fluentassertions/issues/907)
* Added `ThrowAsync`, `ThrowExactlyAsync` and `NotThrowAsync` - [#931](https://github.com/fluentassertions/fluentassertions/pull/931)
* Added support for `Should().Throw` and `Should().NotThrow` for `Func<T>` - [#951](https://github.com/fluentassertions/fluentassertions/pull/951)
* Added support for `private protected` access modifier - [#932](https://github.com/fluentassertions/fluentassertions/pull/932)
* Updated `BeApproximately` to support nullable types for both the subject and the expectation nullable - [#934](https://github.com/fluentassertions/fluentassertions/pull/934)
* Added `async` version of `ExecutionTime` to - [#938](https://github.com/fluentassertions/fluentassertions/pull/938)
* Updated `NotBeApproximately` to accepting nullable subject and expectation - [#939](https://github.com/fluentassertions/fluentassertions/pull/939)
* `type.Should().Be(type)` now support open generics - [#954](https://github.com/fluentassertions/fluentassertions/issues/954), [#955](https://github.com/fluentassertions/fluentassertions/pull/955)

### Fixes

* Minor performance improvements to prevent rendering messages if a test did not fail - [#921](https://github.com/fluentassertions/fluentassertions/pull/921), [#915](https://github.com/fluentassertions/fluentassertions/pull/915)
* Improve performance of `Should().AllBeEquivalentTo()` - [#920](https://github.com/fluentassertions/fluentassertions/pull/920), [#914](https://github.com/fluentassertions/fluentassertions/issues/914)
* Improve the presentation of enums to include the value and the number - [#923](https://github.com/fluentassertions/fluentassertions/pull/923), [#897](https://github.com/fluentassertions/fluentassertions/issues/897)
* `BeEquivalentTo` with `WithStrictOrdering` produced messy failure message - [#918](https://github.com/fluentassertions/fluentassertions/issues/918)
* Fixes detecting checking equivalency of a `null` subject to a dictionary - [#933](https://github.com/fluentassertions/fluentassertions/pull/933)
* Fixes duplicate conversions being mentioned in the output of the equivalency API - [#941](https://github.com/fluentassertions/fluentassertions/pull/941)
* Comparing an object graph against `IEnumerable` now works now as expected - [#911](https://github.com/fluentassertions/fluentassertions/pull/911)
* Selecting members during object graph assertions now better handles `new` overrides - [#960](https://github.com/fluentassertions/fluentassertions/pull/960), [#956](https://github.com/fluentassertions/fluentassertions/issues/956)

**Note** In versions prior to 5.5, FA may have skipped certain properties in the equivalency comparison. [#960](https://github.com/fluentassertions/fluentassertions/pull/960) fixes this, so this may cause some breaking changes.

Lots of kudos @jnyrup and @krajek for a majority for the work in this release.<|MERGE_RESOLUTION|>--- conflicted
+++ resolved
@@ -7,13 +7,12 @@
   nav: "sidebar"
 ---
 
-<<<<<<< HEAD
 ## Unreleased
 
 ### What's new
 
 * New overloads of `BeXmlSerializable` and `BeDataContractSerializable` that allow `EquivalencyOptions` to be configured, allowing the use of member selection rules. - [#3107](https://github.com/fluentassertions/fluentassertions/pull/3107)
-=======
+
 ## 8.8.0
 
 ### What's new
@@ -24,7 +23,6 @@
 ### Enhancements
 
 * Improved the way the differences are reported for long strings - [#3101](https://github.com/fluentassertions/fluentassertions/pull/3101)
->>>>>>> 0e5abf52
 
 ## 8.7.1
 
