---
title: About
permalink: /about/
layout: single
toc: true
sidebar:
  nav: "sidebar"
---

## Why?

Nothing is more annoying than a unit test that fails without clearly explaining why. More than often, you need to set a breakpoint and start up the debugger to be able to figure out what went wrong. Jeremy D. Miller once gave the advice to "keep out of the debugger hell" and I can only agree with that.

For instance, only test a single condition per test case. If you don't, and the first condition fails, the test engine will not even try to test the other conditions. But if any of the others fail, you'll be on your own to figure out which one. I often run into this problem when developers try to combine multiple related tests that test a member using different parameters into one test case. If you really need to do that, consider using a parameterized test that is being called by several clearly named test cases.

That’s why we designed Fluent Assertions to help you in this area. Not only by using clearly named assertion methods, but also by making sure the failure message provides as much information as possible. Consider this example:

```c#
string accountNumber = "1234567890";
accountNumber.Should().Be("0987654321");
```

This will be reported as:

> Expected accountNumber to be
"0987654321", but
"1234567890" differs near "123" (index 0).

The fact that both strings are displayed on a separate line is not a coincidence and happens if any of them is longer than 8 characters. However, if that's not enough, all assertion methods take an optional explanation (the because) that supports formatting placeholders similar to String.Format which you can use to enrich the failure message. For instance, the assertion

```c#
var numbers = new[] { 1, 2, 3 };
numbers.Should().Contain(item => item > 3, "at least {0} item should be larger than 3", 1);
```

will fail with:

> Expected numbers to have an item matching (item > 3) because at least 1 item should be larger than 3.

## Supported Frameworks and Libraries
<<<<<<< HEAD

Fluent Assertions cross-compiles to .NET Framework 4.7, as well as .NET Core 2.1 and 3.0, .NET Standard 2.0 and 2.1.
=======
Fluent Assertions cross-compiles to .NET Framework 4.5 and 4.7, as well as .NET Core 2.0 and 2.1, .NET Standard 1.3, 1.6, 2.0 and 2.1.
.NET Core 3.0 is supported through .NET 2.1 target, tested with Preview 5.
>>>>>>> d858b2f8

Because of that Fluent Assertions supports the following minimum platforms.
*   .NET Core 2.1 and 3.0
*   .NET Framework 4.7 and later
*   Mono 5.4, Xamarin.iOS 10.14, Xamarin.Mac 3.8 and Xamarin.Android 8.0
*   Universal Windows Platform 10.0.16299 and later

Fluent Assertions supports the following unit test frameworks:

*   MSTest2 (Visual Studio 2017, Visual Studio 2019)
*   [NUnit](http://www.nunit.org/)
*   [XUnit2](https://github.com/xunit/xunit/releases)
*   [NSpec](http://nspec.org/)
*   [MSpec](https://github.com/machine/machine.specifications)

## Coding by Example ##
As you may have noticed, the purpose of this open-source project is to not only be the best assertion framework in the .NET realm, but to also demonstrate high-quality code.
We heavily practice Test Driven Development and one of the promises TDD makes is that unit tests can be treated as your API's documentation.
So although you are free to go through the many examples here, please consider to analyze the many [unit tests](https://github.com/fluentassertions/fluentassertions/tree/master/Tests/Shared.Specs).

## Who is behind this project
<<<<<<< HEAD
My name is [Dennis Doomen](https://twitter.com/ddoomen) and I work for [Aviva Solutions](https://www.avivasolutions.nl/) in The Netherlands. I maintain a [blog](https://www.continuousimprover.com/) on my everlasting quest for knowledge that significantly improves the way you build your key systems in an agile world. Fluent Assertions is one of those aspects of that. Since 2018, [Jonas Nyrup](https://github.com/jnyrup) has joined to project and help bring it forward. 

## Versioning
The version numbers of Fluent Assertions releases comply to the [Semantic Versioning](http://semver.org/) scheme. In other words, release 1.4.0 only adds backwards-compatible functionality and bug fixes compared to 1.3.0. Release 1.4.1 should only include bug fixes. And if we ever introduce breaking changes, the number increased to 2.0.0.


* Visual Studio 2019 16.9+ or Jetbrains Rider and Build Tools 2017
* Windows 10
* .NET Framework 4.7 SDK and .NET 5.0 SDK (check [global.json](https://github.com/fluentassertions/fluentassertions/tree/develop/global.json) for the current minimum required version)
=======
My name is [Dennis Doomen](https://twitter.com/ddoomen) and I work for [Aviva Solutions](https://www.avivasolutions.nl/) in The Netherlands. I maintain a [blog](https://www.continuousimprover.com/) on my everlasting quest for knowledge that significantly improves the way you build your key systems in an agile world. Fluent Assertions is one of those aspects of that. Since a year two, [Jonas Nyrup](https://github.com/jnyrup) has joined to project and help bring it forward. 

## Versioning
The version numbers of Fluent Assertions releases comply to the [Semantic Versioning](http://semver.org/) scheme. In other words, release 1.4.0 only adds backwards-compatible functionality and bug fixes compared to 1.3.0. Release 1.4.1 should only include bug fixes. And if we ever introduce breaking changes, the number increased to 2.0.0.
>>>>>>> d858b2f8
<|MERGE_RESOLUTION|>--- conflicted
+++ resolved
@@ -38,13 +38,8 @@
 > Expected numbers to have an item matching (item > 3) because at least 1 item should be larger than 3.
 
 ## Supported Frameworks and Libraries
-<<<<<<< HEAD
 
 Fluent Assertions cross-compiles to .NET Framework 4.7, as well as .NET Core 2.1 and 3.0, .NET Standard 2.0 and 2.1.
-=======
-Fluent Assertions cross-compiles to .NET Framework 4.5 and 4.7, as well as .NET Core 2.0 and 2.1, .NET Standard 1.3, 1.6, 2.0 and 2.1.
-.NET Core 3.0 is supported through .NET 2.1 target, tested with Preview 5.
->>>>>>> d858b2f8
 
 Because of that Fluent Assertions supports the following minimum platforms.
 *   .NET Core 2.1 and 3.0
@@ -66,19 +61,7 @@
 So although you are free to go through the many examples here, please consider to analyze the many [unit tests](https://github.com/fluentassertions/fluentassertions/tree/master/Tests/Shared.Specs).
 
 ## Who is behind this project
-<<<<<<< HEAD
 My name is [Dennis Doomen](https://twitter.com/ddoomen) and I work for [Aviva Solutions](https://www.avivasolutions.nl/) in The Netherlands. I maintain a [blog](https://www.continuousimprover.com/) on my everlasting quest for knowledge that significantly improves the way you build your key systems in an agile world. Fluent Assertions is one of those aspects of that. Since 2018, [Jonas Nyrup](https://github.com/jnyrup) has joined to project and help bring it forward. 
 
 ## Versioning
-The version numbers of Fluent Assertions releases comply to the [Semantic Versioning](http://semver.org/) scheme. In other words, release 1.4.0 only adds backwards-compatible functionality and bug fixes compared to 1.3.0. Release 1.4.1 should only include bug fixes. And if we ever introduce breaking changes, the number increased to 2.0.0.
-
-
-* Visual Studio 2019 16.9+ or Jetbrains Rider and Build Tools 2017
-* Windows 10
-* .NET Framework 4.7 SDK and .NET 5.0 SDK (check [global.json](https://github.com/fluentassertions/fluentassertions/tree/develop/global.json) for the current minimum required version)
-=======
-My name is [Dennis Doomen](https://twitter.com/ddoomen) and I work for [Aviva Solutions](https://www.avivasolutions.nl/) in The Netherlands. I maintain a [blog](https://www.continuousimprover.com/) on my everlasting quest for knowledge that significantly improves the way you build your key systems in an agile world. Fluent Assertions is one of those aspects of that. Since a year two, [Jonas Nyrup](https://github.com/jnyrup) has joined to project and help bring it forward. 
-
-## Versioning
-The version numbers of Fluent Assertions releases comply to the [Semantic Versioning](http://semver.org/) scheme. In other words, release 1.4.0 only adds backwards-compatible functionality and bug fixes compared to 1.3.0. Release 1.4.1 should only include bug fixes. And if we ever introduce breaking changes, the number increased to 2.0.0.
->>>>>>> d858b2f8
+The version numbers of Fluent Assertions releases comply to the [Semantic Versioning](http://semver.org/) scheme. In other words, release 1.4.0 only adds backwards-compatible functionality and bug fixes compared to 1.3.0. Release 1.4.1 should only include bug fixes. And if we ever introduce breaking changes, the number increased to 2.0.0.