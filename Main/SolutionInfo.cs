--- conflicted
+++ resolved
@@ -1,19 +1,14 @@
-﻿using System.Reflection;
-using System.Runtime.InteropServices;
-
-[assembly: AssemblyCompany("www.dennisdoomen.net")]
-[assembly: AssemblyCopyright("Copyright Dennis Doomen 2010-2011")]
-[assembly: AssemblyTrademark("")]
-[assembly: AssemblyCulture("")]
-<<<<<<< HEAD
-[assembly: AssemblyVersion("2.1.0")]
-[assembly: AssemblyFileVersion("2.1.0")]
-=======
-[assembly: AssemblyVersion("2.0.1")]
-[assembly: AssemblyFileVersion("2.0.1")]
->>>>>>> e4911756
-
-// Setting ComVisible to false makes the types in this assembly not visible 
-// to COM components.  If you need to access a type in this assembly from 
-// COM, set the ComVisible attribute to true on that type.
+using System.Reflection;
+using System.Runtime.InteropServices;
+
+[assembly: AssemblyCompany("www.dennisdoomen.net")]
+[assembly: AssemblyCopyright("Copyright Dennis Doomen 2010-2011")]
+[assembly: AssemblyTrademark("")]
+[assembly: AssemblyCulture("")]
+[assembly: AssemblyVersion("2.1.0")]
+[assembly: AssemblyFileVersion("2.1.0")]
+
+// Setting ComVisible to false makes the types in this assembly not visible 
+// to COM components.  If you need to access a type in this assembly from 
+// COM, set the ComVisible attribute to true on that type.
 [assembly: ComVisible(false)]