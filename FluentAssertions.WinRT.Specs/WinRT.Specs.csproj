<<<<<<< HEAD
﻿<?xml version="1.0" encoding="utf-8"?>
<Project ToolsVersion="12.0" DefaultTargets="Build" xmlns="http://schemas.microsoft.com/developer/msbuild/2003">
  <PropertyGroup>
    <Configuration Condition=" '$(Configuration)' == '' ">Debug</Configuration>
    <Platform Condition=" '$(Platform)' == '' ">AnyCPU</Platform>
    <ProductVersion>8.0.30703</ProductVersion>
    <SchemaVersion>2.0</SchemaVersion>
    <ProjectGuid>{F3E17430-FAD7-40AD-BF66-E6F23B70BD92}</ProjectGuid>
    <OutputType>Library</OutputType>
    <AppDesignerFolder>Properties</AppDesignerFolder>
    <RootNamespace>FluentAssertions.Specs</RootNamespace>
    <AssemblyName>FluentAssertions.WinRT.Specs</AssemblyName>
    <FileAlignment>512</FileAlignment>
    <ProjectTypeGuids>{BC8A1FFA-BEE3-4634-8014-F334798102B3};{FAE04EC0-301F-11D3-BF4B-00C04F79EFBC}</ProjectTypeGuids>
    <SccProjectName>
    </SccProjectName>
    <SccLocalPath>
    </SccLocalPath>
    <SccAuxPath>
    </SccAuxPath>
    <SccProvider>
    </SccProvider>
    <TargetPlatformVersion>8.1</TargetPlatformVersion>
    <MinimumVisualStudioVersion>12</MinimumVisualStudioVersion>
    <TargetFrameworkVersion />
    <AppxBundle>Never</AppxBundle>
    <PackageCertificateThumbprint>6E03866665CCD7E7BE51A28820CC398C6E2CB66E</PackageCertificateThumbprint>
    <PackageCertificateKeyFile>WinRT.Specs_TemporaryKey.pfx</PackageCertificateKeyFile>
    <DefaultLanguage>en-us</DefaultLanguage>
  </PropertyGroup>
  <PropertyGroup Condition=" '$(Configuration)|$(Platform)' == 'Debug|AnyCPU' ">
    <DebugSymbols>true</DebugSymbols>
    <DebugType>full</DebugType>
    <Optimize>false</Optimize>
    <OutputPath>bin\Debug\</OutputPath>
    <DefineConstants>TRACE;DEBUG;WINRT</DefineConstants>
    <ErrorReport>prompt</ErrorReport>
    <WarningLevel>4</WarningLevel>
  </PropertyGroup>
  <PropertyGroup Condition=" '$(Configuration)|$(Platform)' == 'Release|AnyCPU' ">
    <DebugType>pdbonly</DebugType>
    <Optimize>true</Optimize>
    <OutputPath>bin\Release\</OutputPath>
    <DefineConstants>TRACE;WINRT</DefineConstants>
    <ErrorReport>prompt</ErrorReport>
    <WarningLevel>4</WarningLevel>
  </PropertyGroup>
  <PropertyGroup>
    <AppXPackage>True</AppXPackage>
  </PropertyGroup>
  <PropertyGroup>
    <SignAssembly>false</SignAssembly>
  </PropertyGroup>
  <PropertyGroup>
    <AssemblyOriginatorKeyFile>
    </AssemblyOriginatorKeyFile>
  </PropertyGroup>
  <PropertyGroup />
  <ItemGroup>
    <Compile Include="..\FluentAssertions.Net40.Specs\AndWhichConstraintSpecs.cs">
      <Link>AndWhichConstraintSpecs.cs</Link>
    </Compile>
    <Compile Include="..\FluentAssertions.Net45.Specs\AsyncFunctionExceptionAssertionSpecs.cs">
      <Link>AsyncFunctionExceptionAssertionSpecs.cs</Link>
    </Compile>
    <Compile Include="..\FluentAssertions.Net40.Specs\AssertionFailureSpecs.cs">
      <Link>AssertionFailureSpecs.cs</Link>
    </Compile>
    <Compile Include="..\FluentAssertions.Net40.Specs\BooleanAssertionSpecs.cs">
      <Link>BooleanAssertionSpecs.cs</Link>
    </Compile>
    <Compile Include="..\FluentAssertions.Net40.Specs\CollectionAssertionSpecs.cs">
      <Link>CollectionAssertionSpecs.cs</Link>
    </Compile>
    <Compile Include="..\FluentAssertions.Net40.Specs\ComparableSpecs.cs">
      <Link>ComparableSpecs.cs</Link>
    </Compile>
    <Compile Include="..\FluentAssertions.Net40.Specs\DateTimeAssertionSpecs.cs">
      <Link>DateTimeAssertionSpecs.cs</Link>
    </Compile>
    <Compile Include="..\FluentAssertions.Net40.Specs\DateTimeOffsetValueFormatterSpecs.cs">
      <Link>DateTimeOffsetValueFormatterSpecs.cs</Link>
    </Compile>
    <Compile Include="..\FluentAssertions.Net40.Specs\EventAssertionSpecs.cs">
      <Link>EventAssertionSpecs.cs</Link>
    </Compile>
    <Compile Include="..\FluentAssertions.Net40.Specs\ExecutionTimeAssertionsSpecs.cs">
      <Link>ExecutionTimeAssertionsSpecs.cs</Link>
    </Compile>
    <Compile Include="..\FluentAssertions.Net40.Specs\FluentDateTimeSpecs.cs">
      <Link>FluentDateTimeSpecs.cs</Link>
    </Compile>
    <Compile Include="..\FluentAssertions.Net40.Specs\FormatterSpecs.cs">
      <Link>FormatterSpecs.cs</Link>
    </Compile>
    <Compile Include="..\FluentAssertions.Net40.Specs\GenericCollectionAssertionOfStringSpecs.cs">
      <Link>GenericCollectionAssertionOfStringSpecs.cs</Link>
    </Compile>
    <Compile Include="..\FluentAssertions.Net40.Specs\GenericCollectionAssertionsSpecs.cs">
      <Link>GenericCollectionAssertionsSpecs.cs</Link>
    </Compile>
    <Compile Include="..\FluentAssertions.Net40.Specs\GenericDictionaryAssertionSpecs.cs">
      <Link>GenericDictionaryAssertionSpecs.cs</Link>
    </Compile>
    <Compile Include="..\FluentAssertions.Net40.Specs\GuidAssertionSpecs.cs">
      <Link>GuidAssertionSpecs.cs</Link>
    </Compile>
    <Compile Include="..\FluentAssertions.Net40.Specs\MethodInfoAssertionSpecs.cs">
      <Link>MethodInfoAssertionSpecs.cs</Link>
    </Compile>
    <Compile Include="..\FluentAssertions.Net40.Specs\MethodInfoSelectorSpecs.cs">
      <Link>MethodInfoSelectorSpecs.cs</Link>
    </Compile>
    <Compile Include="..\FluentAssertions.Net40.Specs\MethodInfoSelectorAssertionSpecs.cs">
      <Link>MethodInfoSelectorAssertionSpecs.cs</Link>
    </Compile>
    <Compile Include="..\FluentAssertions.Net40.Specs\NullableBooleanAssertionSpecs.cs">
      <Link>NullableBooleanAssertionSpecs.cs</Link>
    </Compile>
    <Compile Include="..\FluentAssertions.Net40.Specs\NullableGuidAssertionSpecs.cs">
      <Link>NullableGuidAssertionSpecs.cs</Link>
    </Compile>
    <Compile Include="..\FluentAssertions.Net40.Specs\NullableNumericAssertionSpecs.cs">
      <Link>NullableNumericAssertionSpecs.cs</Link>
    </Compile>
    <Compile Include="..\FluentAssertions.Net40.Specs\NullableSimpleTimeSpanAssertionSpecs.cs">
      <Link>NullableSimpleTimeSpanAssertionSpecs.cs</Link>
    </Compile>
    <Compile Include="..\FluentAssertions.Net40.Specs\NumericAssertionSpecs.cs">
      <Link>NumericAssertionSpecs.cs</Link>
    </Compile>
    <Compile Include="..\FluentAssertions.Net40.Specs\ObjectAssertionSpecs.cs">
      <Link>ObjectAssertionSpecs.cs</Link>
    </Compile>
    <Compile Include="..\FluentAssertions.Net40.Specs\ObjectCastingSpecs.cs">
      <Link>ObjectCastingSpecs.cs</Link>
    </Compile>
    <Compile Include="..\FluentAssertions.Net40.Specs\PropertyInfoAssertionSpecs.cs">
      <Link>PropertyInfoAssertionSpecs.cs</Link>
    </Compile>
    <Compile Include="..\FluentAssertions.Net40.Specs\PropertyInfoSelectorSpecs.cs">
      <Link>PropertyInfoSelectorSpecs.cs</Link>
    </Compile>
    <Compile Include="..\FluentAssertions.Net40.Specs\PropertyInfoSelectorAssertionSpecs.cs">
      <Link>PropertyInfoSelectorSpecs.cs</Link>
    </Compile>
    <Compile Include="..\FluentAssertions.Net40.Specs\ReferenceTypeAssertionsSpecs.cs">
      <Link>ReferenceTypeAssertionsSpecs.cs</Link>
    </Compile>
    <Compile Include="..\FluentAssertions.Net40.Specs\SimpleTimeSpanAssertionSpecs.cs">
      <Link>SimpleTimeSpanAssertionSpecs.cs</Link>
    </Compile>
    <Compile Include="..\FluentAssertions.Net40.Specs\StringAssertionSpecs.cs">
      <Link>StringAssertionSpecs.cs</Link>
    </Compile>
    <Compile Include="..\FluentAssertions.Net40.Specs\ThrowAssertionsSpecs.cs">
      <Link>ThrowAssertionsSpecs.cs</Link>
    </Compile>
    <Compile Include="..\FluentAssertions.Net40.Specs\TimeSpanConversionExtensionSpecs.cs">
      <Link>TimeSpanConversionExtensionSpecs.cs</Link>
    </Compile>
    <Compile Include="..\FluentAssertions.Net40.Specs\TimeSpanFormatterSpecs.cs">
      <Link>TimeSpanFormatterSpecs.cs</Link>
    </Compile>
    <Compile Include="..\FluentAssertions.Net40.Specs\TypeAssertionSpecs.cs">
      <Link>TypeAssertionSpecs.cs</Link>
    </Compile>
    <Compile Include="..\FluentAssertions.Net40.Specs\TypeSelectorSpecs.cs">
      <Link>TypeSelectorSpecs.cs</Link>
    </Compile>
    <Compile Include="..\FluentAssertions.Net40.Specs\XAttributeAssertionSpecs.cs">
      <Link>XAttributeAssertionSpecs.cs</Link>
    </Compile>
    <Compile Include="..\FluentAssertions.Net40.Specs\XAttributeFormatterSpecs.cs">
      <Link>XAttributeFormatterSpecs.cs</Link>
    </Compile>
    <Compile Include="..\FluentAssertions.Net40.Specs\XDocumentAssertionSpecs.cs">
      <Link>XDocumentAssertionSpecs.cs</Link>
    </Compile>
    <Compile Include="..\FluentAssertions.Net40.Specs\XDocumentFormatterSpecs.cs">
      <Link>XDocumentFormatterSpecs.cs</Link>
    </Compile>
    <Compile Include="..\FluentAssertions.Net40.Specs\XElementAssertionSpecs.cs">
      <Link>XElementAssertionSpecs.cs</Link>
    </Compile>
    <Compile Include="..\FluentAssertions.Net40.Specs\XElementFormatterSpecs.cs">
      <Link>XElementFormatterSpecs.cs</Link>
    </Compile>
    <Compile Include="Properties\AssemblyInfo.cs" />
  </ItemGroup>
  <ItemGroup>
    <Content Include="Images\UnitTestLogo.png">
      <CopyToOutputDirectory>PreserveNewest</CopyToOutputDirectory>
      <Visible>false</Visible>
    </Content>
    <Content Include="Images\UnitTestLogo.png" />
    <Content Include="Images\UnitTestSmallLogo.png">
      <CopyToOutputDirectory>PreserveNewest</CopyToOutputDirectory>
      <Visible>false</Visible>
    </Content>
    <Content Include="Images\UnitTestSmallLogo.png" />
    <Content Include="Images\UnitTestSplashScreen.png">
      <CopyToOutputDirectory>PreserveNewest</CopyToOutputDirectory>
      <Visible>false</Visible>
    </Content>
    <Content Include="Images\UnitTestSplashScreen.png" />
    <Content Include="Images\UnitTestStoreLogo.png">
      <CopyToOutputDirectory>PreserveNewest</CopyToOutputDirectory>
      <Visible>false</Visible>
    </Content>
    <Content Include="Images\UnitTestStoreLogo.png" />
  </ItemGroup>
  <ItemGroup>
    <ProjectReference Include="..\FluentAssertions.Core\Core.csproj">
      <Project>{8931c5ef-3bac-473a-a343-57791d0917b1}</Project>
      <Name>Core</Name>
    </ProjectReference>
    <ProjectReference Include="..\FluentAssertions.WinRT\WinRT.csproj">
      <Project>{ce8a220a-faa6-469d-b9b8-5f1834685861}</Project>
      <Name>WinRT</Name>
    </ProjectReference>
  </ItemGroup>
  <ItemGroup>
    <AppxManifest Include="Package.appxmanifest">
      <SubType>Designer</SubType>
    </AppxManifest>
  </ItemGroup>
  <ItemGroup>
    <Reference Include="Microsoft.VisualStudio.TestPlatform.Core">
      <HintPath>..\SharedBinaries\UnitTesting\WinStore\TestPlatform\11.0\Redist\CommonConfiguration\neutral\Microsoft.VisualStudio.TestPlatform.Core.dll</HintPath>
    </Reference>
    <Reference Include="Microsoft.VisualStudio.TestPlatform.UnitTestFramework, Version=12.0.0.0, Culture=neutral, PublicKeyToken=b03f5f7f11d50a3a, processorArchitecture=MSIL">
      <SpecificVersion>False</SpecificVersion>
      <HintPath>..\SharedBinaries\UnitTesting\WinStore\MSTestFramework\11.0\References\CommonConfiguration\neutral\Microsoft.VisualStudio.TestPlatform.UnitTestFramework.dll</HintPath>
    </Reference>
  </ItemGroup>
  <ItemGroup>
    <None Include="WinRT.Specs_TemporaryKey.pfx" />
  </ItemGroup>
  <Import Project="$(MSBuildExtensionsPath)\Microsoft\WindowsXaml\v12.0\Microsoft.Windows.UI.Xaml.CSharp.targets" />
  <!-- To modify your build process, add your task inside one of the targets below and uncomment it. 
       Other similar extension points exist, see Microsoft.Common.targets.
  <Target Name="BeforeBuild">
  </Target>  
  <Target Name="AfterBuild">
  </Target>
  -->
=======
﻿<?xml version="1.0" encoding="utf-8"?>
<Project ToolsVersion="12.0" DefaultTargets="Build" xmlns="http://schemas.microsoft.com/developer/msbuild/2003">
  <PropertyGroup>
    <Configuration Condition=" '$(Configuration)' == '' ">Debug</Configuration>
    <Platform Condition=" '$(Platform)' == '' ">AnyCPU</Platform>
    <ProductVersion>8.0.30703</ProductVersion>
    <SchemaVersion>2.0</SchemaVersion>
    <ProjectGuid>{F3E17430-FAD7-40AD-BF66-E6F23B70BD92}</ProjectGuid>
    <OutputType>Library</OutputType>
    <AppDesignerFolder>Properties</AppDesignerFolder>
    <RootNamespace>FluentAssertions.Specs</RootNamespace>
    <AssemblyName>FluentAssertions.WinRT.Specs</AssemblyName>
    <FileAlignment>512</FileAlignment>
    <ProjectTypeGuids>{BC8A1FFA-BEE3-4634-8014-F334798102B3};{FAE04EC0-301F-11D3-BF4B-00C04F79EFBC}</ProjectTypeGuids>
    <SccProjectName>
    </SccProjectName>
    <SccLocalPath>
    </SccLocalPath>
    <SccAuxPath>
    </SccAuxPath>
    <SccProvider>
    </SccProvider>
    <TargetPlatformVersion>8.1</TargetPlatformVersion>
    <MinimumVisualStudioVersion>12</MinimumVisualStudioVersion>
    <TargetFrameworkVersion />
    <AppxBundle>Never</AppxBundle>
    <PackageCertificateThumbprint>832E8CF17616B4013B2A00CA8482EDAA67E1CFEB</PackageCertificateThumbprint>
    <PackageCertificateKeyFile>FluentAssertions.WinRT.Specs_TemporaryKey.pfx</PackageCertificateKeyFile>
  </PropertyGroup>
  <PropertyGroup Condition=" '$(Configuration)|$(Platform)' == 'Debug|AnyCPU' ">
    <DebugSymbols>true</DebugSymbols>
    <DebugType>full</DebugType>
    <Optimize>false</Optimize>
    <OutputPath>bin\Debug\</OutputPath>
    <DefineConstants>TRACE;DEBUG;WINRT</DefineConstants>
    <ErrorReport>prompt</ErrorReport>
    <WarningLevel>4</WarningLevel>
  </PropertyGroup>
  <PropertyGroup Condition=" '$(Configuration)|$(Platform)' == 'Release|AnyCPU' ">
    <DebugType>pdbonly</DebugType>
    <Optimize>true</Optimize>
    <OutputPath>bin\Release\</OutputPath>
    <DefineConstants>TRACE;WINRT</DefineConstants>
    <ErrorReport>prompt</ErrorReport>
    <WarningLevel>4</WarningLevel>
  </PropertyGroup>
  <PropertyGroup>
    <AppXPackage>True</AppXPackage>
  </PropertyGroup>
  <PropertyGroup>
    <SignAssembly>false</SignAssembly>
  </PropertyGroup>
  <PropertyGroup>
    <AssemblyOriginatorKeyFile>
    </AssemblyOriginatorKeyFile>
  </PropertyGroup>
  <PropertyGroup />
  <ItemGroup>
    <Compile Include="..\FluentAssertions.Net45.Specs\AsyncFunctionExceptionAssertionSpecs.cs">
      <Link>AsyncFunctionExceptionAssertionSpecs.cs</Link>
    </Compile>
    <Compile Include="Properties\AssemblyInfo.cs" />
  </ItemGroup>
  <ItemGroup>
    <Content Include="Images\UnitTestLogo.png">
      <CopyToOutputDirectory>PreserveNewest</CopyToOutputDirectory>
      <Visible>false</Visible>
    </Content>
    <Content Include="Images\UnitTestLogo.png" />
    <Content Include="Images\UnitTestSmallLogo.png">
      <CopyToOutputDirectory>PreserveNewest</CopyToOutputDirectory>
      <Visible>false</Visible>
    </Content>
    <Content Include="Images\UnitTestSmallLogo.png" />
    <Content Include="Images\UnitTestSplashScreen.png">
      <CopyToOutputDirectory>PreserveNewest</CopyToOutputDirectory>
      <Visible>false</Visible>
    </Content>
    <Content Include="Images\UnitTestSplashScreen.png" />
    <Content Include="Images\UnitTestStoreLogo.png">
      <CopyToOutputDirectory>PreserveNewest</CopyToOutputDirectory>
      <Visible>false</Visible>
    </Content>
    <Content Include="Images\UnitTestStoreLogo.png" />
  </ItemGroup>
  <ItemGroup>
    <ProjectReference Include="..\FluentAssertions.Core\Core.csproj">
      <Project>{8931c5ef-3bac-473a-a343-57791d0917b1}</Project>
      <Name>Core</Name>
    </ProjectReference>
    <ProjectReference Include="..\FluentAssertions.WinRT\WinRT81.csproj">
      <Project>{ce8a220a-faa6-469d-b9b8-5f1834685861}</Project>
      <Name>WinRT81</Name>
    </ProjectReference>
  </ItemGroup>
  <ItemGroup>
    <AppxManifest Include="Package.appxmanifest">
      <SubType>Designer</SubType>
    </AppxManifest>
  </ItemGroup>
  <ItemGroup>
    <None Include="FluentAssertions.WinRT.Specs_TemporaryKey.pfx" />
  </ItemGroup>
  <ItemGroup>
    <SDKReference Include="MSTestFramework, Version=11.0">
      <Name>MSTest for Managed Projects</Name>
    </SDKReference>
    <SDKReference Include="TestPlatform, Version=11.0">
      <Name>Microsoft Visual Studio Test Core</Name>
    </SDKReference>
  </ItemGroup>
  <Import Project="..\FluentAssertions.Shared.Specs\Shared.Specs.projitems" Label="Shared" Condition="Exists('..\FluentAssertions.Shared.Specs\Shared.Specs.projitems')" />
  <Import Project="$(MSBuildExtensionsPath)\Microsoft\WindowsXaml\v12.0\Microsoft.Windows.UI.Xaml.CSharp.targets" />
  <!-- To modify your build process, add your task inside one of the targets below and uncomment it. 
       Other similar extension points exist, see Microsoft.Common.targets.
  <Target Name="BeforeBuild">
  </Target>  
  <Target Name="AfterBuild">
  </Target>
  -->
>>>>>>> 4f63f253
</Project><|MERGE_RESOLUTION|>--- conflicted
+++ resolved
@@ -1,371 +1,121 @@
-<<<<<<< HEAD
-﻿<?xml version="1.0" encoding="utf-8"?>
-<Project ToolsVersion="12.0" DefaultTargets="Build" xmlns="http://schemas.microsoft.com/developer/msbuild/2003">
-  <PropertyGroup>
-    <Configuration Condition=" '$(Configuration)' == '' ">Debug</Configuration>
-    <Platform Condition=" '$(Platform)' == '' ">AnyCPU</Platform>
-    <ProductVersion>8.0.30703</ProductVersion>
-    <SchemaVersion>2.0</SchemaVersion>
-    <ProjectGuid>{F3E17430-FAD7-40AD-BF66-E6F23B70BD92}</ProjectGuid>
-    <OutputType>Library</OutputType>
-    <AppDesignerFolder>Properties</AppDesignerFolder>
-    <RootNamespace>FluentAssertions.Specs</RootNamespace>
-    <AssemblyName>FluentAssertions.WinRT.Specs</AssemblyName>
-    <FileAlignment>512</FileAlignment>
-    <ProjectTypeGuids>{BC8A1FFA-BEE3-4634-8014-F334798102B3};{FAE04EC0-301F-11D3-BF4B-00C04F79EFBC}</ProjectTypeGuids>
-    <SccProjectName>
-    </SccProjectName>
-    <SccLocalPath>
-    </SccLocalPath>
-    <SccAuxPath>
-    </SccAuxPath>
-    <SccProvider>
-    </SccProvider>
-    <TargetPlatformVersion>8.1</TargetPlatformVersion>
-    <MinimumVisualStudioVersion>12</MinimumVisualStudioVersion>
-    <TargetFrameworkVersion />
-    <AppxBundle>Never</AppxBundle>
-    <PackageCertificateThumbprint>6E03866665CCD7E7BE51A28820CC398C6E2CB66E</PackageCertificateThumbprint>
-    <PackageCertificateKeyFile>WinRT.Specs_TemporaryKey.pfx</PackageCertificateKeyFile>
-    <DefaultLanguage>en-us</DefaultLanguage>
-  </PropertyGroup>
-  <PropertyGroup Condition=" '$(Configuration)|$(Platform)' == 'Debug|AnyCPU' ">
-    <DebugSymbols>true</DebugSymbols>
-    <DebugType>full</DebugType>
-    <Optimize>false</Optimize>
-    <OutputPath>bin\Debug\</OutputPath>
-    <DefineConstants>TRACE;DEBUG;WINRT</DefineConstants>
-    <ErrorReport>prompt</ErrorReport>
-    <WarningLevel>4</WarningLevel>
-  </PropertyGroup>
-  <PropertyGroup Condition=" '$(Configuration)|$(Platform)' == 'Release|AnyCPU' ">
-    <DebugType>pdbonly</DebugType>
-    <Optimize>true</Optimize>
-    <OutputPath>bin\Release\</OutputPath>
-    <DefineConstants>TRACE;WINRT</DefineConstants>
-    <ErrorReport>prompt</ErrorReport>
-    <WarningLevel>4</WarningLevel>
-  </PropertyGroup>
-  <PropertyGroup>
-    <AppXPackage>True</AppXPackage>
-  </PropertyGroup>
-  <PropertyGroup>
-    <SignAssembly>false</SignAssembly>
-  </PropertyGroup>
-  <PropertyGroup>
-    <AssemblyOriginatorKeyFile>
-    </AssemblyOriginatorKeyFile>
-  </PropertyGroup>
-  <PropertyGroup />
-  <ItemGroup>
-    <Compile Include="..\FluentAssertions.Net40.Specs\AndWhichConstraintSpecs.cs">
-      <Link>AndWhichConstraintSpecs.cs</Link>
-    </Compile>
-    <Compile Include="..\FluentAssertions.Net45.Specs\AsyncFunctionExceptionAssertionSpecs.cs">
-      <Link>AsyncFunctionExceptionAssertionSpecs.cs</Link>
-    </Compile>
-    <Compile Include="..\FluentAssertions.Net40.Specs\AssertionFailureSpecs.cs">
-      <Link>AssertionFailureSpecs.cs</Link>
-    </Compile>
-    <Compile Include="..\FluentAssertions.Net40.Specs\BooleanAssertionSpecs.cs">
-      <Link>BooleanAssertionSpecs.cs</Link>
-    </Compile>
-    <Compile Include="..\FluentAssertions.Net40.Specs\CollectionAssertionSpecs.cs">
-      <Link>CollectionAssertionSpecs.cs</Link>
-    </Compile>
-    <Compile Include="..\FluentAssertions.Net40.Specs\ComparableSpecs.cs">
-      <Link>ComparableSpecs.cs</Link>
-    </Compile>
-    <Compile Include="..\FluentAssertions.Net40.Specs\DateTimeAssertionSpecs.cs">
-      <Link>DateTimeAssertionSpecs.cs</Link>
-    </Compile>
-    <Compile Include="..\FluentAssertions.Net40.Specs\DateTimeOffsetValueFormatterSpecs.cs">
-      <Link>DateTimeOffsetValueFormatterSpecs.cs</Link>
-    </Compile>
-    <Compile Include="..\FluentAssertions.Net40.Specs\EventAssertionSpecs.cs">
-      <Link>EventAssertionSpecs.cs</Link>
-    </Compile>
-    <Compile Include="..\FluentAssertions.Net40.Specs\ExecutionTimeAssertionsSpecs.cs">
-      <Link>ExecutionTimeAssertionsSpecs.cs</Link>
-    </Compile>
-    <Compile Include="..\FluentAssertions.Net40.Specs\FluentDateTimeSpecs.cs">
-      <Link>FluentDateTimeSpecs.cs</Link>
-    </Compile>
-    <Compile Include="..\FluentAssertions.Net40.Specs\FormatterSpecs.cs">
-      <Link>FormatterSpecs.cs</Link>
-    </Compile>
-    <Compile Include="..\FluentAssertions.Net40.Specs\GenericCollectionAssertionOfStringSpecs.cs">
-      <Link>GenericCollectionAssertionOfStringSpecs.cs</Link>
-    </Compile>
-    <Compile Include="..\FluentAssertions.Net40.Specs\GenericCollectionAssertionsSpecs.cs">
-      <Link>GenericCollectionAssertionsSpecs.cs</Link>
-    </Compile>
-    <Compile Include="..\FluentAssertions.Net40.Specs\GenericDictionaryAssertionSpecs.cs">
-      <Link>GenericDictionaryAssertionSpecs.cs</Link>
-    </Compile>
-    <Compile Include="..\FluentAssertions.Net40.Specs\GuidAssertionSpecs.cs">
-      <Link>GuidAssertionSpecs.cs</Link>
-    </Compile>
-    <Compile Include="..\FluentAssertions.Net40.Specs\MethodInfoAssertionSpecs.cs">
-      <Link>MethodInfoAssertionSpecs.cs</Link>
-    </Compile>
-    <Compile Include="..\FluentAssertions.Net40.Specs\MethodInfoSelectorSpecs.cs">
-      <Link>MethodInfoSelectorSpecs.cs</Link>
-    </Compile>
-    <Compile Include="..\FluentAssertions.Net40.Specs\MethodInfoSelectorAssertionSpecs.cs">
-      <Link>MethodInfoSelectorAssertionSpecs.cs</Link>
-    </Compile>
-    <Compile Include="..\FluentAssertions.Net40.Specs\NullableBooleanAssertionSpecs.cs">
-      <Link>NullableBooleanAssertionSpecs.cs</Link>
-    </Compile>
-    <Compile Include="..\FluentAssertions.Net40.Specs\NullableGuidAssertionSpecs.cs">
-      <Link>NullableGuidAssertionSpecs.cs</Link>
-    </Compile>
-    <Compile Include="..\FluentAssertions.Net40.Specs\NullableNumericAssertionSpecs.cs">
-      <Link>NullableNumericAssertionSpecs.cs</Link>
-    </Compile>
-    <Compile Include="..\FluentAssertions.Net40.Specs\NullableSimpleTimeSpanAssertionSpecs.cs">
-      <Link>NullableSimpleTimeSpanAssertionSpecs.cs</Link>
-    </Compile>
-    <Compile Include="..\FluentAssertions.Net40.Specs\NumericAssertionSpecs.cs">
-      <Link>NumericAssertionSpecs.cs</Link>
-    </Compile>
-    <Compile Include="..\FluentAssertions.Net40.Specs\ObjectAssertionSpecs.cs">
-      <Link>ObjectAssertionSpecs.cs</Link>
-    </Compile>
-    <Compile Include="..\FluentAssertions.Net40.Specs\ObjectCastingSpecs.cs">
-      <Link>ObjectCastingSpecs.cs</Link>
-    </Compile>
-    <Compile Include="..\FluentAssertions.Net40.Specs\PropertyInfoAssertionSpecs.cs">
-      <Link>PropertyInfoAssertionSpecs.cs</Link>
-    </Compile>
-    <Compile Include="..\FluentAssertions.Net40.Specs\PropertyInfoSelectorSpecs.cs">
-      <Link>PropertyInfoSelectorSpecs.cs</Link>
-    </Compile>
-    <Compile Include="..\FluentAssertions.Net40.Specs\PropertyInfoSelectorAssertionSpecs.cs">
-      <Link>PropertyInfoSelectorSpecs.cs</Link>
-    </Compile>
-    <Compile Include="..\FluentAssertions.Net40.Specs\ReferenceTypeAssertionsSpecs.cs">
-      <Link>ReferenceTypeAssertionsSpecs.cs</Link>
-    </Compile>
-    <Compile Include="..\FluentAssertions.Net40.Specs\SimpleTimeSpanAssertionSpecs.cs">
-      <Link>SimpleTimeSpanAssertionSpecs.cs</Link>
-    </Compile>
-    <Compile Include="..\FluentAssertions.Net40.Specs\StringAssertionSpecs.cs">
-      <Link>StringAssertionSpecs.cs</Link>
-    </Compile>
-    <Compile Include="..\FluentAssertions.Net40.Specs\ThrowAssertionsSpecs.cs">
-      <Link>ThrowAssertionsSpecs.cs</Link>
-    </Compile>
-    <Compile Include="..\FluentAssertions.Net40.Specs\TimeSpanConversionExtensionSpecs.cs">
-      <Link>TimeSpanConversionExtensionSpecs.cs</Link>
-    </Compile>
-    <Compile Include="..\FluentAssertions.Net40.Specs\TimeSpanFormatterSpecs.cs">
-      <Link>TimeSpanFormatterSpecs.cs</Link>
-    </Compile>
-    <Compile Include="..\FluentAssertions.Net40.Specs\TypeAssertionSpecs.cs">
-      <Link>TypeAssertionSpecs.cs</Link>
-    </Compile>
-    <Compile Include="..\FluentAssertions.Net40.Specs\TypeSelectorSpecs.cs">
-      <Link>TypeSelectorSpecs.cs</Link>
-    </Compile>
-    <Compile Include="..\FluentAssertions.Net40.Specs\XAttributeAssertionSpecs.cs">
-      <Link>XAttributeAssertionSpecs.cs</Link>
-    </Compile>
-    <Compile Include="..\FluentAssertions.Net40.Specs\XAttributeFormatterSpecs.cs">
-      <Link>XAttributeFormatterSpecs.cs</Link>
-    </Compile>
-    <Compile Include="..\FluentAssertions.Net40.Specs\XDocumentAssertionSpecs.cs">
-      <Link>XDocumentAssertionSpecs.cs</Link>
-    </Compile>
-    <Compile Include="..\FluentAssertions.Net40.Specs\XDocumentFormatterSpecs.cs">
-      <Link>XDocumentFormatterSpecs.cs</Link>
-    </Compile>
-    <Compile Include="..\FluentAssertions.Net40.Specs\XElementAssertionSpecs.cs">
-      <Link>XElementAssertionSpecs.cs</Link>
-    </Compile>
-    <Compile Include="..\FluentAssertions.Net40.Specs\XElementFormatterSpecs.cs">
-      <Link>XElementFormatterSpecs.cs</Link>
-    </Compile>
-    <Compile Include="Properties\AssemblyInfo.cs" />
-  </ItemGroup>
-  <ItemGroup>
-    <Content Include="Images\UnitTestLogo.png">
-      <CopyToOutputDirectory>PreserveNewest</CopyToOutputDirectory>
-      <Visible>false</Visible>
-    </Content>
-    <Content Include="Images\UnitTestLogo.png" />
-    <Content Include="Images\UnitTestSmallLogo.png">
-      <CopyToOutputDirectory>PreserveNewest</CopyToOutputDirectory>
-      <Visible>false</Visible>
-    </Content>
-    <Content Include="Images\UnitTestSmallLogo.png" />
-    <Content Include="Images\UnitTestSplashScreen.png">
-      <CopyToOutputDirectory>PreserveNewest</CopyToOutputDirectory>
-      <Visible>false</Visible>
-    </Content>
-    <Content Include="Images\UnitTestSplashScreen.png" />
-    <Content Include="Images\UnitTestStoreLogo.png">
-      <CopyToOutputDirectory>PreserveNewest</CopyToOutputDirectory>
-      <Visible>false</Visible>
-    </Content>
-    <Content Include="Images\UnitTestStoreLogo.png" />
-  </ItemGroup>
-  <ItemGroup>
-    <ProjectReference Include="..\FluentAssertions.Core\Core.csproj">
-      <Project>{8931c5ef-3bac-473a-a343-57791d0917b1}</Project>
-      <Name>Core</Name>
-    </ProjectReference>
-    <ProjectReference Include="..\FluentAssertions.WinRT\WinRT.csproj">
-      <Project>{ce8a220a-faa6-469d-b9b8-5f1834685861}</Project>
-      <Name>WinRT</Name>
-    </ProjectReference>
-  </ItemGroup>
-  <ItemGroup>
-    <AppxManifest Include="Package.appxmanifest">
-      <SubType>Designer</SubType>
-    </AppxManifest>
-  </ItemGroup>
-  <ItemGroup>
-    <Reference Include="Microsoft.VisualStudio.TestPlatform.Core">
-      <HintPath>..\SharedBinaries\UnitTesting\WinStore\TestPlatform\11.0\Redist\CommonConfiguration\neutral\Microsoft.VisualStudio.TestPlatform.Core.dll</HintPath>
-    </Reference>
-    <Reference Include="Microsoft.VisualStudio.TestPlatform.UnitTestFramework, Version=12.0.0.0, Culture=neutral, PublicKeyToken=b03f5f7f11d50a3a, processorArchitecture=MSIL">
-      <SpecificVersion>False</SpecificVersion>
-      <HintPath>..\SharedBinaries\UnitTesting\WinStore\MSTestFramework\11.0\References\CommonConfiguration\neutral\Microsoft.VisualStudio.TestPlatform.UnitTestFramework.dll</HintPath>
-    </Reference>
-  </ItemGroup>
-  <ItemGroup>
-    <None Include="WinRT.Specs_TemporaryKey.pfx" />
-  </ItemGroup>
-  <Import Project="$(MSBuildExtensionsPath)\Microsoft\WindowsXaml\v12.0\Microsoft.Windows.UI.Xaml.CSharp.targets" />
-  <!-- To modify your build process, add your task inside one of the targets below and uncomment it. 
-       Other similar extension points exist, see Microsoft.Common.targets.
-  <Target Name="BeforeBuild">
-  </Target>  
-  <Target Name="AfterBuild">
-  </Target>
-  -->
-=======
-﻿<?xml version="1.0" encoding="utf-8"?>
-<Project ToolsVersion="12.0" DefaultTargets="Build" xmlns="http://schemas.microsoft.com/developer/msbuild/2003">
-  <PropertyGroup>
-    <Configuration Condition=" '$(Configuration)' == '' ">Debug</Configuration>
-    <Platform Condition=" '$(Platform)' == '' ">AnyCPU</Platform>
-    <ProductVersion>8.0.30703</ProductVersion>
-    <SchemaVersion>2.0</SchemaVersion>
-    <ProjectGuid>{F3E17430-FAD7-40AD-BF66-E6F23B70BD92}</ProjectGuid>
-    <OutputType>Library</OutputType>
-    <AppDesignerFolder>Properties</AppDesignerFolder>
-    <RootNamespace>FluentAssertions.Specs</RootNamespace>
-    <AssemblyName>FluentAssertions.WinRT.Specs</AssemblyName>
-    <FileAlignment>512</FileAlignment>
-    <ProjectTypeGuids>{BC8A1FFA-BEE3-4634-8014-F334798102B3};{FAE04EC0-301F-11D3-BF4B-00C04F79EFBC}</ProjectTypeGuids>
-    <SccProjectName>
-    </SccProjectName>
-    <SccLocalPath>
-    </SccLocalPath>
-    <SccAuxPath>
-    </SccAuxPath>
-    <SccProvider>
-    </SccProvider>
-    <TargetPlatformVersion>8.1</TargetPlatformVersion>
-    <MinimumVisualStudioVersion>12</MinimumVisualStudioVersion>
-    <TargetFrameworkVersion />
-    <AppxBundle>Never</AppxBundle>
-    <PackageCertificateThumbprint>832E8CF17616B4013B2A00CA8482EDAA67E1CFEB</PackageCertificateThumbprint>
-    <PackageCertificateKeyFile>FluentAssertions.WinRT.Specs_TemporaryKey.pfx</PackageCertificateKeyFile>
-  </PropertyGroup>
-  <PropertyGroup Condition=" '$(Configuration)|$(Platform)' == 'Debug|AnyCPU' ">
-    <DebugSymbols>true</DebugSymbols>
-    <DebugType>full</DebugType>
-    <Optimize>false</Optimize>
-    <OutputPath>bin\Debug\</OutputPath>
-    <DefineConstants>TRACE;DEBUG;WINRT</DefineConstants>
-    <ErrorReport>prompt</ErrorReport>
-    <WarningLevel>4</WarningLevel>
-  </PropertyGroup>
-  <PropertyGroup Condition=" '$(Configuration)|$(Platform)' == 'Release|AnyCPU' ">
-    <DebugType>pdbonly</DebugType>
-    <Optimize>true</Optimize>
-    <OutputPath>bin\Release\</OutputPath>
-    <DefineConstants>TRACE;WINRT</DefineConstants>
-    <ErrorReport>prompt</ErrorReport>
-    <WarningLevel>4</WarningLevel>
-  </PropertyGroup>
-  <PropertyGroup>
-    <AppXPackage>True</AppXPackage>
-  </PropertyGroup>
-  <PropertyGroup>
-    <SignAssembly>false</SignAssembly>
-  </PropertyGroup>
-  <PropertyGroup>
-    <AssemblyOriginatorKeyFile>
-    </AssemblyOriginatorKeyFile>
-  </PropertyGroup>
-  <PropertyGroup />
-  <ItemGroup>
-    <Compile Include="..\FluentAssertions.Net45.Specs\AsyncFunctionExceptionAssertionSpecs.cs">
-      <Link>AsyncFunctionExceptionAssertionSpecs.cs</Link>
-    </Compile>
-    <Compile Include="Properties\AssemblyInfo.cs" />
-  </ItemGroup>
-  <ItemGroup>
-    <Content Include="Images\UnitTestLogo.png">
-      <CopyToOutputDirectory>PreserveNewest</CopyToOutputDirectory>
-      <Visible>false</Visible>
-    </Content>
-    <Content Include="Images\UnitTestLogo.png" />
-    <Content Include="Images\UnitTestSmallLogo.png">
-      <CopyToOutputDirectory>PreserveNewest</CopyToOutputDirectory>
-      <Visible>false</Visible>
-    </Content>
-    <Content Include="Images\UnitTestSmallLogo.png" />
-    <Content Include="Images\UnitTestSplashScreen.png">
-      <CopyToOutputDirectory>PreserveNewest</CopyToOutputDirectory>
-      <Visible>false</Visible>
-    </Content>
-    <Content Include="Images\UnitTestSplashScreen.png" />
-    <Content Include="Images\UnitTestStoreLogo.png">
-      <CopyToOutputDirectory>PreserveNewest</CopyToOutputDirectory>
-      <Visible>false</Visible>
-    </Content>
-    <Content Include="Images\UnitTestStoreLogo.png" />
-  </ItemGroup>
-  <ItemGroup>
-    <ProjectReference Include="..\FluentAssertions.Core\Core.csproj">
-      <Project>{8931c5ef-3bac-473a-a343-57791d0917b1}</Project>
-      <Name>Core</Name>
-    </ProjectReference>
-    <ProjectReference Include="..\FluentAssertions.WinRT\WinRT81.csproj">
-      <Project>{ce8a220a-faa6-469d-b9b8-5f1834685861}</Project>
-      <Name>WinRT81</Name>
-    </ProjectReference>
-  </ItemGroup>
-  <ItemGroup>
-    <AppxManifest Include="Package.appxmanifest">
-      <SubType>Designer</SubType>
-    </AppxManifest>
-  </ItemGroup>
-  <ItemGroup>
-    <None Include="FluentAssertions.WinRT.Specs_TemporaryKey.pfx" />
-  </ItemGroup>
-  <ItemGroup>
-    <SDKReference Include="MSTestFramework, Version=11.0">
-      <Name>MSTest for Managed Projects</Name>
-    </SDKReference>
-    <SDKReference Include="TestPlatform, Version=11.0">
-      <Name>Microsoft Visual Studio Test Core</Name>
-    </SDKReference>
-  </ItemGroup>
-  <Import Project="..\FluentAssertions.Shared.Specs\Shared.Specs.projitems" Label="Shared" Condition="Exists('..\FluentAssertions.Shared.Specs\Shared.Specs.projitems')" />
-  <Import Project="$(MSBuildExtensionsPath)\Microsoft\WindowsXaml\v12.0\Microsoft.Windows.UI.Xaml.CSharp.targets" />
-  <!-- To modify your build process, add your task inside one of the targets below and uncomment it. 
-       Other similar extension points exist, see Microsoft.Common.targets.
-  <Target Name="BeforeBuild">
-  </Target>  
-  <Target Name="AfterBuild">
-  </Target>
-  -->
->>>>>>> 4f63f253
+﻿<?xml version="1.0" encoding="utf-8"?>
+<Project ToolsVersion="12.0" DefaultTargets="Build" xmlns="http://schemas.microsoft.com/developer/msbuild/2003">
+  <PropertyGroup>
+    <Configuration Condition=" '$(Configuration)' == '' ">Debug</Configuration>
+    <Platform Condition=" '$(Platform)' == '' ">AnyCPU</Platform>
+    <ProductVersion>8.0.30703</ProductVersion>
+    <SchemaVersion>2.0</SchemaVersion>
+    <ProjectGuid>{F3E17430-FAD7-40AD-BF66-E6F23B70BD92}</ProjectGuid>
+    <OutputType>Library</OutputType>
+    <AppDesignerFolder>Properties</AppDesignerFolder>
+    <RootNamespace>FluentAssertions.Specs</RootNamespace>
+    <AssemblyName>FluentAssertions.WinRT.Specs</AssemblyName>
+    <FileAlignment>512</FileAlignment>
+    <ProjectTypeGuids>{BC8A1FFA-BEE3-4634-8014-F334798102B3};{FAE04EC0-301F-11D3-BF4B-00C04F79EFBC}</ProjectTypeGuids>
+    <SccProjectName>
+    </SccProjectName>
+    <SccLocalPath>
+    </SccLocalPath>
+    <SccAuxPath>
+    </SccAuxPath>
+    <SccProvider>
+    </SccProvider>
+    <TargetPlatformVersion>8.1</TargetPlatformVersion>
+    <MinimumVisualStudioVersion>12</MinimumVisualStudioVersion>
+    <TargetFrameworkVersion />
+    <AppxBundle>Never</AppxBundle>
+    <PackageCertificateThumbprint>6E03866665CCD7E7BE51A28820CC398C6E2CB66E</PackageCertificateThumbprint>
+    <PackageCertificateKeyFile>WinRT.Specs_TemporaryKey.pfx</PackageCertificateKeyFile>
+    <DefaultLanguage>en-us</DefaultLanguage>
+  </PropertyGroup>
+  <PropertyGroup Condition=" '$(Configuration)|$(Platform)' == 'Debug|AnyCPU' ">
+    <DebugSymbols>true</DebugSymbols>
+    <DebugType>full</DebugType>
+    <Optimize>false</Optimize>
+    <OutputPath>bin\Debug\</OutputPath>
+    <DefineConstants>TRACE;DEBUG;WINRT</DefineConstants>
+    <ErrorReport>prompt</ErrorReport>
+    <WarningLevel>4</WarningLevel>
+  </PropertyGroup>
+  <PropertyGroup Condition=" '$(Configuration)|$(Platform)' == 'Release|AnyCPU' ">
+    <DebugType>pdbonly</DebugType>
+    <Optimize>true</Optimize>
+    <OutputPath>bin\Release\</OutputPath>
+    <DefineConstants>TRACE;WINRT</DefineConstants>
+    <ErrorReport>prompt</ErrorReport>
+    <WarningLevel>4</WarningLevel>
+  </PropertyGroup>
+  <PropertyGroup>
+    <AppXPackage>True</AppXPackage>
+  </PropertyGroup>
+  <PropertyGroup>
+    <SignAssembly>false</SignAssembly>
+  </PropertyGroup>
+  <PropertyGroup>
+    <AssemblyOriginatorKeyFile>
+    </AssemblyOriginatorKeyFile>
+  </PropertyGroup>
+  <PropertyGroup />
+  <ItemGroup>
+    <Compile Include="..\FluentAssertions.Net45.Specs\AsyncFunctionExceptionAssertionSpecs.cs">
+      <Link>AsyncFunctionExceptionAssertionSpecs.cs</Link>
+    </Compile>
+    <Compile Include="Properties\AssemblyInfo.cs" />
+  </ItemGroup>
+  <ItemGroup>
+    <Content Include="Images\UnitTestLogo.png">
+      <CopyToOutputDirectory>PreserveNewest</CopyToOutputDirectory>
+      <Visible>false</Visible>
+    </Content>
+    <Content Include="Images\UnitTestLogo.png" />
+    <Content Include="Images\UnitTestSmallLogo.png">
+      <CopyToOutputDirectory>PreserveNewest</CopyToOutputDirectory>
+      <Visible>false</Visible>
+    </Content>
+    <Content Include="Images\UnitTestSmallLogo.png" />
+    <Content Include="Images\UnitTestSplashScreen.png">
+      <CopyToOutputDirectory>PreserveNewest</CopyToOutputDirectory>
+      <Visible>false</Visible>
+    </Content>
+    <Content Include="Images\UnitTestSplashScreen.png" />
+    <Content Include="Images\UnitTestStoreLogo.png">
+      <CopyToOutputDirectory>PreserveNewest</CopyToOutputDirectory>
+      <Visible>false</Visible>
+    </Content>
+    <Content Include="Images\UnitTestStoreLogo.png" />
+  </ItemGroup>
+  <ItemGroup>
+    <ProjectReference Include="..\FluentAssertions.Core\Core.csproj">
+      <Project>{8931c5ef-3bac-473a-a343-57791d0917b1}</Project>
+      <Name>Core</Name>
+    </ProjectReference>
+    <ProjectReference Include="..\FluentAssertions.WinRT\WinRT81.csproj">
+      <Project>{ce8a220a-faa6-469d-b9b8-5f1834685861}</Project>
+      <Name>WinRT81</Name>
+    </ProjectReference>
+  </ItemGroup>
+  <ItemGroup>
+    <AppxManifest Include="Package.appxmanifest">
+      <SubType>Designer</SubType>
+    </AppxManifest>
+  </ItemGroup>
+  <ItemGroup>
+    <SDKReference Include="MSTestFramework, Version=11.0">
+      <Name>MSTest for Managed Projects</Name>
+    </SDKReference>
+    <SDKReference Include="TestPlatform, Version=11.0">
+      <Name>Microsoft Visual Studio Test Core</Name>
+    </SDKReference>
+  </ItemGroup>
+  <ItemGroup>
+    <None Include="WinRT.Specs_TemporaryKey.pfx" />
+  </ItemGroup>
+  <Import Project="$(MSBuildExtensionsPath)\Microsoft\WindowsXaml\v12.0\Microsoft.Windows.UI.Xaml.CSharp.targets" />
+  <!-- To modify your build process, add your task inside one of the targets below and uncomment it. 
+       Other similar extension points exist, see Microsoft.Common.targets.
+  <Target Name="BeforeBuild">
+  </Target>  
+  <Target Name="AfterBuild">
+  </Target>
+  -->
 </Project>