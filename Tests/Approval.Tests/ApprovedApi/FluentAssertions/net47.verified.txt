﻿[assembly: System.Reflection.AssemblyMetadata("RepositoryUrl", "https://github.com/fluentassertions/fluentassertions")]
[assembly: System.Runtime.CompilerServices.InternalsVisibleTo(@"Benchmarks, PublicKey=00240000048000009400000006020000002400005253413100040000010001002d25ff515c85b13ba08f61d466cff5d80a7f28ba197bbf8796085213e7a3406f970d2a4874932fed35db546e89af2da88c194bf1b7f7ac70de7988c78406f7629c547283061282a825616eb7eb48a9514a7570942936020a9bb37dca9ff60b778309900851575614491c6d25018fadb75828f4c7a17bf2d7dc86e7b6eafc5d8f")]
[assembly: System.Runtime.CompilerServices.InternalsVisibleTo(@"FluentAssertions.Equivalency.Specs, PublicKey=00240000048000009400000006020000002400005253413100040000010001002d25ff515c85b13ba08f61d466cff5d80a7f28ba197bbf8796085213e7a3406f970d2a4874932fed35db546e89af2da88c194bf1b7f7ac70de7988c78406f7629c547283061282a825616eb7eb48a9514a7570942936020a9bb37dca9ff60b778309900851575614491c6d25018fadb75828f4c7a17bf2d7dc86e7b6eafc5d8f")]
[assembly: System.Runtime.CompilerServices.InternalsVisibleTo(@"FluentAssertions.Specs, PublicKey=00240000048000009400000006020000002400005253413100040000010001002d25ff515c85b13ba08f61d466cff5d80a7f28ba197bbf8796085213e7a3406f970d2a4874932fed35db546e89af2da88c194bf1b7f7ac70de7988c78406f7629c547283061282a825616eb7eb48a9514a7570942936020a9bb37dca9ff60b778309900851575614491c6d25018fadb75828f4c7a17bf2d7dc86e7b6eafc5d8f")]
namespace FluentAssertions
{
    public class AggregateExceptionExtractor : FluentAssertions.Specialized.IExtractExceptions
    {
        public AggregateExceptionExtractor() { }
        public System.Collections.Generic.IEnumerable<T> OfType<T>(System.Exception actualException)
            where T : System.Exception { }
    }
    public class AndConstraint<TParent>
    {
        public AndConstraint(TParent parent) { }
        public TParent And { get; }
    }
    public class AndWhichConstraint<TParent, TSubject> : FluentAssertions.AndConstraint<TParent>
    {
        public AndWhichConstraint(TParent parent, System.Collections.Generic.IEnumerable<TSubject> subjects) { }
        public AndWhichConstraint(TParent parent, TSubject subject) { }
        public AndWhichConstraint(TParent parent, System.Collections.Generic.IEnumerable<TSubject> subjects, FluentAssertions.Execution.AssertionChain assertionChain, string pathPostfix) { }
        public AndWhichConstraint(TParent parent, TSubject subject, FluentAssertions.Execution.AssertionChain assertionChain, string pathPostfix = "") { }
        public TSubject Subject { get; }
        public TSubject Which { get; }
    }
    public static class AssertionConfiguration
    {
        public static FluentAssertions.Configuration.GlobalConfiguration Current { get; }
    }
    public static class AssertionEngine
    {
        public static FluentAssertions.Configuration.GlobalConfiguration Configuration { get; }
        public static FluentAssertions.Execution.ITestFramework TestFramework { get; set; }
        public static void ResetToDefaults() { }
    }
    public static class AssertionExtensions
    {
        public static TTo As<TTo>(this object subject) { }
        public static System.Func<System.Threading.Tasks.Task> Awaiting<T>(this T subject, System.Func<T, System.Threading.Tasks.Task> action) { }
        public static System.Func<System.Threading.Tasks.Task> Awaiting<T>(this T subject, System.Func<T, System.Threading.Tasks.ValueTask> action) { }
        public static System.Func<System.Threading.Tasks.Task<TResult>> Awaiting<T, TResult>(this T subject, System.Func<T, System.Threading.Tasks.Task<TResult>> action) { }
        public static System.Func<System.Threading.Tasks.Task<TResult>> Awaiting<T, TResult>(this T subject, System.Func<T, System.Threading.Tasks.ValueTask<TResult>> action) { }
        public static System.Action Enumerating(this System.Func<System.Collections.IEnumerable> enumerable) { }
        public static System.Action Enumerating<T>(this System.Func<System.Collections.Generic.IEnumerable<T>> enumerable) { }
        public static System.Action Enumerating<T, TResult>(this T subject, System.Func<T, System.Collections.Generic.IEnumerable<TResult>> enumerable) { }
        public static FluentAssertions.Specialized.ExecutionTime ExecutionTime(this System.Func<System.Threading.Tasks.Task> action) { }
        public static FluentAssertions.Specialized.ExecutionTime ExecutionTime(this System.Action action, FluentAssertions.Common.StartTimer createTimer = null) { }
        public static FluentAssertions.Specialized.MemberExecutionTime<T> ExecutionTimeOf<T>(this T subject, System.Linq.Expressions.Expression<System.Action<T>> action, FluentAssertions.Common.StartTimer createTimer = null) { }
        public static System.Action Invoking<T>(this T subject, System.Action<T> action) { }
        public static System.Func<TResult> Invoking<T, TResult>(this T subject, System.Func<T, TResult> action) { }
        public static FluentAssertions.Events.IMonitor<T> Monitor<T>(this T eventSource) { }
        public static FluentAssertions.Events.IMonitor<T> Monitor<T>(this T eventSource, System.Action<FluentAssertions.Events.EventMonitorOptions> configureOptions) { }
        public static FluentAssertions.Specialized.ExecutionTimeAssertions Should(this FluentAssertions.Specialized.ExecutionTime executionTime) { }
        [System.Obsolete(("You are asserting the \'AndConstraint\' itself. Remove the \'Should()\' method direct" +
            "ly following \'And\'"), true)]
        public static void Should(this FluentAssertions.Specialized.ExecutionTimeAssertions _) { }
        [System.Obsolete(("You are asserting the \'AndConstraint\' itself. Remove the \'Should()\' method direct" +
            "ly following \'And\'"), true)]
        public static void Should(this FluentAssertions.Specialized.TaskCompletionSourceAssertionsBase _) { }
        public static FluentAssertions.Types.MethodInfoSelectorAssertions Should(this FluentAssertions.Types.MethodInfoSelector methodSelector) { }
        [System.Obsolete(("You are asserting the \'AndConstraint\' itself. Remove the \'Should()\' method direct" +
            "ly following \'And\'"), true)]
        public static void Should(this FluentAssertions.Types.MethodInfoSelectorAssertions _) { }
        public static FluentAssertions.Types.PropertyInfoSelectorAssertions Should(this FluentAssertions.Types.PropertyInfoSelector propertyInfoSelector) { }
        [System.Obsolete(("You are asserting the \'AndConstraint\' itself. Remove the \'Should()\' method direct" +
            "ly following \'And\'"), true)]
        public static void Should(this FluentAssertions.Types.PropertyInfoSelectorAssertions _) { }
        public static FluentAssertions.Types.TypeSelectorAssertions Should(this FluentAssertions.Types.TypeSelector typeSelector) { }
        [System.Obsolete(("You are asserting the \'AndConstraint\' itself. Remove the \'Should()\' method direct" +
            "ly following \'And\'"), true)]
        public static void Should(this FluentAssertions.Types.TypeSelectorAssertions _) { }
        public static FluentAssertions.Specialized.ActionAssertions Should([System.Diagnostics.CodeAnalysis.NotNull] this System.Action action) { }
        public static FluentAssertions.Collections.StringCollectionAssertions Should([System.Diagnostics.CodeAnalysis.NotNull] this System.Collections.Generic.IEnumerable<string> @this) { }
<<<<<<< HEAD
=======
        public static FluentAssertions.Data.DataColumnAssertions Should([System.Diagnostics.CodeAnalysis.NotNull] this System.Data.DataColumn actualValue) { }
        public static FluentAssertions.Collections.GenericCollectionAssertions<System.Data.DataColumn> Should([System.Diagnostics.CodeAnalysis.NotNull] this System.Data.DataColumnCollection actualValue) { }
        public static FluentAssertions.Collections.GenericCollectionAssertions<System.Data.DataRow> Should([System.Diagnostics.CodeAnalysis.NotNull] this System.Data.DataRowCollection actualValue) { }
        public static FluentAssertions.Collections.GenericCollectionAssertions<System.Data.DataTable> Should([System.Diagnostics.CodeAnalysis.NotNull] this System.Data.DataTableCollection actualValue) { }
>>>>>>> d05fd9dc
        public static FluentAssertions.Primitives.DateTimeAssertions Should(this System.DateTime actualValue) { }
        public static FluentAssertions.Primitives.NullableDateTimeAssertions Should([System.Diagnostics.CodeAnalysis.NotNull] this System.DateTime? actualValue) { }
        public static FluentAssertions.Primitives.DateTimeOffsetAssertions Should(this System.DateTimeOffset actualValue) { }
<<<<<<< HEAD
        public static FluentAssertions.Primitives.NullableDateTimeOffsetAssertions Should(this System.DateTimeOffset? actualValue) { }
        public static FluentAssertions.Specialized.NonGenericAsyncFunctionAssertions Should([System.Diagnostics.CodeAnalysis.NotNull] this System.Func<System.Threading.Tasks.Task> action) { }
        public static FluentAssertions.Primitives.GuidAssertions Should(this System.Guid actualValue) { }
        public static FluentAssertions.Primitives.NullableGuidAssertions Should(this System.Guid? actualValue) { }
        public static FluentAssertions.Streams.BufferedStreamAssertions Should([System.Diagnostics.CodeAnalysis.NotNull] this System.IO.BufferedStream actualValue) { }
        public static FluentAssertions.Streams.StreamAssertions Should([System.Diagnostics.CodeAnalysis.NotNull] this System.IO.Stream actualValue) { }
        public static FluentAssertions.Types.AssemblyAssertions Should([System.Diagnostics.CodeAnalysis.NotNull] this System.Reflection.Assembly assembly) { }
=======
        public static FluentAssertions.Primitives.NullableDateTimeOffsetAssertions Should([System.Diagnostics.CodeAnalysis.NotNull] this System.DateTimeOffset? actualValue) { }
        public static FluentAssertions.Specialized.NonGenericAsyncFunctionAssertions Should([System.Diagnostics.CodeAnalysis.NotNull] this System.Func<System.Threading.Tasks.Task> action) { }
        public static FluentAssertions.Primitives.GuidAssertions Should(this System.Guid actualValue) { }
        public static FluentAssertions.Primitives.NullableGuidAssertions Should([System.Diagnostics.CodeAnalysis.NotNull] this System.Guid? actualValue) { }
        public static FluentAssertions.Streams.BufferedStreamAssertions Should([System.Diagnostics.CodeAnalysis.NotNull] this System.IO.BufferedStream actualValue) { }
        public static FluentAssertions.Streams.StreamAssertions Should([System.Diagnostics.CodeAnalysis.NotNull] this System.IO.Stream actualValue) { }
        public static FluentAssertions.Primitives.HttpResponseMessageAssertions Should([System.Diagnostics.CodeAnalysis.NotNull] this System.Net.Http.HttpResponseMessage actualValue) { }
        public static FluentAssertions.Reflection.AssemblyAssertions Should([System.Diagnostics.CodeAnalysis.NotNull] this System.Reflection.Assembly assembly) { }
>>>>>>> d05fd9dc
        public static FluentAssertions.Types.ConstructorInfoAssertions Should([System.Diagnostics.CodeAnalysis.NotNull] this System.Reflection.ConstructorInfo constructorInfo) { }
        public static FluentAssertions.Types.MethodInfoAssertions Should([System.Diagnostics.CodeAnalysis.NotNull] this System.Reflection.MethodInfo methodInfo) { }
        public static FluentAssertions.Types.PropertyInfoAssertions Should([System.Diagnostics.CodeAnalysis.NotNull] this System.Reflection.PropertyInfo propertyInfo) { }
        public static FluentAssertions.Primitives.SimpleTimeSpanAssertions Should(this System.TimeSpan actualValue) { }
<<<<<<< HEAD
        public static FluentAssertions.Primitives.NullableSimpleTimeSpanAssertions Should(this System.TimeSpan? actualValue) { }
=======
        public static FluentAssertions.Primitives.NullableSimpleTimeSpanAssertions Should([System.Diagnostics.CodeAnalysis.NotNull] this System.TimeSpan? actualValue) { }
>>>>>>> d05fd9dc
        public static FluentAssertions.Types.TypeAssertions Should([System.Diagnostics.CodeAnalysis.NotNull] this System.Type subject) { }
        public static FluentAssertions.Xml.XAttributeAssertions Should([System.Diagnostics.CodeAnalysis.NotNull] this System.Xml.Linq.XAttribute actualValue) { }
        public static FluentAssertions.Xml.XDocumentAssertions Should([System.Diagnostics.CodeAnalysis.NotNull] this System.Xml.Linq.XDocument actualValue) { }
        public static FluentAssertions.Xml.XElementAssertions Should([System.Diagnostics.CodeAnalysis.NotNull] this System.Xml.Linq.XElement actualValue) { }
        public static FluentAssertions.Primitives.BooleanAssertions Should(this bool actualValue) { }
        public static FluentAssertions.Primitives.NullableBooleanAssertions Should([System.Diagnostics.CodeAnalysis.NotNull] this bool? actualValue) { }
        public static FluentAssertions.Numeric.NumericAssertions<byte> Should(this byte actualValue) { }
        public static FluentAssertions.Numeric.NullableNumericAssertions<byte> Should([System.Diagnostics.CodeAnalysis.NotNull] this byte? actualValue) { }
        public static FluentAssertions.Numeric.NumericAssertions<decimal> Should(this decimal actualValue) { }
        public static FluentAssertions.Numeric.NullableNumericAssertions<decimal> Should([System.Diagnostics.CodeAnalysis.NotNull] this decimal? actualValue) { }
        public static FluentAssertions.Numeric.NumericAssertions<double> Should(this double actualValue) { }
        public static FluentAssertions.Numeric.NullableNumericAssertions<double> Should([System.Diagnostics.CodeAnalysis.NotNull] this double? actualValue) { }
        public static FluentAssertions.Numeric.NumericAssertions<float> Should(this float actualValue) { }
        public static FluentAssertions.Numeric.NullableNumericAssertions<float> Should([System.Diagnostics.CodeAnalysis.NotNull] this float? actualValue) { }
        public static FluentAssertions.Numeric.NumericAssertions<int> Should(this int actualValue) { }
        public static FluentAssertions.Numeric.NullableNumericAssertions<int> Should([System.Diagnostics.CodeAnalysis.NotNull] this int? actualValue) { }
        public static FluentAssertions.Numeric.NumericAssertions<long> Should(this long actualValue) { }
<<<<<<< HEAD
        public static FluentAssertions.Numeric.NullableNumericAssertions<long> Should(this long? actualValue) { }
=======
        public static FluentAssertions.Numeric.NullableNumericAssertions<long> Should([System.Diagnostics.CodeAnalysis.NotNull] this long? actualValue) { }
>>>>>>> d05fd9dc
        public static FluentAssertions.Primitives.ObjectAssertions Should([System.Diagnostics.CodeAnalysis.NotNull] this object actualValue) { }
        public static FluentAssertions.Numeric.NumericAssertions<sbyte> Should(this sbyte actualValue) { }
        public static FluentAssertions.Numeric.NullableNumericAssertions<sbyte> Should([System.Diagnostics.CodeAnalysis.NotNull] this sbyte? actualValue) { }
        public static FluentAssertions.Numeric.NumericAssertions<short> Should(this short actualValue) { }
<<<<<<< HEAD
        public static FluentAssertions.Numeric.NullableNumericAssertions<short> Should(this short? actualValue) { }
=======
        public static FluentAssertions.Numeric.NullableNumericAssertions<short> Should([System.Diagnostics.CodeAnalysis.NotNull] this short? actualValue) { }
>>>>>>> d05fd9dc
        public static FluentAssertions.Primitives.StringAssertions Should([System.Diagnostics.CodeAnalysis.NotNull] this string actualValue) { }
        public static FluentAssertions.Numeric.NumericAssertions<uint> Should(this uint actualValue) { }
        public static FluentAssertions.Numeric.NullableNumericAssertions<uint> Should([System.Diagnostics.CodeAnalysis.NotNull] this uint? actualValue) { }
        public static FluentAssertions.Numeric.NumericAssertions<ulong> Should(this ulong actualValue) { }
        public static FluentAssertions.Numeric.NullableNumericAssertions<ulong> Should([System.Diagnostics.CodeAnalysis.NotNull] this ulong? actualValue) { }
        public static FluentAssertions.Numeric.NumericAssertions<ushort> Should(this ushort actualValue) { }
        public static FluentAssertions.Numeric.NullableNumericAssertions<ushort> Should([System.Diagnostics.CodeAnalysis.NotNull] this ushort? actualValue) { }
        [System.Obsolete(("You are asserting the \'AndConstraint\' itself. Remove the \'Should()\' method direct" +
            "ly following \'And\'"), true)]
        public static void Should<TAssertions>(this FluentAssertions.Primitives.BooleanAssertions<TAssertions> _)
            where TAssertions : FluentAssertions.Primitives.BooleanAssertions<TAssertions> { }
        [System.Obsolete(("You are asserting the \'AndConstraint\' itself. Remove the \'Should()\' method direct" +
            "ly following \'And\'"), true)]
        public static void Should<TAssertions>(this FluentAssertions.Primitives.DateTimeAssertions<TAssertions> _)
            where TAssertions : FluentAssertions.Primitives.DateTimeAssertions<TAssertions> { }
        [System.Obsolete(("You are asserting the \'AndConstraint\' itself. Remove the \'Should()\' method direct" +
            "ly following \'And\'"), true)]
        public static void Should<TAssertions>(this FluentAssertions.Primitives.DateTimeOffsetAssertions<TAssertions> _)
            where TAssertions : FluentAssertions.Primitives.DateTimeOffsetAssertions<TAssertions> { }
        [System.Obsolete(("You are asserting the \'AndConstraint\' itself. Remove the \'Should()\' method direct" +
            "ly following \'And\'"), true)]
        public static void Should<TAssertions>(this FluentAssertions.Primitives.DateTimeOffsetRangeAssertions<TAssertions> _)
            where TAssertions : FluentAssertions.Primitives.DateTimeOffsetAssertions<TAssertions> { }
        [System.Obsolete(("You are asserting the \'AndConstraint\' itself. Remove the \'Should()\' method direct" +
            "ly following \'And\'"), true)]
        public static void Should<TAssertions>(this FluentAssertions.Primitives.DateTimeRangeAssertions<TAssertions> _)
            where TAssertions : FluentAssertions.Primitives.DateTimeAssertions<TAssertions> { }
        [System.Obsolete(("You are asserting the \'AndConstraint\' itself. Remove the \'Should()\' method direct" +
            "ly following \'And\'"), true)]
        public static void Should<TAssertions>(this FluentAssertions.Primitives.GuidAssertions<TAssertions> _)
            where TAssertions : FluentAssertions.Primitives.GuidAssertions<TAssertions> { }
        [System.Obsolete(("You are asserting the \'AndConstraint\' itself. Remove the \'Should()\' method direct" +
            "ly following \'And\'"), true)]
        public static void Should<TAssertions>(this FluentAssertions.Primitives.SimpleTimeSpanAssertions<TAssertions> _)
            where TAssertions : FluentAssertions.Primitives.SimpleTimeSpanAssertions<TAssertions> { }
        public static FluentAssertions.Collections.GenericCollectionAssertions<T> Should<T>([System.Diagnostics.CodeAnalysis.NotNull] this System.Collections.Generic.IEnumerable<T> actualValue) { }
        public static FluentAssertions.Specialized.GenericAsyncFunctionAssertions<T> Should<T>([System.Diagnostics.CodeAnalysis.NotNull] this System.Func<System.Threading.Tasks.Task<T>> action) { }
        public static FluentAssertions.Specialized.FunctionAssertions<T> Should<T>([System.Diagnostics.CodeAnalysis.NotNull] this System.Func<T> func) { }
        public static FluentAssertions.Numeric.ComparableTypeAssertions<T> Should<T>([System.Diagnostics.CodeAnalysis.NotNull] this System.IComparable<T> comparableValue) { }
        public static FluentAssertions.Specialized.TaskCompletionSourceAssertions<T> Should<T>(this System.Threading.Tasks.TaskCompletionSource<T> tcs) { }
        [System.Obsolete(("You are asserting the \'AndConstraint\' itself. Remove the \'Should()\' method direct" +
            "ly following \'And\'"), true)]
        public static void Should<TSubject, TAssertions>(this FluentAssertions.Numeric.NumericAssertionsBase<TSubject, TSubject, TAssertions> _)
            where TSubject :  struct, System.IComparable<TSubject>
            where TAssertions : FluentAssertions.Numeric.NumericAssertions<TSubject, TAssertions> { }
        [System.Obsolete(("You are asserting the \'AndConstraint\' itself. Remove the \'Should()\' method direct" +
            "ly following \'And\'"), true)]
        public static void Should<TEnum, TAssertions>(this FluentAssertions.Primitives.EnumAssertions<TEnum, TAssertions> _)
            where TEnum :  struct, System.Enum
            where TAssertions : FluentAssertions.Primitives.EnumAssertions<TEnum, TAssertions> { }
        [System.Obsolete(("You are asserting the \'AndConstraint\' itself. Remove the \'Should()\' method direct" +
            "ly following \'And\'"), true)]
        public static void Should<TSubject, TAssertions>(this FluentAssertions.Primitives.ReferenceTypeAssertions<TSubject, TAssertions> _)
            where TAssertions : FluentAssertions.Primitives.ReferenceTypeAssertions<TSubject, TAssertions> { }
        public static FluentAssertions.Collections.GenericDictionaryAssertions<System.Collections.Generic.IDictionary<TKey, TValue>, TKey, TValue> Should<TKey, TValue>([System.Diagnostics.CodeAnalysis.NotNull] this System.Collections.Generic.IDictionary<TKey, TValue> actualValue) { }
        public static FluentAssertions.Collections.GenericDictionaryAssertions<System.Collections.Generic.IEnumerable<System.Collections.Generic.KeyValuePair<TKey, TValue>>, TKey, TValue> Should<TKey, TValue>([System.Diagnostics.CodeAnalysis.NotNull] this System.Collections.Generic.IEnumerable<System.Collections.Generic.KeyValuePair<TKey, TValue>> actualValue) { }
        public static FluentAssertions.Collections.GenericDictionaryAssertions<TCollection, TKey, TValue> Should<TCollection, TKey, TValue>([System.Diagnostics.CodeAnalysis.NotNull] this TCollection actualValue)
            where TCollection : System.Collections.Generic.IEnumerable<System.Collections.Generic.KeyValuePair<TKey, TValue>> { }
    }
    public static class AsyncAssertionsExtensions
    {
        public static System.Threading.Tasks.Task<FluentAssertions.AndWhichConstraint<FluentAssertions.Specialized.GenericAsyncFunctionAssertions<T>, T>> WithResult<T>(this System.Threading.Tasks.Task<FluentAssertions.AndWhichConstraint<FluentAssertions.Specialized.GenericAsyncFunctionAssertions<T>, T>> task, T expected, string because = "", params object[] becauseArgs) { }
        public static System.Threading.Tasks.Task<FluentAssertions.AndWhichConstraint<FluentAssertions.Specialized.TaskCompletionSourceAssertions<T>, T>> WithResult<T>(this System.Threading.Tasks.Task<FluentAssertions.AndWhichConstraint<FluentAssertions.Specialized.TaskCompletionSourceAssertions<T>, T>> task, T expected, string because = "", params object[] becauseArgs) { }
    }
    public static class AtLeast
    {
        public static FluentAssertions.OccurrenceConstraint Once() { }
        public static FluentAssertions.OccurrenceConstraint Thrice() { }
        public static FluentAssertions.OccurrenceConstraint Times(int expected) { }
        public static FluentAssertions.OccurrenceConstraint Twice() { }
    }
    public static class AtMost
    {
        public static FluentAssertions.OccurrenceConstraint Once() { }
        public static FluentAssertions.OccurrenceConstraint Thrice() { }
        public static FluentAssertions.OccurrenceConstraint Times(int expected) { }
        public static FluentAssertions.OccurrenceConstraint Twice() { }
    }
    public static class CallerIdentifier
    {
        public static System.Action<string> Logger { get; set; }
        public static string DetermineCallerIdentity() { }
    }
    [System.AttributeUsage(System.AttributeTargets.Method)]
    public class CustomAssertionAttribute : System.Attribute
    {
        public CustomAssertionAttribute() { }
    }
<<<<<<< HEAD
    [System.AttributeUsage(System.AttributeTargets.Assembly)]
    public sealed class CustomAssertionsAssemblyAttribute : System.Attribute
    {
        public CustomAssertionsAssemblyAttribute() { }
=======
    public static class DataColumnCollectionAssertionExtensions
    {
        public static FluentAssertions.AndConstraint<FluentAssertions.Collections.GenericCollectionAssertions<System.Data.DataColumn>> BeSameAs(this FluentAssertions.Collections.GenericCollectionAssertions<System.Data.DataColumn> assertion, System.Data.DataColumnCollection expected, string because = "", params object[] becauseArgs) { }
        public static FluentAssertions.AndConstraint<FluentAssertions.Collections.GenericCollectionAssertions<System.Data.DataColumn>> HaveSameCount(this FluentAssertions.Collections.GenericCollectionAssertions<System.Data.DataColumn> assertion, System.Data.DataColumnCollection otherCollection, string because = "", params object[] becauseArgs) { }
        public static FluentAssertions.AndConstraint<FluentAssertions.Collections.GenericCollectionAssertions<System.Data.DataColumn>> NotBeSameAs(this FluentAssertions.Collections.GenericCollectionAssertions<System.Data.DataColumn> assertion, System.Data.DataColumnCollection unexpected, string because = "", params object[] becauseArgs) { }
        public static FluentAssertions.AndConstraint<FluentAssertions.Collections.GenericCollectionAssertions<System.Data.DataColumn>> NotHaveSameCount(this FluentAssertions.Collections.GenericCollectionAssertions<System.Data.DataColumn> assertion, System.Data.DataColumnCollection otherCollection, string because = "", params object[] becauseArgs) { }
    }
    public static class DataRowAssertionExtensions
    {
        public static FluentAssertions.Data.DataRowAssertions<TDataRow> Should<TDataRow>([System.Diagnostics.CodeAnalysis.NotNull] this TDataRow actualValue)
            where TDataRow : System.Data.DataRow { }
    }
    public static class DataRowCollectionAssertionExtensions
    {
        public static FluentAssertions.AndConstraint<FluentAssertions.Collections.GenericCollectionAssertions<System.Data.DataRow>> BeSameAs(this FluentAssertions.Collections.GenericCollectionAssertions<System.Data.DataRow> assertion, System.Data.DataRowCollection expected, string because = "", params object[] becauseArgs) { }
        public static FluentAssertions.AndConstraint<FluentAssertions.Collections.GenericCollectionAssertions<System.Data.DataRow>> HaveSameCount(this FluentAssertions.Collections.GenericCollectionAssertions<System.Data.DataRow> assertion, System.Data.DataRowCollection otherCollection, string because = "", params object[] becauseArgs) { }
        public static FluentAssertions.AndConstraint<FluentAssertions.Collections.GenericCollectionAssertions<System.Data.DataRow>> NotBeSameAs(this FluentAssertions.Collections.GenericCollectionAssertions<System.Data.DataRow> assertion, System.Data.DataRowCollection unexpected, string because = "", params object[] becauseArgs) { }
        public static FluentAssertions.AndConstraint<FluentAssertions.Collections.GenericCollectionAssertions<System.Data.DataRow>> NotHaveSameCount(this FluentAssertions.Collections.GenericCollectionAssertions<System.Data.DataRow> assertion, System.Data.DataRowCollection otherCollection, string because = "", params object[] becauseArgs) { }
    }
    public static class DataSetAssertionExtensions
    {
        public static FluentAssertions.Data.DataSetAssertions<TDataSet> Should<TDataSet>([System.Diagnostics.CodeAnalysis.NotNull] this TDataSet actualValue)
            where TDataSet : System.Data.DataSet { }
    }
    public static class DataTableAssertionExtensions
    {
        public static FluentAssertions.Data.DataTableAssertions<TDataTable> Should<TDataTable>([System.Diagnostics.CodeAnalysis.NotNull] this TDataTable actualValue)
            where TDataTable : System.Data.DataTable { }
    }
    public static class DataTableCollectionAssertionExtensions
    {
        public static FluentAssertions.AndConstraint<FluentAssertions.Collections.GenericCollectionAssertions<System.Data.DataTable>> BeSameAs(this FluentAssertions.Collections.GenericCollectionAssertions<System.Data.DataTable> assertion, System.Data.DataTableCollection expected, string because = "", params object[] becauseArgs) { }
        public static FluentAssertions.AndConstraint<FluentAssertions.Collections.GenericCollectionAssertions<System.Data.DataTable>> HaveSameCount(this FluentAssertions.Collections.GenericCollectionAssertions<System.Data.DataTable> assertion, System.Data.DataSet otherDataSet, string because = "", params object[] becauseArgs) { }
        public static FluentAssertions.AndConstraint<FluentAssertions.Collections.GenericCollectionAssertions<System.Data.DataTable>> HaveSameCount(this FluentAssertions.Collections.GenericCollectionAssertions<System.Data.DataTable> assertion, System.Data.DataTableCollection otherCollection, string because = "", params object[] becauseArgs) { }
        public static FluentAssertions.AndConstraint<FluentAssertions.Collections.GenericCollectionAssertions<System.Data.DataTable>> NotBeSameAs(this FluentAssertions.Collections.GenericCollectionAssertions<System.Data.DataTable> assertion, System.Data.DataTableCollection unexpected, string because = "", params object[] becauseArgs) { }
        public static FluentAssertions.AndConstraint<FluentAssertions.Collections.GenericCollectionAssertions<System.Data.DataTable>> NotHaveSameCount(this FluentAssertions.Collections.GenericCollectionAssertions<System.Data.DataTable> assertion, System.Data.DataSet otherDataSet, string because = "", params object[] becauseArgs) { }
        public static FluentAssertions.AndConstraint<FluentAssertions.Collections.GenericCollectionAssertions<System.Data.DataTable>> NotHaveSameCount(this FluentAssertions.Collections.GenericCollectionAssertions<System.Data.DataTable> assertion, System.Data.DataTableCollection otherCollection, string because = "", params object[] becauseArgs) { }
>>>>>>> d05fd9dc
    }
    public static class EnumAssertionsExtensions
    {
        public static FluentAssertions.Primitives.EnumAssertions<TEnum> Should<TEnum>(this TEnum @enum)
            where TEnum :  struct, System.Enum { }
        public static FluentAssertions.Primitives.NullableEnumAssertions<TEnum> Should<TEnum>([System.Diagnostics.CodeAnalysis.NotNull] this TEnum? @enum)
            where TEnum :  struct, System.Enum { }
    }
    public static class EventRaisingExtensions
    {
        public static FluentAssertions.Events.IEventRecording WithArgs<T>(this FluentAssertions.Events.IEventRecording eventRecording, System.Linq.Expressions.Expression<System.Func<T, bool>> predicate) { }
        public static FluentAssertions.Events.IEventRecording WithArgs<T>(this FluentAssertions.Events.IEventRecording eventRecording, params System.Linq.Expressions.Expression<System.Func<T, bool>>[] predicates) { }
        public static FluentAssertions.Events.IEventRecording WithSender(this FluentAssertions.Events.IEventRecording eventRecording, object expectedSender) { }
    }
    public static class Exactly
    {
        public static FluentAssertions.OccurrenceConstraint Once() { }
        public static FluentAssertions.OccurrenceConstraint Thrice() { }
        public static FluentAssertions.OccurrenceConstraint Times(int expected) { }
        public static FluentAssertions.OccurrenceConstraint Twice() { }
    }
    public static class ExceptionAssertionsExtensions
    {
        public static System.Threading.Tasks.Task<FluentAssertions.Specialized.ExceptionAssertions<TException>> Where<TException>(this System.Threading.Tasks.Task<FluentAssertions.Specialized.ExceptionAssertions<TException>> task, System.Linq.Expressions.Expression<System.Func<TException, bool>> exceptionExpression, string because = "", params object[] becauseArgs)
            where TException : System.Exception { }
        public static System.Threading.Tasks.Task<FluentAssertions.Specialized.ExceptionAssertions<System.Exception>> WithInnerException<TException>(this System.Threading.Tasks.Task<FluentAssertions.Specialized.ExceptionAssertions<TException>> task, System.Type innerException, string because = "", params object[] becauseArgs)
            where TException : System.Exception { }
        public static System.Threading.Tasks.Task<FluentAssertions.Specialized.ExceptionAssertions<TInnerException>> WithInnerException<TException, TInnerException>(this System.Threading.Tasks.Task<FluentAssertions.Specialized.ExceptionAssertions<TException>> task, string because = "", params object[] becauseArgs)
            where TException : System.Exception
            where TInnerException : System.Exception { }
        public static System.Threading.Tasks.Task<FluentAssertions.Specialized.ExceptionAssertions<System.Exception>> WithInnerExceptionExactly<TException>(this System.Threading.Tasks.Task<FluentAssertions.Specialized.ExceptionAssertions<TException>> task, System.Type innerException, string because = "", params object[] becauseArgs)
            where TException : System.Exception { }
        public static System.Threading.Tasks.Task<FluentAssertions.Specialized.ExceptionAssertions<TInnerException>> WithInnerExceptionExactly<TException, TInnerException>(this System.Threading.Tasks.Task<FluentAssertions.Specialized.ExceptionAssertions<TException>> task, string because = "", params object[] becauseArgs)
            where TException : System.Exception
            where TInnerException : System.Exception { }
        public static System.Threading.Tasks.Task<FluentAssertions.Specialized.ExceptionAssertions<TException>> WithMessage<TException>(this System.Threading.Tasks.Task<FluentAssertions.Specialized.ExceptionAssertions<TException>> task, string expectedWildcardPattern, string because = "", params object[] becauseArgs)
            where TException : System.Exception { }
        public static FluentAssertions.Specialized.ExceptionAssertions<TException> WithParameterName<TException>(this FluentAssertions.Specialized.ExceptionAssertions<TException> parent, string paramName, string because = "", params object[] becauseArgs)
            where TException : System.ArgumentException { }
        public static System.Threading.Tasks.Task<FluentAssertions.Specialized.ExceptionAssertions<TException>> WithParameterName<TException>(this System.Threading.Tasks.Task<FluentAssertions.Specialized.ExceptionAssertions<TException>> task, string paramName, string because = "", params object[] becauseArgs)
            where TException : System.ArgumentException { }
    }
    public static class FluentActions
    {
        public static System.Func<System.Threading.Tasks.Task> Awaiting(System.Func<System.Threading.Tasks.Task> action) { }
        public static System.Func<System.Threading.Tasks.Task<T>> Awaiting<T>(System.Func<System.Threading.Tasks.Task<T>> func) { }
        public static System.Action Enumerating(System.Func<System.Collections.IEnumerable> enumerable) { }
        public static System.Action Enumerating<T>(System.Func<System.Collections.Generic.IEnumerable<T>> enumerable) { }
        public static System.Action Invoking(System.Action action) { }
        public static System.Func<T> Invoking<T>(System.Func<T> func) { }
    }
    public static class LessThan
    {
        public static FluentAssertions.OccurrenceConstraint Thrice() { }
        public static FluentAssertions.OccurrenceConstraint Times(int expected) { }
        public static FluentAssertions.OccurrenceConstraint Twice() { }
    }
    public static class License
    {
        public static bool Accepted { get; set; }
    }
    public static class MoreThan
    {
        public static FluentAssertions.OccurrenceConstraint Once() { }
        public static FluentAssertions.OccurrenceConstraint Thrice() { }
        public static FluentAssertions.OccurrenceConstraint Times(int expected) { }
        public static FluentAssertions.OccurrenceConstraint Twice() { }
    }
    public static class NumericAssertionsExtensions
    {
        public static FluentAssertions.AndConstraint<FluentAssertions.Numeric.NullableNumericAssertions<decimal>> BeApproximately(this FluentAssertions.Numeric.NullableNumericAssertions<decimal> parent, decimal expectedValue, decimal precision, string because = "", params object[] becauseArgs) { }
        public static FluentAssertions.AndConstraint<FluentAssertions.Numeric.NullableNumericAssertions<decimal>> BeApproximately(this FluentAssertions.Numeric.NullableNumericAssertions<decimal> parent, decimal? expectedValue, decimal precision, string because = "", params object[] becauseArgs) { }
        public static FluentAssertions.AndConstraint<FluentAssertions.Numeric.NullableNumericAssertions<double>> BeApproximately(this FluentAssertions.Numeric.NullableNumericAssertions<double> parent, double expectedValue, double precision, string because = "", params object[] becauseArgs) { }
        public static FluentAssertions.AndConstraint<FluentAssertions.Numeric.NullableNumericAssertions<double>> BeApproximately(this FluentAssertions.Numeric.NullableNumericAssertions<double> parent, double? expectedValue, double precision, string because = "", params object[] becauseArgs) { }
        public static FluentAssertions.AndConstraint<FluentAssertions.Numeric.NullableNumericAssertions<float>> BeApproximately(this FluentAssertions.Numeric.NullableNumericAssertions<float> parent, float expectedValue, float precision, string because = "", params object[] becauseArgs) { }
        public static FluentAssertions.AndConstraint<FluentAssertions.Numeric.NullableNumericAssertions<float>> BeApproximately(this FluentAssertions.Numeric.NullableNumericAssertions<float> parent, float? expectedValue, float precision, string because = "", params object[] becauseArgs) { }
        public static FluentAssertions.AndConstraint<FluentAssertions.Numeric.NumericAssertions<decimal>> BeApproximately(this FluentAssertions.Numeric.NumericAssertions<decimal> parent, decimal expectedValue, decimal precision, string because = "", params object[] becauseArgs) { }
        public static FluentAssertions.AndConstraint<FluentAssertions.Numeric.NumericAssertions<double>> BeApproximately(this FluentAssertions.Numeric.NumericAssertions<double> parent, double expectedValue, double precision, string because = "", params object[] becauseArgs) { }
        public static FluentAssertions.AndConstraint<FluentAssertions.Numeric.NumericAssertions<float>> BeApproximately(this FluentAssertions.Numeric.NumericAssertions<float> parent, float expectedValue, float precision, string because = "", params object[] becauseArgs) { }
        public static FluentAssertions.AndConstraint<FluentAssertions.Numeric.NumericAssertions<byte>> BeCloseTo(this FluentAssertions.Numeric.NumericAssertions<byte> parent, byte nearbyValue, byte delta, string because = "", params object[] becauseArgs) { }
        public static FluentAssertions.AndConstraint<FluentAssertions.Numeric.NumericAssertions<short>> BeCloseTo(this FluentAssertions.Numeric.NumericAssertions<short> parent, short nearbyValue, ushort delta, string because = "", params object[] becauseArgs) { }
        public static FluentAssertions.AndConstraint<FluentAssertions.Numeric.NumericAssertions<int>> BeCloseTo(this FluentAssertions.Numeric.NumericAssertions<int> parent, int nearbyValue, uint delta, string because = "", params object[] becauseArgs) { }
        public static FluentAssertions.AndConstraint<FluentAssertions.Numeric.NumericAssertions<long>> BeCloseTo(this FluentAssertions.Numeric.NumericAssertions<long> parent, long nearbyValue, ulong delta, string because = "", params object[] becauseArgs) { }
        public static FluentAssertions.AndConstraint<FluentAssertions.Numeric.NumericAssertions<sbyte>> BeCloseTo(this FluentAssertions.Numeric.NumericAssertions<sbyte> parent, sbyte nearbyValue, byte delta, string because = "", params object[] becauseArgs) { }
        public static FluentAssertions.AndConstraint<FluentAssertions.Numeric.NumericAssertions<ushort>> BeCloseTo(this FluentAssertions.Numeric.NumericAssertions<ushort> parent, ushort nearbyValue, ushort delta, string because = "", params object[] becauseArgs) { }
        public static FluentAssertions.AndConstraint<FluentAssertions.Numeric.NumericAssertions<uint>> BeCloseTo(this FluentAssertions.Numeric.NumericAssertions<uint> parent, uint nearbyValue, uint delta, string because = "", params object[] becauseArgs) { }
        public static FluentAssertions.AndConstraint<FluentAssertions.Numeric.NumericAssertions<ulong>> BeCloseTo(this FluentAssertions.Numeric.NumericAssertions<ulong> parent, ulong nearbyValue, ulong delta, string because = "", params object[] becauseArgs) { }
        public static FluentAssertions.AndConstraint<FluentAssertions.Numeric.NullableNumericAssertions<double>> BeNaN(this FluentAssertions.Numeric.NullableNumericAssertions<double> parent, string because = "", params object[] becauseArgs) { }
        public static FluentAssertions.AndConstraint<FluentAssertions.Numeric.NullableNumericAssertions<float>> BeNaN(this FluentAssertions.Numeric.NullableNumericAssertions<float> parent, string because = "", params object[] becauseArgs) { }
        public static FluentAssertions.AndConstraint<FluentAssertions.Numeric.NumericAssertions<double>> BeNaN(this FluentAssertions.Numeric.NumericAssertions<double> parent, string because = "", params object[] becauseArgs) { }
        public static FluentAssertions.AndConstraint<FluentAssertions.Numeric.NumericAssertions<float>> BeNaN(this FluentAssertions.Numeric.NumericAssertions<float> parent, string because = "", params object[] becauseArgs) { }
        public static FluentAssertions.AndConstraint<FluentAssertions.Numeric.NullableNumericAssertions<decimal>> NotBeApproximately(this FluentAssertions.Numeric.NullableNumericAssertions<decimal> parent, decimal unexpectedValue, decimal precision, string because = "", params object[] becauseArgs) { }
        public static FluentAssertions.AndConstraint<FluentAssertions.Numeric.NullableNumericAssertions<decimal>> NotBeApproximately(this FluentAssertions.Numeric.NullableNumericAssertions<decimal> parent, decimal? unexpectedValue, decimal precision, string because = "", params object[] becauseArgs) { }
        public static FluentAssertions.AndConstraint<FluentAssertions.Numeric.NullableNumericAssertions<double>> NotBeApproximately(this FluentAssertions.Numeric.NullableNumericAssertions<double> parent, double unexpectedValue, double precision, string because = "", params object[] becauseArgs) { }
        public static FluentAssertions.AndConstraint<FluentAssertions.Numeric.NullableNumericAssertions<double>> NotBeApproximately(this FluentAssertions.Numeric.NullableNumericAssertions<double> parent, double? unexpectedValue, double precision, string because = "", params object[] becauseArgs) { }
        public static FluentAssertions.AndConstraint<FluentAssertions.Numeric.NullableNumericAssertions<float>> NotBeApproximately(this FluentAssertions.Numeric.NullableNumericAssertions<float> parent, float unexpectedValue, float precision, string because = "", params object[] becauseArgs) { }
        public static FluentAssertions.AndConstraint<FluentAssertions.Numeric.NullableNumericAssertions<float>> NotBeApproximately(this FluentAssertions.Numeric.NullableNumericAssertions<float> parent, float? unexpectedValue, float precision, string because = "", params object[] becauseArgs) { }
        public static FluentAssertions.AndConstraint<FluentAssertions.Numeric.NumericAssertions<decimal>> NotBeApproximately(this FluentAssertions.Numeric.NumericAssertions<decimal> parent, decimal unexpectedValue, decimal precision, string because = "", params object[] becauseArgs) { }
        public static FluentAssertions.AndConstraint<FluentAssertions.Numeric.NumericAssertions<double>> NotBeApproximately(this FluentAssertions.Numeric.NumericAssertions<double> parent, double unexpectedValue, double precision, string because = "", params object[] becauseArgs) { }
        public static FluentAssertions.AndConstraint<FluentAssertions.Numeric.NumericAssertions<float>> NotBeApproximately(this FluentAssertions.Numeric.NumericAssertions<float> parent, float unexpectedValue, float precision, string because = "", params object[] becauseArgs) { }
        public static FluentAssertions.AndConstraint<FluentAssertions.Numeric.NumericAssertions<byte>> NotBeCloseTo(this FluentAssertions.Numeric.NumericAssertions<byte> parent, byte distantValue, byte delta, string because = "", params object[] becauseArgs) { }
        public static FluentAssertions.AndConstraint<FluentAssertions.Numeric.NumericAssertions<short>> NotBeCloseTo(this FluentAssertions.Numeric.NumericAssertions<short> parent, short distantValue, ushort delta, string because = "", params object[] becauseArgs) { }
        public static FluentAssertions.AndConstraint<FluentAssertions.Numeric.NumericAssertions<int>> NotBeCloseTo(this FluentAssertions.Numeric.NumericAssertions<int> parent, int distantValue, uint delta, string because = "", params object[] becauseArgs) { }
        public static FluentAssertions.AndConstraint<FluentAssertions.Numeric.NumericAssertions<long>> NotBeCloseTo(this FluentAssertions.Numeric.NumericAssertions<long> parent, long distantValue, ulong delta, string because = "", params object[] becauseArgs) { }
        public static FluentAssertions.AndConstraint<FluentAssertions.Numeric.NumericAssertions<sbyte>> NotBeCloseTo(this FluentAssertions.Numeric.NumericAssertions<sbyte> parent, sbyte distantValue, byte delta, string because = "", params object[] becauseArgs) { }
        public static FluentAssertions.AndConstraint<FluentAssertions.Numeric.NumericAssertions<ushort>> NotBeCloseTo(this FluentAssertions.Numeric.NumericAssertions<ushort> parent, ushort distantValue, ushort delta, string because = "", params object[] becauseArgs) { }
        public static FluentAssertions.AndConstraint<FluentAssertions.Numeric.NumericAssertions<uint>> NotBeCloseTo(this FluentAssertions.Numeric.NumericAssertions<uint> parent, uint distantValue, uint delta, string because = "", params object[] becauseArgs) { }
        public static FluentAssertions.AndConstraint<FluentAssertions.Numeric.NumericAssertions<ulong>> NotBeCloseTo(this FluentAssertions.Numeric.NumericAssertions<ulong> parent, ulong distantValue, ulong delta, string because = "", params object[] becauseArgs) { }
        public static FluentAssertions.AndConstraint<FluentAssertions.Numeric.NullableNumericAssertions<double>> NotBeNaN(this FluentAssertions.Numeric.NullableNumericAssertions<double> parent, string because = "", params object[] becauseArgs) { }
        public static FluentAssertions.AndConstraint<FluentAssertions.Numeric.NullableNumericAssertions<float>> NotBeNaN(this FluentAssertions.Numeric.NullableNumericAssertions<float> parent, string because = "", params object[] becauseArgs) { }
        public static FluentAssertions.AndConstraint<FluentAssertions.Numeric.NumericAssertions<double>> NotBeNaN(this FluentAssertions.Numeric.NumericAssertions<double> parent, string because = "", params object[] becauseArgs) { }
        public static FluentAssertions.AndConstraint<FluentAssertions.Numeric.NumericAssertions<float>> NotBeNaN(this FluentAssertions.Numeric.NumericAssertions<float> parent, string because = "", params object[] becauseArgs) { }
    }
    public static class ObjectAssertionsExtensions
    {
        public static FluentAssertions.AndConstraint<FluentAssertions.Primitives.ObjectAssertions> BeDataContractSerializable(this FluentAssertions.Primitives.ObjectAssertions assertions, string because = "", params object[] becauseArgs) { }
        public static FluentAssertions.AndConstraint<FluentAssertions.Primitives.ObjectAssertions> BeDataContractSerializable<T>(this FluentAssertions.Primitives.ObjectAssertions assertions, System.Func<FluentAssertions.Equivalency.EquivalencyOptions<T>, FluentAssertions.Equivalency.EquivalencyOptions<T>> options, string because = "", params object[] becauseArgs) { }
        public static FluentAssertions.AndConstraint<FluentAssertions.Primitives.ObjectAssertions> BeXmlSerializable(this FluentAssertions.Primitives.ObjectAssertions assertions, string because = "", params object[] becauseArgs) { }
    }
    public abstract class OccurrenceConstraint
    {
        protected OccurrenceConstraint(int expectedCount) { }
    }
    public static class TypeEnumerableExtensions
    {
        public static System.Collections.Generic.IEnumerable<System.Type> ThatAreClasses(this System.Collections.Generic.IEnumerable<System.Type> types) { }
        public static System.Collections.Generic.IEnumerable<System.Type> ThatAreDecoratedWith<TAttribute>(this System.Collections.Generic.IEnumerable<System.Type> types)
            where TAttribute : System.Attribute { }
        public static System.Collections.Generic.IEnumerable<System.Type> ThatAreDecoratedWithOrInherit<TAttribute>(this System.Collections.Generic.IEnumerable<System.Type> types)
            where TAttribute : System.Attribute { }
        public static System.Collections.Generic.IEnumerable<System.Type> ThatAreInNamespace(this System.Collections.Generic.IEnumerable<System.Type> types, string @namespace) { }
        public static System.Collections.Generic.IEnumerable<System.Type> ThatAreNotClasses(this System.Collections.Generic.IEnumerable<System.Type> types) { }
        public static System.Collections.Generic.IEnumerable<System.Type> ThatAreNotDecoratedWith<TAttribute>(this System.Collections.Generic.IEnumerable<System.Type> types)
            where TAttribute : System.Attribute { }
        public static System.Collections.Generic.IEnumerable<System.Type> ThatAreNotDecoratedWithOrInherit<TAttribute>(this System.Collections.Generic.IEnumerable<System.Type> types)
            where TAttribute : System.Attribute { }
        public static System.Collections.Generic.IEnumerable<System.Type> ThatAreNotStatic(this System.Collections.Generic.IEnumerable<System.Type> types) { }
        public static System.Collections.Generic.IEnumerable<System.Type> ThatAreStatic(this System.Collections.Generic.IEnumerable<System.Type> types) { }
        public static System.Collections.Generic.IEnumerable<System.Type> ThatAreUnderNamespace(this System.Collections.Generic.IEnumerable<System.Type> types, string @namespace) { }
        public static System.Collections.Generic.IEnumerable<System.Type> ThatDeriveFrom<T>(this System.Collections.Generic.IEnumerable<System.Type> types) { }
        public static System.Collections.Generic.IEnumerable<System.Type> ThatImplement<T>(this System.Collections.Generic.IEnumerable<System.Type> types) { }
        public static System.Collections.Generic.IEnumerable<System.Type> ThatSatisfy(this System.Collections.Generic.IEnumerable<System.Type> types, System.Func<System.Type, bool> predicate) { }
        public static System.Collections.Generic.IEnumerable<System.Type> UnwrapEnumerableTypes(this System.Collections.Generic.IEnumerable<System.Type> types) { }
        public static System.Collections.Generic.IEnumerable<System.Type> UnwrapTaskTypes(this System.Collections.Generic.IEnumerable<System.Type> types) { }
    }
    public static class TypeExtensions
    {
        public static FluentAssertions.Types.MethodInfoSelector Methods(this FluentAssertions.Types.TypeSelector typeSelector) { }
        public static FluentAssertions.Types.MethodInfoSelector Methods(this System.Type type) { }
        public static FluentAssertions.Types.PropertyInfoSelector Properties(this FluentAssertions.Types.TypeSelector typeSelector) { }
        public static FluentAssertions.Types.PropertyInfoSelector Properties(this System.Type type) { }
        public static FluentAssertions.Types.TypeSelector Types(this System.Collections.Generic.IEnumerable<System.Type> types) { }
        public static FluentAssertions.Types.TypeSelector Types(this System.Reflection.Assembly assembly) { }
        public static FluentAssertions.Types.TypeSelector Types(this System.Type type) { }
    }
    public static class XmlAssertionExtensions
    {
        public static FluentAssertions.Xml.XmlElementAssertions Should([System.Diagnostics.CodeAnalysis.NotNull] this System.Xml.XmlElement actualValue) { }
        public static FluentAssertions.Xml.XmlNodeAssertions Should([System.Diagnostics.CodeAnalysis.NotNull] this System.Xml.XmlNode actualValue) { }
    }
}
namespace FluentAssertions.Collections
{
    public class GenericCollectionAssertions<T> : FluentAssertions.Collections.GenericCollectionAssertions<System.Collections.Generic.IEnumerable<T>, T, FluentAssertions.Collections.GenericCollectionAssertions<T>>
    {
        public GenericCollectionAssertions(System.Collections.Generic.IEnumerable<T> actualValue, FluentAssertions.Execution.AssertionChain assertionChain) { }
    }
    public class GenericCollectionAssertions<TCollection, T> : FluentAssertions.Collections.GenericCollectionAssertions<TCollection, T, FluentAssertions.Collections.GenericCollectionAssertions<TCollection, T>>
        where TCollection : System.Collections.Generic.IEnumerable<T>
    {
        public GenericCollectionAssertions(TCollection actualValue, FluentAssertions.Execution.AssertionChain assertionChain) { }
    }
    public class GenericCollectionAssertions<TCollection, T, TAssertions> : FluentAssertions.Primitives.ReferenceTypeAssertions<TCollection, TAssertions>
        where TCollection : System.Collections.Generic.IEnumerable<T>
        where TAssertions : FluentAssertions.Collections.GenericCollectionAssertions<TCollection, T, TAssertions>
    {
        public GenericCollectionAssertions(TCollection actualValue, FluentAssertions.Execution.AssertionChain assertionChain) { }
        protected override string Identifier { get; }
        public FluentAssertions.AndConstraint<TAssertions> AllBeAssignableTo(System.Type expectedType, string because = "", params object[] becauseArgs) { }
        public FluentAssertions.AndWhichConstraint<TAssertions, System.Collections.Generic.IEnumerable<TExpectation>> AllBeAssignableTo<TExpectation>(string because = "", params object[] becauseArgs) { }
        public FluentAssertions.AndConstraint<TAssertions> AllBeEquivalentTo<TExpectation>(TExpectation expectation, string because = "", params object[] becauseArgs) { }
        public FluentAssertions.AndConstraint<TAssertions> AllBeEquivalentTo<TExpectation>(TExpectation expectation, System.Func<FluentAssertions.Equivalency.EquivalencyOptions<TExpectation>, FluentAssertions.Equivalency.EquivalencyOptions<TExpectation>> config, string because = "", params object[] becauseArgs) { }
        public FluentAssertions.AndConstraint<TAssertions> AllBeOfType(System.Type expectedType, string because = "", params object[] becauseArgs) { }
        public FluentAssertions.AndWhichConstraint<TAssertions, System.Collections.Generic.IEnumerable<TExpectation>> AllBeOfType<TExpectation>(string because = "", params object[] becauseArgs) { }
        public FluentAssertions.AndConstraint<TAssertions> AllSatisfy(System.Action<T> expected, string because = "", params object[] becauseArgs) { }
        protected void AssertCollectionEndsWith<TActual, TExpectation>(System.Collections.Generic.IEnumerable<TActual> actual, System.Collections.Generic.ICollection<TExpectation> expected, System.Func<TActual, TExpectation, bool> equalityComparison, string because = "", params object[] becauseArgs) { }
        protected void AssertCollectionStartsWith<TActual, TExpectation>(System.Collections.Generic.IEnumerable<TActual> actualItems, System.Collections.Generic.ICollection<TExpectation> expected, System.Func<TActual, TExpectation, bool> equalityComparison, string because = "", params object[] becauseArgs) { }
        protected void AssertSubjectEquality<TExpectation>(System.Collections.Generic.IEnumerable<TExpectation> expectation, System.Func<T, TExpectation, bool> equalityComparison, string because = "", params object[] becauseArgs) { }
        public FluentAssertions.AndConstraint<TAssertions> BeEmpty(string because = "", params object[] becauseArgs) { }
        public FluentAssertions.AndConstraint<TAssertions> BeEquivalentTo<TExpectation>(System.Collections.Generic.IEnumerable<TExpectation> expectation, string because = "", params object[] becauseArgs) { }
        public FluentAssertions.AndConstraint<TAssertions> BeEquivalentTo<TExpectation>(System.Collections.Generic.IEnumerable<TExpectation> expectation, System.Func<FluentAssertions.Equivalency.EquivalencyOptions<TExpectation>, FluentAssertions.Equivalency.EquivalencyOptions<TExpectation>> config, string because = "", params object[] becauseArgs) { }
        public FluentAssertions.AndConstraint<FluentAssertions.Collections.SubsequentOrderingAssertions<T>> BeInAscendingOrder(string because = "", params object[] becauseArgs) { }
        public FluentAssertions.AndConstraint<FluentAssertions.Collections.SubsequentOrderingAssertions<T>> BeInAscendingOrder(System.Collections.Generic.IComparer<T> comparer, string because = "", params object[] becauseArgs) { }
        public FluentAssertions.AndConstraint<FluentAssertions.Collections.SubsequentOrderingAssertions<T>> BeInAscendingOrder(System.Func<T, T, int> comparison, string because = "", params object[] becauseArgs) { }
        public FluentAssertions.AndConstraint<FluentAssertions.Collections.SubsequentOrderingAssertions<T>> BeInAscendingOrder<TSelector>(System.Linq.Expressions.Expression<System.Func<T, TSelector>> propertyExpression, string because = "", params object[] becauseArgs) { }
        public FluentAssertions.AndConstraint<FluentAssertions.Collections.SubsequentOrderingAssertions<T>> BeInAscendingOrder<TSelector>(System.Linq.Expressions.Expression<System.Func<T, TSelector>> propertyExpression, System.Collections.Generic.IComparer<TSelector> comparer, string because = "", params object[] becauseArgs) { }
        public FluentAssertions.AndConstraint<FluentAssertions.Collections.SubsequentOrderingAssertions<T>> BeInDescendingOrder(string because = "", params object[] becauseArgs) { }
        public FluentAssertions.AndConstraint<FluentAssertions.Collections.SubsequentOrderingAssertions<T>> BeInDescendingOrder(System.Collections.Generic.IComparer<T> comparer, string because = "", params object[] becauseArgs) { }
        public FluentAssertions.AndConstraint<FluentAssertions.Collections.SubsequentOrderingAssertions<T>> BeInDescendingOrder(System.Func<T, T, int> comparison, string because = "", params object[] becauseArgs) { }
        public FluentAssertions.AndConstraint<FluentAssertions.Collections.SubsequentOrderingAssertions<T>> BeInDescendingOrder<TSelector>(System.Linq.Expressions.Expression<System.Func<T, TSelector>> propertyExpression, string because = "", params object[] becauseArgs) { }
        public FluentAssertions.AndConstraint<FluentAssertions.Collections.SubsequentOrderingAssertions<T>> BeInDescendingOrder<TSelector>(System.Linq.Expressions.Expression<System.Func<T, TSelector>> propertyExpression, System.Collections.Generic.IComparer<TSelector> comparer, string because = "", params object[] becauseArgs) { }
        public FluentAssertions.AndConstraint<TAssertions> BeNullOrEmpty(string because = "", params object[] becauseArgs) { }
        public FluentAssertions.AndConstraint<TAssertions> BeSubsetOf(System.Collections.Generic.IEnumerable<T> expectedSuperset, string because = "", params object[] becauseArgs) { }
        public FluentAssertions.AndConstraint<TAssertions> Contain(System.Collections.Generic.IEnumerable<T> expected, string because = "", params object[] becauseArgs) { }
        public FluentAssertions.AndWhichConstraint<TAssertions, T> Contain(System.Linq.Expressions.Expression<System.Func<T, bool>> predicate, string because = "", params object[] becauseArgs) { }
        public FluentAssertions.AndWhichConstraint<TAssertions, T> Contain(T expected, string because = "", params object[] becauseArgs) { }
        public FluentAssertions.AndWhichConstraint<TAssertions, T> ContainEquivalentOf<TExpectation>(TExpectation expectation, string because = "", params object[] becauseArgs) { }
        public FluentAssertions.AndWhichConstraint<TAssertions, T> ContainEquivalentOf<TExpectation>(TExpectation expectation, System.Func<FluentAssertions.Equivalency.EquivalencyOptions<TExpectation>, FluentAssertions.Equivalency.EquivalencyOptions<TExpectation>> config, string because = "", params object[] becauseArgs) { }
        public FluentAssertions.AndConstraint<TAssertions> ContainInConsecutiveOrder(params T[] expected) { }
        public FluentAssertions.AndConstraint<TAssertions> ContainInConsecutiveOrder(System.Collections.Generic.IEnumerable<T> expected, string because = "", params object[] becauseArgs) { }
        public FluentAssertions.AndConstraint<TAssertions> ContainInOrder(params T[] expected) { }
        public FluentAssertions.AndConstraint<TAssertions> ContainInOrder(System.Collections.Generic.IEnumerable<T> expected, string because = "", params object[] becauseArgs) { }
        public FluentAssertions.AndConstraint<TAssertions> ContainItemsAssignableTo<TExpectation>(string because = "", params object[] becauseArgs) { }
        public FluentAssertions.AndWhichConstraint<TAssertions, T> ContainSingle(string because = "", params object[] becauseArgs) { }
        public FluentAssertions.AndWhichConstraint<TAssertions, T> ContainSingle(System.Linq.Expressions.Expression<System.Func<T, bool>> predicate, string because = "", params object[] becauseArgs) { }
        public FluentAssertions.AndConstraint<TAssertions> EndWith(System.Collections.Generic.IEnumerable<T> expectation, string because = "", params object[] becauseArgs) { }
        public FluentAssertions.AndConstraint<TAssertions> EndWith(T element, string because = "", params object[] becauseArgs) { }
        public FluentAssertions.AndConstraint<TAssertions> EndWith<TExpectation>(System.Collections.Generic.IEnumerable<TExpectation> expectation, System.Func<T, TExpectation, bool> equalityComparison, string because = "", params object[] becauseArgs) { }
        public FluentAssertions.AndConstraint<TAssertions> Equal(params T[] elements) { }
        public FluentAssertions.AndConstraint<TAssertions> Equal(System.Collections.Generic.IEnumerable<T> expected, string because = "", params object[] becauseArgs) { }
        public FluentAssertions.AndConstraint<TAssertions> Equal<TExpectation>(System.Collections.Generic.IEnumerable<TExpectation> expectation, System.Func<T, TExpectation, bool> equalityComparison, string because = "", params object[] becauseArgs) { }
        public override bool Equals(object obj) { }
        public FluentAssertions.AndConstraint<TAssertions> HaveCount(int expected, string because = "", params object[] becauseArgs) { }
        public FluentAssertions.AndConstraint<TAssertions> HaveCount(System.Linq.Expressions.Expression<System.Func<int, bool>> countPredicate, string because = "", params object[] becauseArgs) { }
        public FluentAssertions.AndConstraint<TAssertions> HaveCountGreaterThan(int expected, string because = "", params object[] becauseArgs) { }
        public FluentAssertions.AndConstraint<TAssertions> HaveCountGreaterThanOrEqualTo(int expected, string because = "", params object[] becauseArgs) { }
        public FluentAssertions.AndConstraint<TAssertions> HaveCountLessThan(int expected, string because = "", params object[] becauseArgs) { }
        public FluentAssertions.AndConstraint<TAssertions> HaveCountLessThanOrEqualTo(int expected, string because = "", params object[] becauseArgs) { }
        public FluentAssertions.AndWhichConstraint<TAssertions, T> HaveElementAt(int index, T element, string because = "", params object[] becauseArgs) { }
        public FluentAssertions.AndConstraint<TAssertions> HaveElementPreceding(T successor, T expectation, string because = "", params object[] becauseArgs) { }
        public FluentAssertions.AndConstraint<TAssertions> HaveElementSucceeding(T predecessor, T expectation, string because = "", params object[] becauseArgs) { }
        public FluentAssertions.AndConstraint<TAssertions> HaveSameCount<TExpectation>(System.Collections.Generic.IEnumerable<TExpectation> otherCollection, string because = "", params object[] becauseArgs) { }
        public FluentAssertions.AndConstraint<TAssertions> IntersectWith(System.Collections.Generic.IEnumerable<T> otherCollection, string because = "", params object[] becauseArgs) { }
        public FluentAssertions.AndConstraint<TAssertions> NotBeEmpty(string because = "", params object[] becauseArgs) { }
        public FluentAssertions.AndConstraint<TAssertions> NotBeEquivalentTo<TExpectation>(System.Collections.Generic.IEnumerable<TExpectation> unexpected, string because = "", params object[] becauseArgs) { }
        public FluentAssertions.AndConstraint<TAssertions> NotBeEquivalentTo<TExpectation>(System.Collections.Generic.IEnumerable<TExpectation> unexpected, System.Func<FluentAssertions.Equivalency.EquivalencyOptions<TExpectation>, FluentAssertions.Equivalency.EquivalencyOptions<TExpectation>> config, string because = "", params object[] becauseArgs) { }
        public FluentAssertions.AndConstraint<TAssertions> NotBeInAscendingOrder(string because = "", params object[] becauseArgs) { }
        public FluentAssertions.AndConstraint<TAssertions> NotBeInAscendingOrder(System.Collections.Generic.IComparer<T> comparer, string because = "", params object[] becauseArgs) { }
        public FluentAssertions.AndConstraint<TAssertions> NotBeInAscendingOrder(System.Func<T, T, int> comparison, string because = "", params object[] becauseArgs) { }
        public FluentAssertions.AndConstraint<TAssertions> NotBeInAscendingOrder<TSelector>(System.Linq.Expressions.Expression<System.Func<T, TSelector>> propertyExpression, string because = "", params object[] becauseArgs) { }
        public FluentAssertions.AndConstraint<TAssertions> NotBeInAscendingOrder<TSelector>(System.Linq.Expressions.Expression<System.Func<T, TSelector>> propertyExpression, System.Collections.Generic.IComparer<TSelector> comparer, string because = "", params object[] becauseArgs) { }
        public FluentAssertions.AndConstraint<TAssertions> NotBeInDescendingOrder(string because = "", params object[] becauseArgs) { }
        public FluentAssertions.AndConstraint<TAssertions> NotBeInDescendingOrder(System.Collections.Generic.IComparer<T> comparer, string because = "", params object[] becauseArgs) { }
        public FluentAssertions.AndConstraint<TAssertions> NotBeInDescendingOrder(System.Func<T, T, int> comparison, string because = "", params object[] becauseArgs) { }
        public FluentAssertions.AndConstraint<TAssertions> NotBeInDescendingOrder<TSelector>(System.Linq.Expressions.Expression<System.Func<T, TSelector>> propertyExpression, string because = "", params object[] becauseArgs) { }
        public FluentAssertions.AndConstraint<TAssertions> NotBeInDescendingOrder<TSelector>(System.Linq.Expressions.Expression<System.Func<T, TSelector>> propertyExpression, System.Collections.Generic.IComparer<TSelector> comparer, string because = "", params object[] becauseArgs) { }
        public FluentAssertions.AndConstraint<TAssertions> NotBeNullOrEmpty(string because = "", params object[] becauseArgs) { }
        public FluentAssertions.AndConstraint<TAssertions> NotBeSubsetOf(System.Collections.Generic.IEnumerable<T> unexpectedSuperset, string because = "", params object[] becauseArgs) { }
        public FluentAssertions.AndConstraint<TAssertions> NotContain(System.Collections.Generic.IEnumerable<T> unexpected, string because = "", params object[] becauseArgs) { }
        public FluentAssertions.AndConstraint<TAssertions> NotContain(System.Linq.Expressions.Expression<System.Func<T, bool>> predicate, string because = "", params object[] becauseArgs) { }
        public FluentAssertions.AndConstraint<TAssertions> NotContain(T unexpected, string because = "", params object[] becauseArgs) { }
        public FluentAssertions.AndConstraint<TAssertions> NotContainEquivalentOf<TExpectation>(TExpectation unexpected, string because = "", params object[] becauseArgs) { }
        public FluentAssertions.AndConstraint<TAssertions> NotContainEquivalentOf<TExpectation>(TExpectation unexpected, System.Func<FluentAssertions.Equivalency.EquivalencyOptions<TExpectation>, FluentAssertions.Equivalency.EquivalencyOptions<TExpectation>> config, string because = "", params object[] becauseArgs) { }
        public FluentAssertions.AndConstraint<TAssertions> NotContainInConsecutiveOrder(params T[] unexpected) { }
        public FluentAssertions.AndConstraint<TAssertions> NotContainInConsecutiveOrder(System.Collections.Generic.IEnumerable<T> unexpected, string because = "", params object[] becauseArgs) { }
        public FluentAssertions.AndConstraint<TAssertions> NotContainInOrder(params T[] unexpected) { }
        public FluentAssertions.AndConstraint<TAssertions> NotContainInOrder(System.Collections.Generic.IEnumerable<T> unexpected, string because = "", params object[] becauseArgs) { }
        public FluentAssertions.AndConstraint<TAssertions> NotContainItemsAssignableTo(System.Type type, string because = "", params object[] becauseArgs) { }
        public FluentAssertions.AndConstraint<TAssertions> NotContainItemsAssignableTo<TExpectation>(string because = "", params object[] becauseArgs) { }
        public FluentAssertions.AndConstraint<TAssertions> NotContainNulls(string because = "", params object[] becauseArgs) { }
        public FluentAssertions.AndConstraint<TAssertions> NotContainNulls<TKey>(System.Linq.Expressions.Expression<System.Func<T, TKey>> predicate, string because = "", params object[] becauseArgs)
            where TKey :  class { }
        public FluentAssertions.AndConstraint<TAssertions> NotEqual(System.Collections.Generic.IEnumerable<T> unexpected, string because = "", params object[] becauseArgs) { }
        public FluentAssertions.AndConstraint<TAssertions> NotHaveCount(int unexpected, string because = "", params object[] becauseArgs) { }
        public FluentAssertions.AndConstraint<TAssertions> NotHaveSameCount<TExpectation>(System.Collections.Generic.IEnumerable<TExpectation> otherCollection, string because = "", params object[] becauseArgs) { }
        public FluentAssertions.AndConstraint<TAssertions> NotIntersectWith(System.Collections.Generic.IEnumerable<T> otherCollection, string because = "", params object[] becauseArgs) { }
        public FluentAssertions.AndConstraint<TAssertions> OnlyContain(System.Linq.Expressions.Expression<System.Func<T, bool>> predicate, string because = "", params object[] becauseArgs) { }
        public FluentAssertions.AndConstraint<TAssertions> OnlyHaveUniqueItems(string because = "", params object[] becauseArgs) { }
        public FluentAssertions.AndConstraint<TAssertions> OnlyHaveUniqueItems<TKey>(System.Linq.Expressions.Expression<System.Func<T, TKey>> predicate, string because = "", params object[] becauseArgs) { }
        public FluentAssertions.AndConstraint<TAssertions> Satisfy(params System.Linq.Expressions.Expression<System.Func<T, bool>>[] predicates) { }
        public FluentAssertions.AndConstraint<TAssertions> Satisfy(System.Collections.Generic.IEnumerable<System.Linq.Expressions.Expression<System.Func<T, bool>>> predicates, string because = "", params object[] becauseArgs) { }
        public FluentAssertions.AndConstraint<TAssertions> SatisfyRespectively(params System.Action<T>[] elementInspectors) { }
        public FluentAssertions.AndConstraint<TAssertions> SatisfyRespectively(System.Collections.Generic.IEnumerable<System.Action<T>> expected, string because = "", params object[] becauseArgs) { }
        public FluentAssertions.AndConstraint<TAssertions> StartWith(System.Collections.Generic.IEnumerable<T> expectation, string because = "", params object[] becauseArgs) { }
        public FluentAssertions.AndConstraint<TAssertions> StartWith(T element, string because = "", params object[] becauseArgs) { }
        public FluentAssertions.AndConstraint<TAssertions> StartWith<TExpectation>(System.Collections.Generic.IEnumerable<TExpectation> expectation, System.Func<T, TExpectation, bool> equalityComparison, string because = "", params object[] becauseArgs) { }
        protected static System.Collections.Generic.IEnumerable<TExpectation> RepeatAsManyAs<TExpectation>(TExpectation value, System.Collections.Generic.IEnumerable<T> enumerable) { }
    }
    public class GenericDictionaryAssertions<TCollection, TKey, TValue> : FluentAssertions.Collections.GenericDictionaryAssertions<TCollection, TKey, TValue, FluentAssertions.Collections.GenericDictionaryAssertions<TCollection, TKey, TValue>>
        where TCollection : System.Collections.Generic.IEnumerable<System.Collections.Generic.KeyValuePair<TKey, TValue>>
    {
        public GenericDictionaryAssertions(TCollection keyValuePairs, FluentAssertions.Execution.AssertionChain assertionChain) { }
    }
    public class GenericDictionaryAssertions<TCollection, TKey, TValue, TAssertions> : FluentAssertions.Collections.GenericCollectionAssertions<TCollection, System.Collections.Generic.KeyValuePair<TKey, TValue>, TAssertions>
        where TCollection : System.Collections.Generic.IEnumerable<System.Collections.Generic.KeyValuePair<TKey, TValue>>
        where TAssertions : FluentAssertions.Collections.GenericDictionaryAssertions<TCollection, TKey, TValue, TAssertions>
    {
        public GenericDictionaryAssertions(TCollection keyValuePairs, FluentAssertions.Execution.AssertionChain assertionChain) { }
        protected override string Identifier { get; }
        public FluentAssertions.AndConstraint<TAssertions> BeEquivalentTo<TExpectation>(TExpectation expectation, string because = "", params object[] becauseArgs) { }
        public FluentAssertions.AndConstraint<TAssertions> BeEquivalentTo<TExpectation>(TExpectation expectation, System.Func<FluentAssertions.Equivalency.EquivalencyOptions<TExpectation>, FluentAssertions.Equivalency.EquivalencyOptions<TExpectation>> config, string because = "", params object[] becauseArgs) { }
        public FluentAssertions.AndConstraint<TAssertions> Contain(params System.Collections.Generic.KeyValuePair<TKey, TValue>[] expected) { }
        public FluentAssertions.AndConstraint<TAssertions> Contain(System.Collections.Generic.IEnumerable<System.Collections.Generic.KeyValuePair<TKey, TValue>> expected, string because = "", params object[] becauseArgs) { }
        public FluentAssertions.AndConstraint<TAssertions> Contain(System.Collections.Generic.KeyValuePair<TKey, TValue> expected, string because = "", params object[] becauseArgs) { }
        public FluentAssertions.AndConstraint<TAssertions> Contain(TKey key, TValue value, string because = "", params object[] becauseArgs) { }
        public FluentAssertions.Collections.WhoseValueConstraint<TCollection, TKey, TValue, TAssertions> ContainKey(TKey expected, string because = "", params object[] becauseArgs) { }
        public FluentAssertions.AndConstraint<TAssertions> ContainKeys(params TKey[] expected) { }
        public FluentAssertions.AndConstraint<TAssertions> ContainKeys(System.Collections.Generic.IEnumerable<TKey> expected, string because = "", params object[] becauseArgs) { }
        public FluentAssertions.AndWhichConstraint<TAssertions, TValue> ContainValue(TValue expected, string because = "", params object[] becauseArgs) { }
        public FluentAssertions.AndWhichConstraint<TAssertions, System.Collections.Generic.IEnumerable<TValue>> ContainValues(params TValue[] expected) { }
        public FluentAssertions.AndWhichConstraint<TAssertions, System.Collections.Generic.IEnumerable<TValue>> ContainValues(System.Collections.Generic.IEnumerable<TValue> expected, string because = "", params object[] becauseArgs) { }
        public FluentAssertions.AndConstraint<TAssertions> Equal<T>(T expected, string because = "", params object[] becauseArgs)
            where T : System.Collections.Generic.IEnumerable<System.Collections.Generic.KeyValuePair<TKey, TValue>> { }
        public FluentAssertions.AndConstraint<TAssertions> NotContain(params System.Collections.Generic.KeyValuePair<TKey, TValue>[] items) { }
        public FluentAssertions.AndConstraint<TAssertions> NotContain(System.Collections.Generic.IEnumerable<System.Collections.Generic.KeyValuePair<TKey, TValue>> items, string because = "", params object[] becauseArgs) { }
        public FluentAssertions.AndConstraint<TAssertions> NotContain(System.Collections.Generic.KeyValuePair<TKey, TValue> item, string because = "", params object[] becauseArgs) { }
        public FluentAssertions.AndConstraint<TAssertions> NotContain(TKey key, TValue value, string because = "", params object[] becauseArgs) { }
        public FluentAssertions.AndConstraint<TAssertions> NotContainKey(TKey unexpected, string because = "", params object[] becauseArgs) { }
        public FluentAssertions.AndConstraint<TAssertions> NotContainKeys(params TKey[] unexpected) { }
        public FluentAssertions.AndConstraint<TAssertions> NotContainKeys(System.Collections.Generic.IEnumerable<TKey> unexpected, string because = "", params object[] becauseArgs) { }
        public FluentAssertions.AndConstraint<TAssertions> NotContainValue(TValue unexpected, string because = "", params object[] becauseArgs) { }
        public FluentAssertions.AndConstraint<TAssertions> NotContainValues(params TValue[] unexpected) { }
        public FluentAssertions.AndConstraint<TAssertions> NotContainValues(System.Collections.Generic.IEnumerable<TValue> unexpected, string because = "", params object[] becauseArgs) { }
        public FluentAssertions.AndConstraint<TAssertions> NotEqual<T>(T unexpected, string because = "", params object[] becauseArgs)
            where T : System.Collections.Generic.IEnumerable<System.Collections.Generic.KeyValuePair<TKey, TValue>> { }
    }
    public class StringCollectionAssertions : FluentAssertions.Collections.StringCollectionAssertions<System.Collections.Generic.IEnumerable<string>>
    {
        public StringCollectionAssertions(System.Collections.Generic.IEnumerable<string> actualValue, FluentAssertions.Execution.AssertionChain assertionChain) { }
    }
    public class StringCollectionAssertions<TCollection> : FluentAssertions.Collections.StringCollectionAssertions<TCollection, FluentAssertions.Collections.StringCollectionAssertions<TCollection>>
        where TCollection : System.Collections.Generic.IEnumerable<string>
    {
        public StringCollectionAssertions(TCollection actualValue, FluentAssertions.Execution.AssertionChain assertionChain) { }
    }
    public class StringCollectionAssertions<TCollection, TAssertions> : FluentAssertions.Collections.GenericCollectionAssertions<TCollection, string, TAssertions>
        where TCollection : System.Collections.Generic.IEnumerable<string>
        where TAssertions : FluentAssertions.Collections.StringCollectionAssertions<TCollection, TAssertions>
    {
        public StringCollectionAssertions(TCollection actualValue, FluentAssertions.Execution.AssertionChain assertionChain) { }
        public FluentAssertions.AndConstraint<TAssertions> AllBe(string expectation, string because = "", params object[] becauseArgs) { }
        public FluentAssertions.AndConstraint<TAssertions> AllBe(string expectation, System.Func<FluentAssertions.Equivalency.EquivalencyOptions<string>, FluentAssertions.Equivalency.EquivalencyOptions<string>> config, string because = "", params object[] becauseArgs) { }
        public FluentAssertions.AndConstraint<TAssertions> BeEquivalentTo(params string[] expectation) { }
        public FluentAssertions.AndConstraint<TAssertions> BeEquivalentTo(System.Collections.Generic.IEnumerable<string> expectation, string because = "", params object[] becauseArgs) { }
        public FluentAssertions.AndConstraint<TAssertions> BeEquivalentTo(System.Collections.Generic.IEnumerable<string> expectation, System.Func<FluentAssertions.Equivalency.EquivalencyOptions<string>, FluentAssertions.Equivalency.EquivalencyOptions<string>> config, string because = "", params object[] becauseArgs) { }
        public FluentAssertions.AndWhichConstraint<TAssertions, string> ContainMatch(string wildcardPattern, string because = "", params object[] becauseArgs) { }
        public FluentAssertions.AndConstraint<TAssertions> Equal(System.Collections.Generic.IEnumerable<string> expected) { }
        public FluentAssertions.AndConstraint<TAssertions> Equal(params string[] expected) { }
        public FluentAssertions.AndConstraint<TAssertions> NotContainMatch(string wildcardPattern, string because = "", params object[] becauseArgs) { }
    }
    public class SubsequentOrderingAssertions<T> : FluentAssertions.Collections.GenericCollectionAssertions<System.Collections.Generic.IEnumerable<T>, T>
    {
        public SubsequentOrderingAssertions(System.Collections.Generic.IEnumerable<T> actualValue, System.Linq.IOrderedEnumerable<T> previousOrderedEnumerable, FluentAssertions.Execution.AssertionChain assertionChain) { }
        public FluentAssertions.AndConstraint<FluentAssertions.Collections.SubsequentOrderingAssertions<T>> ThenBeInAscendingOrder<TSelector>(System.Linq.Expressions.Expression<System.Func<T, TSelector>> propertyExpression, string because = "", params object[] becauseArgs) { }
        public FluentAssertions.AndConstraint<FluentAssertions.Collections.SubsequentOrderingAssertions<T>> ThenBeInAscendingOrder<TSelector>(System.Linq.Expressions.Expression<System.Func<T, TSelector>> propertyExpression, System.Collections.Generic.IComparer<TSelector> comparer, string because = "", params object[] becauseArgs) { }
        public FluentAssertions.AndConstraint<FluentAssertions.Collections.SubsequentOrderingAssertions<T>> ThenBeInDescendingOrder<TSelector>(System.Linq.Expressions.Expression<System.Func<T, TSelector>> propertyExpression, string because = "", params object[] becauseArgs) { }
        public FluentAssertions.AndConstraint<FluentAssertions.Collections.SubsequentOrderingAssertions<T>> ThenBeInDescendingOrder<TSelector>(System.Linq.Expressions.Expression<System.Func<T, TSelector>> propertyExpression, System.Collections.Generic.IComparer<TSelector> comparer, string because = "", params object[] becauseArgs) { }
    }
    public class WhoseValueConstraint<TCollection, TKey, TValue, TAssertions> : FluentAssertions.AndConstraint<TAssertions>
        where TCollection : System.Collections.Generic.IEnumerable<System.Collections.Generic.KeyValuePair<TKey, TValue>>
        where TAssertions : FluentAssertions.Collections.GenericDictionaryAssertions<TCollection, TKey, TValue, TAssertions>
    {
        public WhoseValueConstraint(TAssertions parentConstraint, TValue value) { }
        public TValue WhoseValue { get; }
    }
}
namespace FluentAssertions.Common
{
    public enum CSharpAccessModifier
    {
        Public = 0,
        Private = 1,
        Protected = 2,
        Internal = 3,
        ProtectedInternal = 4,
        InvalidForCSharp = 5,
        PrivateProtected = 6,
    }
    public static class DateTimeExtensions
    {
        public static System.DateTimeOffset ToDateTimeOffset(this System.DateTime dateTime) { }
        public static System.DateTimeOffset ToDateTimeOffset(this System.DateTime dateTime, System.TimeSpan offset) { }
    }
    public interface IClock
    {
        void Delay(System.TimeSpan timeToDelay);
        System.Threading.Tasks.Task DelayAsync(System.TimeSpan delay, System.Threading.CancellationToken cancellationToken);
        FluentAssertions.Common.ITimer StartTimer();
    }
    public interface ITimer : System.IDisposable
    {
        System.TimeSpan Elapsed { get; }
    }
    public delegate FluentAssertions.Common.ITimer StartTimer();
    public enum ValueFormatterDetectionMode
    {
        Disabled = 0,
        Specific = 1,
        Scan = 2,
    }
}
namespace FluentAssertions.Configuration
{
    public class GlobalConfiguration
    {
        public GlobalConfiguration() { }
        public FluentAssertions.Configuration.GlobalEquivalencyOptions Equivalency { get; set; }
        public FluentAssertions.Configuration.GlobalFormattingOptions Formatting { get; set; }
        public FluentAssertions.Configuration.TestFramework? TestFramework { get; set; }
    }
    public class GlobalEquivalencyOptions
    {
        public GlobalEquivalencyOptions() { }
        public FluentAssertions.Equivalency.EquivalencyPlan Plan { get; }
        public FluentAssertions.Equivalency.EquivalencyOptions<T> CloneDefaults<T>() { }
        public void Modify(System.Func<FluentAssertions.Equivalency.EquivalencyOptions, FluentAssertions.Equivalency.EquivalencyOptions> configureOptions) { }
    }
    public class GlobalFormattingOptions : FluentAssertions.Formatting.FormattingOptions
    {
        public GlobalFormattingOptions() { }
        public string ValueFormatterAssembly { get; set; }
        public FluentAssertions.Common.ValueFormatterDetectionMode ValueFormatterDetectionMode { get; set; }
    }
    public enum TestFramework
    {
        XUnit2 = 0,
        XUnit3 = 1,
        TUnit = 2,
        MsTest = 3,
        NUnit = 4,
        MSpec = 5,
    }
}
namespace FluentAssertions.Equivalency
{
    public class Comparands
    {
        public Comparands() { }
        public Comparands(object subject, object expectation, System.Type compileTimeType) { }
        public System.Type CompileTimeType { get; set; }
        public object Expectation { get; set; }
        public System.Type RuntimeType { get; }
        public object Subject { get; set; }
        public System.Type GetExpectedType(FluentAssertions.Equivalency.IEquivalencyOptions options) { }
        public override string ToString() { }
    }
    public class ConversionSelector
    {
        public ConversionSelector() { }
        public FluentAssertions.Equivalency.ConversionSelector Clone() { }
        public void Exclude(System.Linq.Expressions.Expression<System.Func<FluentAssertions.Equivalency.IObjectInfo, bool>> predicate) { }
        public void Include(System.Linq.Expressions.Expression<System.Func<FluentAssertions.Equivalency.IObjectInfo, bool>> predicate) { }
        public void IncludeAll() { }
        public bool RequiresConversion(FluentAssertions.Equivalency.Comparands comparands, FluentAssertions.Equivalency.INode currentNode) { }
        public override string ToString() { }
    }
    public enum CyclicReferenceHandling
    {
        Ignore = 0,
        ThrowException = 1,
    }
    public enum EnumEquivalencyHandling
    {
        ByValue = 0,
        ByName = 1,
    }
    public enum EqualityStrategy
    {
        Equals = 0,
        Members = 1,
        ForceEquals = 2,
        ForceMembers = 3,
    }
    public class EquivalencyOptions : FluentAssertions.Equivalency.SelfReferenceEquivalencyOptions<FluentAssertions.Equivalency.EquivalencyOptions>
    {
        public EquivalencyOptions() { }
    }
    public class EquivalencyOptions<TExpectation> : FluentAssertions.Equivalency.SelfReferenceEquivalencyOptions<FluentAssertions.Equivalency.EquivalencyOptions<TExpectation>>
    {
        public EquivalencyOptions() { }
        public EquivalencyOptions(FluentAssertions.Equivalency.IEquivalencyOptions defaults) { }
        public FluentAssertions.Equivalency.EquivalencyOptions<System.Collections.Generic.IEnumerable<TExpectation>> AsCollection() { }
        public FluentAssertions.Equivalency.EquivalencyOptions<TExpectation> Excluding(System.Linq.Expressions.Expression<System.Func<TExpectation, object>> expression) { }
        public FluentAssertions.Equivalency.NestedExclusionOptionBuilder<TExpectation, TNext> For<TNext>(System.Linq.Expressions.Expression<System.Func<TExpectation, System.Collections.Generic.IEnumerable<TNext>>> expression) { }
        public FluentAssertions.Equivalency.EquivalencyOptions<TExpectation> Including(System.Linq.Expressions.Expression<System.Func<TExpectation, object>> expression) { }
        public FluentAssertions.Equivalency.EquivalencyOptions<TExpectation> WithMapping(string expectationMemberPath, string subjectMemberPath) { }
        public FluentAssertions.Equivalency.EquivalencyOptions<TExpectation> WithMapping<TSubject>(System.Linq.Expressions.Expression<System.Func<TExpectation, object>> expectationMemberPath, System.Linq.Expressions.Expression<System.Func<TSubject, object>> subjectMemberPath) { }
        public FluentAssertions.Equivalency.EquivalencyOptions<TExpectation> WithMapping<TNestedExpectation, TNestedSubject>(System.Linq.Expressions.Expression<System.Func<TNestedExpectation, object>> expectationMember, System.Linq.Expressions.Expression<System.Func<TNestedSubject, object>> subjectMember) { }
        public FluentAssertions.Equivalency.EquivalencyOptions<TExpectation> WithMapping<TNestedExpectation, TNestedSubject>(string expectationMemberName, string subjectMemberName) { }
        public FluentAssertions.Equivalency.EquivalencyOptions<TExpectation> WithStrictOrderingFor(System.Linq.Expressions.Expression<System.Func<TExpectation, object>> expression) { }
        public FluentAssertions.Equivalency.EquivalencyOptions<TExpectation> WithoutStrictOrderingFor(System.Linq.Expressions.Expression<System.Func<TExpectation, object>> expression) { }
    }
    public class EquivalencyPlan : System.Collections.Generic.IEnumerable<FluentAssertions.Equivalency.IEquivalencyStep>, System.Collections.IEnumerable
    {
        public EquivalencyPlan() { }
        public void Add<TStep>()
            where TStep : FluentAssertions.Equivalency.IEquivalencyStep, new () { }
        public void AddAfter<TPredecessor, TStep>()
            where TStep : FluentAssertions.Equivalency.IEquivalencyStep, new () { }
        public void Clear() { }
        public System.Collections.Generic.IEnumerator<FluentAssertions.Equivalency.IEquivalencyStep> GetEnumerator() { }
        public void Insert<TStep>()
            where TStep : FluentAssertions.Equivalency.IEquivalencyStep, new () { }
        public void InsertBefore<TSuccessor, TStep>()
            where TStep : FluentAssertions.Equivalency.IEquivalencyStep, new () { }
        public void Remove<TStep>()
            where TStep : FluentAssertions.Equivalency.IEquivalencyStep { }
        public void Reset() { }
    }
    public enum EquivalencyResult
    {
        ContinueWithNext = 0,
        EquivalencyProven = 1,
    }
    public abstract class EquivalencyStep<T> : FluentAssertions.Equivalency.IEquivalencyStep
    {
        protected EquivalencyStep() { }
        public FluentAssertions.Equivalency.EquivalencyResult Handle(FluentAssertions.Equivalency.Comparands comparands, FluentAssertions.Equivalency.IEquivalencyValidationContext context, FluentAssertions.Equivalency.IValidateChildNodeEquivalency valueChildNodes) { }
        protected abstract FluentAssertions.Equivalency.EquivalencyResult OnHandle(FluentAssertions.Equivalency.Comparands comparands, FluentAssertions.Equivalency.IEquivalencyValidationContext context, FluentAssertions.Equivalency.IValidateChildNodeEquivalency nestedValidator);
    }
    public class EquivalencyValidationContext : FluentAssertions.Equivalency.IEquivalencyValidationContext
    {
        public EquivalencyValidationContext(FluentAssertions.Equivalency.INode root, FluentAssertions.Equivalency.IEquivalencyOptions options) { }
        public FluentAssertions.Equivalency.INode CurrentNode { get; }
        public FluentAssertions.Equivalency.IEquivalencyOptions Options { get; }
        public FluentAssertions.Execution.Reason Reason { get; set; }
        public FluentAssertions.Equivalency.Tracing.ITraceWriter TraceWriter { get; set; }
        public FluentAssertions.Equivalency.Tracing.Tracer Tracer { get; }
        public FluentAssertions.Equivalency.IEquivalencyValidationContext AsCollectionItem<TItem>(string index) { }
        public FluentAssertions.Equivalency.IEquivalencyValidationContext AsDictionaryItem<TKey, TExpectation>(TKey key) { }
        public FluentAssertions.Equivalency.IEquivalencyValidationContext AsNestedMember(FluentAssertions.Equivalency.IMember expectationMember) { }
        public FluentAssertions.Equivalency.IEquivalencyValidationContext Clone() { }
        public bool IsCyclicReference(object expectation) { }
        public override string ToString() { }
    }
    public delegate string GetSubjectId();
    public interface IAssertionContext<TSubject>
    {
        string Because { get; set; }
        object[] BecauseArgs { get; set; }
        TSubject Expectation { get; }
        FluentAssertions.Equivalency.INode SelectedNode { get; }
        TSubject Subject { get; }
    }
    public interface IEquivalencyOptions
    {
        bool AllowInfiniteRecursion { get; }
        bool? CompareRecordsByValue { get; }
        FluentAssertions.Equivalency.ConversionSelector ConversionSelector { get; }
        FluentAssertions.Equivalency.CyclicReferenceHandling CyclicReferenceHandling { get; }
        FluentAssertions.Equivalency.EnumEquivalencyHandling EnumEquivalencyHandling { get; }
        bool ExcludeNonBrowsableOnExpectation { get; }
        bool IgnoreCase { get; }
        bool IgnoreLeadingWhitespace { get; }
        bool IgnoreNewlineStyle { get; }
        bool IgnoreNonBrowsableOnSubject { get; }
        bool IgnoreTrailingWhitespace { get; }
        FluentAssertions.Equivalency.MemberVisibility IncludedFields { get; }
        FluentAssertions.Equivalency.MemberVisibility IncludedProperties { get; }
        bool IsRecursive { get; }
        System.Collections.Generic.IEnumerable<FluentAssertions.Equivalency.IMemberMatchingRule> MatchingRules { get; }
        FluentAssertions.Equivalency.OrderingRuleCollection OrderingRules { get; }
        System.Collections.Generic.IEnumerable<FluentAssertions.Equivalency.IMemberSelectionRule> SelectionRules { get; }
        FluentAssertions.Equivalency.Tracing.ITraceWriter TraceWriter { get; }
        bool UseRuntimeTyping { get; }
        System.Collections.Generic.IEnumerable<FluentAssertions.Equivalency.IEquivalencyStep> UserEquivalencySteps { get; }
        FluentAssertions.Equivalency.EqualityStrategy GetEqualityStrategy(System.Type type);
    }
    public interface IEquivalencyStep
    {
        FluentAssertions.Equivalency.EquivalencyResult Handle(FluentAssertions.Equivalency.Comparands comparands, FluentAssertions.Equivalency.IEquivalencyValidationContext context, FluentAssertions.Equivalency.IValidateChildNodeEquivalency valueChildNodes);
    }
    public interface IEquivalencyValidationContext
    {
        FluentAssertions.Equivalency.INode CurrentNode { get; }
        FluentAssertions.Equivalency.IEquivalencyOptions Options { get; }
        FluentAssertions.Execution.Reason Reason { get; }
        FluentAssertions.Equivalency.Tracing.Tracer Tracer { get; }
        FluentAssertions.Equivalency.IEquivalencyValidationContext AsCollectionItem<TItem>(string index);
        FluentAssertions.Equivalency.IEquivalencyValidationContext AsDictionaryItem<TKey, TExpectation>(TKey key);
        FluentAssertions.Equivalency.IEquivalencyValidationContext AsNestedMember(FluentAssertions.Equivalency.IMember expectationMember);
        FluentAssertions.Equivalency.IEquivalencyValidationContext Clone();
        bool IsCyclicReference(object expectation);
    }
    public interface IMember : FluentAssertions.Equivalency.INode
    {
        System.Type DeclaringType { get; }
        FluentAssertions.Common.CSharpAccessModifier GetterAccessibility { get; }
        bool IsBrowsable { get; }
        System.Type ReflectedType { get; }
        FluentAssertions.Common.CSharpAccessModifier SetterAccessibility { get; }
        object GetValue(object obj);
    }
    public interface IMemberInfo
    {
        System.Type DeclaringType { get; }
        FluentAssertions.Common.CSharpAccessModifier GetterAccessibility { get; }
        string Name { get; }
        string Path { get; set; }
        FluentAssertions.Common.CSharpAccessModifier SetterAccessibility { get; }
        System.Type Type { get; }
    }
    public interface IMemberMatchingRule
    {
        FluentAssertions.Equivalency.IMember Match(FluentAssertions.Equivalency.IMember expectedMember, object subject, FluentAssertions.Equivalency.INode parent, FluentAssertions.Equivalency.IEquivalencyOptions options, FluentAssertions.Execution.AssertionChain assertionChain);
    }
    public interface IMemberSelectionRule
    {
        bool IncludesMembers { get; }
        System.Collections.Generic.IEnumerable<FluentAssertions.Equivalency.IMember> SelectMembers(FluentAssertions.Equivalency.INode currentNode, System.Collections.Generic.IEnumerable<FluentAssertions.Equivalency.IMember> selectedMembers, FluentAssertions.Equivalency.MemberSelectionContext context);
    }
    public interface INode
    {
        int Depth { get; }
        FluentAssertions.Equivalency.Pathway Expectation { get; }
        FluentAssertions.Equivalency.GetSubjectId GetSubjectId { get; }
        bool IsRoot { get; }
        System.Type ParentType { get; }
        bool RootIsCollection { get; }
        FluentAssertions.Equivalency.Pathway Subject { get; }
        System.Type Type { get; }
        void AdjustForRemappedSubject(FluentAssertions.Equivalency.IMember subjectMember);
    }
    public interface IObjectInfo
    {
        System.Type CompileTimeType { get; }
        System.Type ParentType { get; }
        string Path { get; set; }
        System.Type RuntimeType { get; }
        [System.Obsolete("Use CompileTimeType or RuntimeType instead")]
        System.Type Type { get; }
    }
    public interface IOrderingRule
    {
        FluentAssertions.Equivalency.OrderStrictness Evaluate(FluentAssertions.Equivalency.IObjectInfo objectInfo);
    }
    public interface IValidateChildNodeEquivalency
    {
        void AssertEquivalencyOf(FluentAssertions.Equivalency.Comparands comparands, FluentAssertions.Equivalency.IEquivalencyValidationContext context);
    }
    public static class MemberFactory
    {
        public static FluentAssertions.Equivalency.IMember Create(System.Reflection.MemberInfo memberInfo, FluentAssertions.Equivalency.INode parent) { }
    }
    public class MemberSelectionContext
    {
        public MemberSelectionContext(System.Type compileTimeType, System.Type runtimeType, FluentAssertions.Equivalency.IEquivalencyOptions options) { }
        public FluentAssertions.Equivalency.MemberVisibility IncludedFields { get; }
        public FluentAssertions.Equivalency.MemberVisibility IncludedProperties { get; }
        public System.Type Type { get; }
    }
    [System.Flags]
    public enum MemberVisibility
    {
        None = 0,
        Internal = 1,
        Public = 2,
        ExplicitlyImplemented = 4,
        DefaultInterfaceProperties = 8,
    }
    public class NestedExclusionOptionBuilder<TExpectation, TCurrent>
    {
        public FluentAssertions.Equivalency.EquivalencyOptions<TExpectation> Exclude(System.Linq.Expressions.Expression<System.Func<TCurrent, object>> expression) { }
        public FluentAssertions.Equivalency.NestedExclusionOptionBuilder<TExpectation, TNext> For<TNext>(System.Linq.Expressions.Expression<System.Func<TCurrent, System.Collections.Generic.IEnumerable<TNext>>> expression) { }
    }
    public enum OrderStrictness
    {
        Strict = 0,
        NotStrict = 1,
        Irrelevant = 2,
    }
    public class OrderingRuleCollection : System.Collections.Generic.IEnumerable<FluentAssertions.Equivalency.IOrderingRule>, System.Collections.IEnumerable
    {
        public OrderingRuleCollection() { }
        public OrderingRuleCollection(System.Collections.Generic.IEnumerable<FluentAssertions.Equivalency.IOrderingRule> orderingRules) { }
        public void Add(FluentAssertions.Equivalency.IOrderingRule rule) { }
        public System.Collections.Generic.IEnumerator<FluentAssertions.Equivalency.IOrderingRule> GetEnumerator() { }
        public bool IsOrderingStrictFor(FluentAssertions.Equivalency.IObjectInfo objectInfo) { }
    }
    public class Pathway : System.IEquatable<FluentAssertions.Equivalency.Pathway>
    {
        public Pathway(FluentAssertions.Equivalency.Pathway parent, string name, FluentAssertions.Equivalency.Pathway.GetDescription getDescription) { }
        public Pathway(string path, string name, FluentAssertions.Equivalency.Pathway.GetDescription getDescription) { }
        public string Description { get; }
        public string Name { get; }
        public string Path { get; }
        public string PathAndName { get; }
        public override string ToString() { }
        public delegate string GetDescription(string pathAndName);
    }
    public abstract class SelfReferenceEquivalencyOptions<TSelf> : FluentAssertions.Equivalency.IEquivalencyOptions
        where TSelf : FluentAssertions.Equivalency.SelfReferenceEquivalencyOptions<TSelf>
    {
        protected SelfReferenceEquivalencyOptions(FluentAssertions.Equivalency.IEquivalencyOptions defaults) { }
        public bool? CompareRecordsByValue { get; }
        public FluentAssertions.Equivalency.ConversionSelector ConversionSelector { get; }
        public bool IgnoreCase { get; }
        public bool IgnoreLeadingWhitespace { get; }
        public bool IgnoreNewlineStyle { get; }
        public bool IgnoreTrailingWhitespace { get; }
        [System.Diagnostics.DebuggerBrowsable(System.Diagnostics.DebuggerBrowsableState.Never)]
        protected FluentAssertions.Equivalency.OrderingRuleCollection OrderingRules { get; }
        public FluentAssertions.Equivalency.Tracing.ITraceWriter TraceWriter { get; }
        protected TSelf AddMatchingRule(FluentAssertions.Equivalency.IMemberMatchingRule matchingRule) { }
        protected TSelf AddSelectionRule(FluentAssertions.Equivalency.IMemberSelectionRule selectionRule) { }
        public TSelf AllowingInfiniteRecursion() { }
        public TSelf ComparingByMembers(System.Type type) { }
        public TSelf ComparingByMembers<T>() { }
        public TSelf ComparingByValue(System.Type type) { }
        public TSelf ComparingByValue<T>() { }
        public TSelf ComparingEnumsByName() { }
        public TSelf ComparingEnumsByValue() { }
        public TSelf ComparingRecordsByMembers() { }
        public TSelf ComparingRecordsByValue() { }
        public TSelf Excluding(System.Linq.Expressions.Expression<System.Func<FluentAssertions.Equivalency.IMemberInfo, bool>> predicate) { }
        public TSelf ExcludingExplicitlyImplementedProperties() { }
        public TSelf ExcludingFields() { }
        public TSelf ExcludingMissingMembers() { }
        public TSelf ExcludingNonBrowsableMembers() { }
        public TSelf ExcludingProperties() { }
        public TSelf IgnoringCase() { }
        public TSelf IgnoringCyclicReferences() { }
        public TSelf IgnoringLeadingWhitespace() { }
        public TSelf IgnoringNewlineStyle() { }
        public TSelf IgnoringNonBrowsableMembersOnSubject() { }
        public TSelf IgnoringTrailingWhitespace() { }
        public TSelf Including(System.Linq.Expressions.Expression<System.Func<FluentAssertions.Equivalency.IMemberInfo, bool>> predicate) { }
        public TSelf IncludingAllDeclaredProperties() { }
        public TSelf IncludingAllRuntimeProperties() { }
        public TSelf IncludingFields() { }
        public TSelf IncludingInternalFields() { }
        public TSelf IncludingInternalProperties() { }
        public TSelf IncludingNestedObjects() { }
        public TSelf IncludingProperties() { }
        public TSelf PreferringDeclaredMemberTypes() { }
        public TSelf PreferringRuntimeMemberTypes() { }
        public TSelf ThrowingOnMissingMembers() { }
        public override string ToString() { }
        public TSelf Using(FluentAssertions.Equivalency.IEquivalencyStep equivalencyStep) { }
        public TSelf Using(FluentAssertions.Equivalency.IMemberMatchingRule matchingRule) { }
        public TSelf Using(FluentAssertions.Equivalency.IMemberSelectionRule selectionRule) { }
        public TSelf Using(FluentAssertions.Equivalency.IOrderingRule orderingRule) { }
        public TSelf Using(System.Collections.Generic.IEqualityComparer<string> comparer) { }
        public FluentAssertions.Equivalency.SelfReferenceEquivalencyOptions<TSelf>.Restriction<TProperty> Using<TProperty>(System.Action<FluentAssertions.Equivalency.IAssertionContext<TProperty>> action) { }
        public TSelf Using<T>(System.Collections.Generic.IEqualityComparer<T> comparer) { }
        public TSelf Using<T, TEqualityComparer>()
            where TEqualityComparer : System.Collections.Generic.IEqualityComparer<T>, new () { }
        public TSelf WithAutoConversion() { }
        public TSelf WithAutoConversionFor(System.Linq.Expressions.Expression<System.Func<FluentAssertions.Equivalency.IObjectInfo, bool>> predicate) { }
        public TSelf WithStrictOrdering() { }
        public TSelf WithStrictOrderingFor(System.Linq.Expressions.Expression<System.Func<FluentAssertions.Equivalency.IObjectInfo, bool>> predicate) { }
        public TSelf WithTracing(FluentAssertions.Equivalency.Tracing.ITraceWriter writer = null) { }
        public TSelf WithoutAutoConversionFor(System.Linq.Expressions.Expression<System.Func<FluentAssertions.Equivalency.IObjectInfo, bool>> predicate) { }
        public TSelf WithoutMatchingRules() { }
        public TSelf WithoutRecursing() { }
        public TSelf WithoutSelectionRules() { }
        public TSelf WithoutStrictOrdering() { }
        public TSelf WithoutStrictOrderingFor(System.Linq.Expressions.Expression<System.Func<FluentAssertions.Equivalency.IObjectInfo, bool>> predicate) { }
        public class Restriction<TMember>
        {
            public Restriction(TSelf options, System.Action<FluentAssertions.Equivalency.IAssertionContext<TMember>> action) { }
            public TSelf When(System.Linq.Expressions.Expression<System.Func<FluentAssertions.Equivalency.IObjectInfo, bool>> predicate) { }
            public TSelf WhenTypeIs<TMemberType>()
                where TMemberType : TMember { }
        }
    }
    public static class SubjectInfoExtensions
    {
        public static bool WhichGetterDoesNotHave(this FluentAssertions.Equivalency.IMemberInfo memberInfo, FluentAssertions.Common.CSharpAccessModifier accessModifier) { }
        public static bool WhichGetterHas(this FluentAssertions.Equivalency.IMemberInfo memberInfo, FluentAssertions.Common.CSharpAccessModifier accessModifier) { }
        public static bool WhichSetterDoesNotHave(this FluentAssertions.Equivalency.IMemberInfo memberInfo, FluentAssertions.Common.CSharpAccessModifier accessModifier) { }
        public static bool WhichSetterHas(this FluentAssertions.Equivalency.IMemberInfo memberInfo, FluentAssertions.Common.CSharpAccessModifier accessModifier) { }
    }
}
namespace FluentAssertions.Equivalency.Steps
{
    public class AssertionRuleEquivalencyStep<TSubject> : FluentAssertions.Equivalency.IEquivalencyStep
    {
        public AssertionRuleEquivalencyStep(System.Linq.Expressions.Expression<System.Func<FluentAssertions.Equivalency.IObjectInfo, bool>> predicate, System.Action<FluentAssertions.Equivalency.IAssertionContext<TSubject>> assertionAction) { }
        public FluentAssertions.Equivalency.EquivalencyResult Handle(FluentAssertions.Equivalency.Comparands comparands, FluentAssertions.Equivalency.IEquivalencyValidationContext context, FluentAssertions.Equivalency.IValidateChildNodeEquivalency valueChildNodes) { }
        public override string ToString() { }
    }
    public class AutoConversionStep : FluentAssertions.Equivalency.IEquivalencyStep
    {
        public AutoConversionStep() { }
        public FluentAssertions.Equivalency.EquivalencyResult Handle(FluentAssertions.Equivalency.Comparands comparands, FluentAssertions.Equivalency.IEquivalencyValidationContext context, FluentAssertions.Equivalency.IValidateChildNodeEquivalency valueChildNodes) { }
        public override string ToString() { }
    }
    public class DictionaryEquivalencyStep : FluentAssertions.Equivalency.EquivalencyStep<System.Collections.IDictionary>
    {
        public DictionaryEquivalencyStep() { }
        protected override FluentAssertions.Equivalency.EquivalencyResult OnHandle(FluentAssertions.Equivalency.Comparands comparands, FluentAssertions.Equivalency.IEquivalencyValidationContext context, FluentAssertions.Equivalency.IValidateChildNodeEquivalency nestedValidator) { }
    }
    public class EnumEqualityStep : FluentAssertions.Equivalency.IEquivalencyStep
    {
        public EnumEqualityStep() { }
        public FluentAssertions.Equivalency.EquivalencyResult Handle(FluentAssertions.Equivalency.Comparands comparands, FluentAssertions.Equivalency.IEquivalencyValidationContext context, FluentAssertions.Equivalency.IValidateChildNodeEquivalency valueChildNodes) { }
    }
    public class EnumerableEquivalencyStep : FluentAssertions.Equivalency.IEquivalencyStep
    {
        public EnumerableEquivalencyStep() { }
        public FluentAssertions.Equivalency.EquivalencyResult Handle(FluentAssertions.Equivalency.Comparands comparands, FluentAssertions.Equivalency.IEquivalencyValidationContext context, FluentAssertions.Equivalency.IValidateChildNodeEquivalency valueChildNodes) { }
    }
    public class EqualityComparerEquivalencyStep<T> : FluentAssertions.Equivalency.IEquivalencyStep
    {
        public EqualityComparerEquivalencyStep(System.Collections.Generic.IEqualityComparer<T> comparer) { }
        public FluentAssertions.Equivalency.EquivalencyResult Handle(FluentAssertions.Equivalency.Comparands comparands, FluentAssertions.Equivalency.IEquivalencyValidationContext context, FluentAssertions.Equivalency.IValidateChildNodeEquivalency valueChildNodes) { }
        public override string ToString() { }
    }
    public class GenericDictionaryEquivalencyStep : FluentAssertions.Equivalency.IEquivalencyStep
    {
        public GenericDictionaryEquivalencyStep() { }
        public FluentAssertions.Equivalency.EquivalencyResult Handle(FluentAssertions.Equivalency.Comparands comparands, FluentAssertions.Equivalency.IEquivalencyValidationContext context, FluentAssertions.Equivalency.IValidateChildNodeEquivalency valueChildNodes) { }
    }
    public class GenericEnumerableEquivalencyStep : FluentAssertions.Equivalency.IEquivalencyStep
    {
        public GenericEnumerableEquivalencyStep() { }
        public FluentAssertions.Equivalency.EquivalencyResult Handle(FluentAssertions.Equivalency.Comparands comparands, FluentAssertions.Equivalency.IEquivalencyValidationContext context, FluentAssertions.Equivalency.IValidateChildNodeEquivalency valueChildNodes) { }
    }
    public class ReferenceEqualityEquivalencyStep : FluentAssertions.Equivalency.IEquivalencyStep
    {
        public ReferenceEqualityEquivalencyStep() { }
        public FluentAssertions.Equivalency.EquivalencyResult Handle(FluentAssertions.Equivalency.Comparands comparands, FluentAssertions.Equivalency.IEquivalencyValidationContext context, FluentAssertions.Equivalency.IValidateChildNodeEquivalency valueChildNodes) { }
    }
    public class RunAllUserStepsEquivalencyStep : FluentAssertions.Equivalency.IEquivalencyStep
    {
        public RunAllUserStepsEquivalencyStep() { }
        public FluentAssertions.Equivalency.EquivalencyResult Handle(FluentAssertions.Equivalency.Comparands comparands, FluentAssertions.Equivalency.IEquivalencyValidationContext context, FluentAssertions.Equivalency.IValidateChildNodeEquivalency valueChildNodes) { }
    }
    public class SimpleEqualityEquivalencyStep : FluentAssertions.Equivalency.IEquivalencyStep
    {
        public SimpleEqualityEquivalencyStep() { }
        public FluentAssertions.Equivalency.EquivalencyResult Handle(FluentAssertions.Equivalency.Comparands comparands, FluentAssertions.Equivalency.IEquivalencyValidationContext context, FluentAssertions.Equivalency.IValidateChildNodeEquivalency valueChildNodes) { }
    }
    public class StringEqualityEquivalencyStep : FluentAssertions.Equivalency.IEquivalencyStep
    {
        public StringEqualityEquivalencyStep() { }
        public FluentAssertions.Equivalency.EquivalencyResult Handle(FluentAssertions.Equivalency.Comparands comparands, FluentAssertions.Equivalency.IEquivalencyValidationContext context, FluentAssertions.Equivalency.IValidateChildNodeEquivalency valueChildNodes) { }
    }
    public class StructuralEqualityEquivalencyStep : FluentAssertions.Equivalency.IEquivalencyStep
    {
        public StructuralEqualityEquivalencyStep() { }
        public FluentAssertions.Equivalency.EquivalencyResult Handle(FluentAssertions.Equivalency.Comparands comparands, FluentAssertions.Equivalency.IEquivalencyValidationContext context, FluentAssertions.Equivalency.IValidateChildNodeEquivalency valueChildNodes) { }
    }
    public class ValueTypeEquivalencyStep : FluentAssertions.Equivalency.IEquivalencyStep
    {
        public ValueTypeEquivalencyStep() { }
        public FluentAssertions.Equivalency.EquivalencyResult Handle(FluentAssertions.Equivalency.Comparands comparands, FluentAssertions.Equivalency.IEquivalencyValidationContext context, FluentAssertions.Equivalency.IValidateChildNodeEquivalency valueChildNodes) { }
    }
    public class XAttributeEquivalencyStep : FluentAssertions.Equivalency.EquivalencyStep<System.Xml.Linq.XAttribute>
    {
        public XAttributeEquivalencyStep() { }
        protected override FluentAssertions.Equivalency.EquivalencyResult OnHandle(FluentAssertions.Equivalency.Comparands comparands, FluentAssertions.Equivalency.IEquivalencyValidationContext context, FluentAssertions.Equivalency.IValidateChildNodeEquivalency nestedValidator) { }
    }
    public class XDocumentEquivalencyStep : FluentAssertions.Equivalency.EquivalencyStep<System.Xml.Linq.XDocument>
    {
        public XDocumentEquivalencyStep() { }
        protected override FluentAssertions.Equivalency.EquivalencyResult OnHandle(FluentAssertions.Equivalency.Comparands comparands, FluentAssertions.Equivalency.IEquivalencyValidationContext context, FluentAssertions.Equivalency.IValidateChildNodeEquivalency nestedValidator) { }
    }
    public class XElementEquivalencyStep : FluentAssertions.Equivalency.EquivalencyStep<System.Xml.Linq.XElement>
    {
        public XElementEquivalencyStep() { }
        protected override FluentAssertions.Equivalency.EquivalencyResult OnHandle(FluentAssertions.Equivalency.Comparands comparands, FluentAssertions.Equivalency.IEquivalencyValidationContext context, FluentAssertions.Equivalency.IValidateChildNodeEquivalency nestedValidator) { }
    }
}
namespace FluentAssertions.Equivalency.Tracing
{
    public delegate string GetTraceMessage(FluentAssertions.Equivalency.INode node);
    public interface ITraceWriter
    {
        System.IDisposable AddBlock(string trace);
        void AddSingle(string trace);
        string ToString();
    }
    public class StringBuilderTraceWriter : FluentAssertions.Equivalency.Tracing.ITraceWriter
    {
        public StringBuilderTraceWriter() { }
        public System.IDisposable AddBlock(string trace) { }
        public void AddSingle(string trace) { }
        public override string ToString() { }
    }
    public class Tracer
    {
        public override string ToString() { }
        public System.IDisposable WriteBlock(FluentAssertions.Equivalency.Tracing.GetTraceMessage getTraceMessage) { }
        public void WriteLine(FluentAssertions.Equivalency.Tracing.GetTraceMessage getTraceMessage) { }
    }
}
namespace FluentAssertions.Events
{
    public class EventAssertions<T> : FluentAssertions.Primitives.ReferenceTypeAssertions<T, FluentAssertions.Events.EventAssertions<T>>
    {
        protected EventAssertions(FluentAssertions.Events.IMonitor<T> monitor, FluentAssertions.Execution.AssertionChain assertionChain) { }
        protected override string Identifier { get; }
        public FluentAssertions.Events.IMonitor<T> Monitor { get; }
        public void NotRaise(string eventName, string because = "", params object[] becauseArgs) { }
        public void NotRaisePropertyChangeFor(System.Linq.Expressions.Expression<System.Func<T, object>> propertyExpression, string because = "", params object[] becauseArgs) { }
        public FluentAssertions.Events.IEventRecording Raise(string eventName, string because = "", params object[] becauseArgs) { }
        public FluentAssertions.Events.IEventRecording RaisePropertyChangeFor(System.Linq.Expressions.Expression<System.Func<T, object>> propertyExpression, string because = "", params object[] becauseArgs) { }
    }
    public class EventMetadata
    {
        public EventMetadata(string eventName, System.Type handlerType) { }
        public string EventName { get; }
        public System.Type HandlerType { get; }
    }
    public class EventMonitorOptions
    {
        public EventMonitorOptions() { }
        public FluentAssertions.Events.EventMonitorOptions IgnoringEventAccessorExceptions() { }
        public FluentAssertions.Events.EventMonitorOptions RecordingEventsWithBrokenAccessor() { }
    }
    public interface IEventRecording : System.Collections.Generic.IEnumerable<FluentAssertions.Events.OccurredEvent>, System.Collections.IEnumerable
    {
        System.Type EventHandlerType { get; }
        string EventName { get; }
        object EventObject { get; }
    }
    public interface IMonitor<T> : System.IDisposable
    {
        FluentAssertions.Events.EventMetadata[] MonitoredEvents { get; }
        FluentAssertions.Events.OccurredEvent[] OccurredEvents { get; }
        T Subject { get; }
        void Clear();
        FluentAssertions.Events.IEventRecording GetRecordingFor(string eventName);
        FluentAssertions.Events.EventAssertions<T> Should();
    }
    public class OccurredEvent
    {
        public OccurredEvent() { }
        public string EventName { get; set; }
        public object[] Parameters { get; set; }
        public int Sequence { get; set; }
        public System.DateTime TimestampUtc { get; set; }
    }
}
namespace FluentAssertions.Execution
{
    public sealed class AssertionChain
    {
        public string CallerIdentifier { get; }
        public bool HasOverriddenCallerIdentifier { get; }
        public bool Succeeded { get; }
        public FluentAssertions.Execution.AssertionChain UsingLineBreaks { get; }
        public void AddReportable(string key, System.Func<string> getValue) { }
        public void AddReportable(string key, string value) { }
        public FluentAssertions.Execution.AssertionChain BecauseOf(FluentAssertions.Execution.Reason reason) { }
        public FluentAssertions.Execution.AssertionChain BecauseOf(string because, params object[] becauseArgs) { }
        public FluentAssertions.Execution.Continuation FailWith(System.Func<FluentAssertions.Execution.FailReason> getFailureReason) { }
        public FluentAssertions.Execution.Continuation FailWith(string message) { }
        public FluentAssertions.Execution.Continuation FailWith(string message, params System.Func<object>[] argProviders) { }
        public FluentAssertions.Execution.Continuation FailWith(string message, params object[] args) { }
        public FluentAssertions.Execution.AssertionChain ForCondition(bool condition) { }
        public FluentAssertions.Execution.AssertionChain ForConstraint(FluentAssertions.OccurrenceConstraint constraint, int actualOccurrences) { }
        public FluentAssertions.Execution.GivenSelector<T> Given<T>(System.Func<T> selector) { }
        public void OverrideCallerIdentifier(System.Func<string> getCallerIdentifier) { }
        public void ReuseOnce() { }
        public FluentAssertions.Execution.AssertionChain WithCallerPostfix(string postfix) { }
        public FluentAssertions.Execution.AssertionChain WithDefaultIdentifier(string identifier) { }
        public FluentAssertions.Execution.Continuation WithExpectation(string message, System.Action<FluentAssertions.Execution.AssertionChain> chain) { }
        public FluentAssertions.Execution.Continuation WithExpectation(string message, object arg1, System.Action<FluentAssertions.Execution.AssertionChain> chain) { }
        public FluentAssertions.Execution.Continuation WithExpectation(string message, object arg1, object arg2, System.Action<FluentAssertions.Execution.AssertionChain> chain) { }
        public FluentAssertions.Execution.AssertionChain WithReportable(string name, System.Func<string> content) { }
        public static FluentAssertions.Execution.AssertionChain GetOrCreate() { }
    }
    public class AssertionFailedException : System.Exception
    {
        public AssertionFailedException(string message) { }
    }
    public sealed class AssertionScope : System.IDisposable
    {
        public AssertionScope() { }
        public AssertionScope(FluentAssertions.Execution.IAssertionStrategy assertionStrategy) { }
        public AssertionScope(System.Func<string> name) { }
        public AssertionScope(string name) { }
        public FluentAssertions.Formatting.FormattingOptions FormattingOptions { get; }
        public System.Func<string> Name { get; }
        public static FluentAssertions.Execution.AssertionScope Current { get; }
        public void AddPreFormattedFailure(string formattedFailureMessage) { }
        public void AppendTracing(string tracingBlock) { }
        public string[] Discard() { }
        public void Dispose() { }
        public bool HasFailures() { }
    }
    public class Continuation
    {
        public FluentAssertions.Execution.AssertionChain Then { get; }
    }
    public class ContinuationOfGiven<TSubject>
    {
        public bool Succeeded { get; }
        public FluentAssertions.Execution.GivenSelector<TSubject> Then { get; }
    }
    public class FailReason
    {
        public FailReason(string message, params object[] args) { }
        public object[] Args { get; }
        public string Message { get; }
    }
    public class GivenSelector<T>
    {
        public bool Succeeded { get; }
        public FluentAssertions.Execution.ContinuationOfGiven<T> FailWith(string message) { }
        public FluentAssertions.Execution.ContinuationOfGiven<T> FailWith(string message, params System.Func<T, object>[] args) { }
        public FluentAssertions.Execution.ContinuationOfGiven<T> FailWith(string message, params object[] args) { }
        public FluentAssertions.Execution.GivenSelector<T> ForCondition(System.Func<T, bool> predicate) { }
        public FluentAssertions.Execution.GivenSelector<TOut> Given<TOut>(System.Func<T, TOut> selector) { }
    }
    public interface IAssertionStrategy
    {
        System.Collections.Generic.IEnumerable<string> FailureMessages { get; }
        System.Collections.Generic.IEnumerable<string> DiscardFailures();
        void HandleFailure(string message);
        void ThrowIfAny(System.Collections.Generic.IDictionary<string, object> context);
    }
    public interface ICloneable2
    {
        object Clone();
    }
    public interface ITestFramework
    {
        bool IsAvailable { get; }
        [System.Diagnostics.CodeAnalysis.DoesNotReturn]
        void Throw(string message);
    }
    public class Reason
    {
        public Reason(string formattedMessage, object[] arguments) { }
        public object[] Arguments { get; set; }
        public string FormattedMessage { get; set; }
    }
}
namespace FluentAssertions.Extensibility
{
    [System.AttributeUsage(System.AttributeTargets.Assembly, AllowMultiple=true)]
    public sealed class AssertionEngineInitializerAttribute : System.Attribute
    {
        public AssertionEngineInitializerAttribute(System.Type type, string methodName) { }
    }
}
namespace FluentAssertions.Extensions
{
    public static class FluentDateTimeExtensions
    {
        public static System.DateTime AddMicroseconds(this System.DateTime self, long microseconds) { }
        public static System.DateTimeOffset AddMicroseconds(this System.DateTimeOffset self, long microseconds) { }
        public static System.DateTime AddNanoseconds(this System.DateTime self, long nanoseconds) { }
        public static System.DateTimeOffset AddNanoseconds(this System.DateTimeOffset self, long nanoseconds) { }
        public static System.DateTime After(this System.TimeSpan timeDifference, System.DateTime sourceDateTime) { }
        public static System.DateTime April(this int day, int year) { }
        public static System.DateTime AsLocal(this System.DateTime dateTime) { }
        public static System.DateTime AsUtc(this System.DateTime dateTime) { }
        public static System.DateTime At(this System.DateTime date, System.TimeSpan time) { }
        public static System.DateTime At(this System.DateTime date, int hours, int minutes, int seconds = 0, int milliseconds = 0, int microseconds = 0, int nanoseconds = 0) { }
        public static System.DateTimeOffset At(this System.DateTimeOffset date, int hours, int minutes, int seconds = 0, int milliseconds = 0, int microseconds = 0, int nanoseconds = 0) { }
        public static System.DateTime August(this int day, int year) { }
        public static System.DateTime Before(this System.TimeSpan timeDifference, System.DateTime sourceDateTime) { }
        public static System.DateTime December(this int day, int year) { }
        public static System.DateTime February(this int day, int year) { }
        public static System.DateTime January(this int day, int year) { }
        public static System.DateTime July(this int day, int year) { }
        public static System.DateTime June(this int day, int year) { }
        public static System.DateTime March(this int day, int year) { }
        public static System.DateTime May(this int day, int year) { }
        public static int Microsecond(this System.DateTime self) { }
        public static int Microsecond(this System.DateTimeOffset self) { }
        public static int Nanosecond(this System.DateTime self) { }
        public static int Nanosecond(this System.DateTimeOffset self) { }
        public static System.DateTime November(this int day, int year) { }
        public static System.DateTime October(this int day, int year) { }
        public static System.DateTime September(this int day, int year) { }
        public static System.DateTimeOffset WithOffset(this System.DateTime self, System.TimeSpan offset) { }
    }
    public static class FluentTimeSpanExtensions
    {
        public const long TicksPerMicrosecond = 10;
        public const double TicksPerNanosecond = 0.01D;
        public static System.TimeSpan And(this System.TimeSpan sourceTime, System.TimeSpan offset) { }
        public static System.TimeSpan Days(this double days) { }
        public static System.TimeSpan Days(this int days) { }
        public static System.TimeSpan Days(this int days, System.TimeSpan offset) { }
        public static System.TimeSpan Hours(this double hours) { }
        public static System.TimeSpan Hours(this int hours) { }
        public static System.TimeSpan Hours(this int hours, System.TimeSpan offset) { }
        public static int Microseconds(this System.TimeSpan self) { }
        public static System.TimeSpan Microseconds(this int microseconds) { }
        public static System.TimeSpan Microseconds(this long microseconds) { }
        public static System.TimeSpan Milliseconds(this double milliseconds) { }
        public static System.TimeSpan Milliseconds(this int milliseconds) { }
        public static System.TimeSpan Minutes(this double minutes) { }
        public static System.TimeSpan Minutes(this int minutes) { }
        public static System.TimeSpan Minutes(this int minutes, System.TimeSpan offset) { }
        public static int Nanoseconds(this System.TimeSpan self) { }
        public static System.TimeSpan Nanoseconds(this int nanoseconds) { }
        public static System.TimeSpan Nanoseconds(this long nanoseconds) { }
        public static System.TimeSpan Seconds(this double seconds) { }
        public static System.TimeSpan Seconds(this int seconds) { }
        public static System.TimeSpan Seconds(this int seconds, System.TimeSpan offset) { }
        public static System.TimeSpan Ticks(this int ticks) { }
        public static System.TimeSpan Ticks(this long ticks) { }
        public static double TotalMicroseconds(this System.TimeSpan self) { }
        public static double TotalNanoseconds(this System.TimeSpan self) { }
    }
    public static class OccurrenceConstraintExtensions
    {
        public static FluentAssertions.OccurrenceConstraint TimesExactly(this int times) { }
        public static FluentAssertions.OccurrenceConstraint TimesOrLess(this int times) { }
        public static FluentAssertions.OccurrenceConstraint TimesOrMore(this int times) { }
    }
}
namespace FluentAssertions.Formatting
{
    public class AggregateExceptionValueFormatter : FluentAssertions.Formatting.IValueFormatter
    {
        public AggregateExceptionValueFormatter() { }
        public bool CanHandle(object value) { }
        public void Format(object value, FluentAssertions.Formatting.FormattedObjectGraph formattedGraph, FluentAssertions.Formatting.FormattingContext context, FluentAssertions.Formatting.FormatChild formatChild) { }
    }
    public class AttributeBasedFormatter : FluentAssertions.Formatting.IValueFormatter
    {
        public AttributeBasedFormatter() { }
        public bool CanHandle(object value) { }
        public void Format(object value, FluentAssertions.Formatting.FormattedObjectGraph formattedGraph, FluentAssertions.Formatting.FormattingContext context, FluentAssertions.Formatting.FormatChild formatChild) { }
    }
    public class ByteValueFormatter : FluentAssertions.Formatting.IValueFormatter
    {
        public ByteValueFormatter() { }
        public bool CanHandle(object value) { }
        public void Format(object value, FluentAssertions.Formatting.FormattedObjectGraph formattedGraph, FluentAssertions.Formatting.FormattingContext context, FluentAssertions.Formatting.FormatChild formatChild) { }
    }
    public class DateTimeOffsetValueFormatter : FluentAssertions.Formatting.IValueFormatter
    {
        public DateTimeOffsetValueFormatter() { }
        public bool CanHandle(object value) { }
        public void Format(object value, FluentAssertions.Formatting.FormattedObjectGraph formattedGraph, FluentAssertions.Formatting.FormattingContext context, FluentAssertions.Formatting.FormatChild formatChild) { }
    }
    public class DecimalValueFormatter : FluentAssertions.Formatting.IValueFormatter
    {
        public DecimalValueFormatter() { }
        public bool CanHandle(object value) { }
        public void Format(object value, FluentAssertions.Formatting.FormattedObjectGraph formattedGraph, FluentAssertions.Formatting.FormattingContext context, FluentAssertions.Formatting.FormatChild formatChild) { }
    }
    public class DefaultValueFormatter : FluentAssertions.Formatting.IValueFormatter
    {
        public DefaultValueFormatter() { }
        public virtual bool CanHandle(object value) { }
        public void Format(object value, FluentAssertions.Formatting.FormattedObjectGraph formattedGraph, FluentAssertions.Formatting.FormattingContext context, FluentAssertions.Formatting.FormatChild formatChild) { }
        protected virtual System.Reflection.MemberInfo[] GetMembers(System.Type type) { }
        protected virtual string TypeDisplayName(System.Type type) { }
    }
    public class DictionaryValueFormatter : FluentAssertions.Formatting.IValueFormatter
    {
        public DictionaryValueFormatter() { }
        protected virtual int MaxItems { get; }
        public virtual bool CanHandle(object value) { }
        public void Format(object value, FluentAssertions.Formatting.FormattedObjectGraph formattedGraph, FluentAssertions.Formatting.FormattingContext context, FluentAssertions.Formatting.FormatChild formatChild) { }
    }
    public class DoubleValueFormatter : FluentAssertions.Formatting.IValueFormatter
    {
        public DoubleValueFormatter() { }
        public bool CanHandle(object value) { }
        public void Format(object value, FluentAssertions.Formatting.FormattedObjectGraph formattedGraph, FluentAssertions.Formatting.FormattingContext context, FluentAssertions.Formatting.FormatChild formatChild) { }
    }
    public class EnumValueFormatter : FluentAssertions.Formatting.IValueFormatter
    {
        public EnumValueFormatter() { }
        public virtual bool CanHandle(object value) { }
        public void Format(object value, FluentAssertions.Formatting.FormattedObjectGraph formattedGraph, FluentAssertions.Formatting.FormattingContext context, FluentAssertions.Formatting.FormatChild formatChild) { }
    }
    public class EnumerableValueFormatter : FluentAssertions.Formatting.IValueFormatter
    {
        public EnumerableValueFormatter() { }
        protected virtual int MaxItems { get; }
        public virtual bool CanHandle(object value) { }
        public void Format(object value, FluentAssertions.Formatting.FormattedObjectGraph formattedGraph, FluentAssertions.Formatting.FormattingContext context, FluentAssertions.Formatting.FormatChild formatChild) { }
    }
    public class ExceptionValueFormatter : FluentAssertions.Formatting.IValueFormatter
    {
        public ExceptionValueFormatter() { }
        public bool CanHandle(object value) { }
        public void Format(object value, FluentAssertions.Formatting.FormattedObjectGraph formattedGraph, FluentAssertions.Formatting.FormattingContext context, FluentAssertions.Formatting.FormatChild formatChild) { }
    }
    public class ExpressionValueFormatter : FluentAssertions.Formatting.IValueFormatter
    {
        public ExpressionValueFormatter() { }
        public bool CanHandle(object value) { }
        public void Format(object value, FluentAssertions.Formatting.FormattedObjectGraph formattedGraph, FluentAssertions.Formatting.FormattingContext context, FluentAssertions.Formatting.FormatChild formatChild) { }
    }
    public delegate void FormatChild(string childPath, object value, FluentAssertions.Formatting.FormattedObjectGraph formattedGraph);
    public class FormattedObjectGraph
    {
        public FormattedObjectGraph(int maxLines) { }
        public int LineCount { get; }
        public static int SpacesPerIndentation { get; }
        public void AddFragment(string fragment) { }
        public void AddFragmentOnNewLine(string fragment) { }
        public void AddLine(string line) { }
        public override string ToString() { }
        public System.IDisposable WithIndentation() { }
    }
    public static class Formatter
    {
        public static System.Collections.Generic.IEnumerable<FluentAssertions.Formatting.IValueFormatter> Formatters { get; }
        public static void AddFormatter(FluentAssertions.Formatting.IValueFormatter formatter) { }
        public static void RemoveFormatter(FluentAssertions.Formatting.IValueFormatter formatter) { }
        public static string ToString(object value, FluentAssertions.Formatting.FormattingOptions options = null) { }
    }
    public class FormattingContext
    {
        public FormattingContext() { }
        public bool UseLineBreaks { get; set; }
    }
    public class FormattingOptions
    {
        public FormattingOptions() { }
        public int MaxDepth { get; set; }
        public int MaxLines { get; set; }
        public bool UseLineBreaks { get; set; }
        public void AddFormatter(FluentAssertions.Formatting.IValueFormatter formatter) { }
        public void RemoveFormatter(FluentAssertions.Formatting.IValueFormatter formatter) { }
    }
    public class GuidValueFormatter : FluentAssertions.Formatting.IValueFormatter
    {
        public GuidValueFormatter() { }
        public bool CanHandle(object value) { }
        public void Format(object value, FluentAssertions.Formatting.FormattedObjectGraph formattedGraph, FluentAssertions.Formatting.FormattingContext context, FluentAssertions.Formatting.FormatChild formatChild) { }
    }
    public interface IValueFormatter
    {
        bool CanHandle(object value);
        void Format(object value, FluentAssertions.Formatting.FormattedObjectGraph formattedGraph, FluentAssertions.Formatting.FormattingContext context, FluentAssertions.Formatting.FormatChild formatChild);
    }
    public class Int16ValueFormatter : FluentAssertions.Formatting.IValueFormatter
    {
        public Int16ValueFormatter() { }
        public bool CanHandle(object value) { }
        public void Format(object value, FluentAssertions.Formatting.FormattedObjectGraph formattedGraph, FluentAssertions.Formatting.FormattingContext context, FluentAssertions.Formatting.FormatChild formatChild) { }
    }
    public class Int32ValueFormatter : FluentAssertions.Formatting.IValueFormatter
    {
        public Int32ValueFormatter() { }
        public bool CanHandle(object value) { }
        public void Format(object value, FluentAssertions.Formatting.FormattedObjectGraph formattedGraph, FluentAssertions.Formatting.FormattingContext context, FluentAssertions.Formatting.FormatChild formatChild) { }
    }
    public class Int64ValueFormatter : FluentAssertions.Formatting.IValueFormatter
    {
        public Int64ValueFormatter() { }
        public bool CanHandle(object value) { }
        public void Format(object value, FluentAssertions.Formatting.FormattedObjectGraph formattedGraph, FluentAssertions.Formatting.FormattingContext context, FluentAssertions.Formatting.FormatChild formatChild) { }
    }
    public class MaxLinesExceededException : System.Exception
    {
        public MaxLinesExceededException() { }
    }
    public class MethodInfoFormatter : FluentAssertions.Formatting.IValueFormatter
    {
        public MethodInfoFormatter() { }
        public bool CanHandle(object value) { }
        public void Format(object value, FluentAssertions.Formatting.FormattedObjectGraph formattedGraph, FluentAssertions.Formatting.FormattingContext context, FluentAssertions.Formatting.FormatChild formatChild) { }
    }
    public class MultidimensionalArrayFormatter : FluentAssertions.Formatting.IValueFormatter
    {
        public MultidimensionalArrayFormatter() { }
        public bool CanHandle(object value) { }
        public void Format(object value, FluentAssertions.Formatting.FormattedObjectGraph formattedGraph, FluentAssertions.Formatting.FormattingContext context, FluentAssertions.Formatting.FormatChild formatChild) { }
    }
    public class NullValueFormatter : FluentAssertions.Formatting.IValueFormatter
    {
        public NullValueFormatter() { }
        public bool CanHandle(object value) { }
        public void Format(object value, FluentAssertions.Formatting.FormattedObjectGraph formattedGraph, FluentAssertions.Formatting.FormattingContext context, FluentAssertions.Formatting.FormatChild formatChild) { }
    }
    public class PredicateLambdaExpressionValueFormatter : FluentAssertions.Formatting.IValueFormatter
    {
        public PredicateLambdaExpressionValueFormatter() { }
        public bool CanHandle(object value) { }
        public void Format(object value, FluentAssertions.Formatting.FormattedObjectGraph formattedGraph, FluentAssertions.Formatting.FormattingContext context, FluentAssertions.Formatting.FormatChild formatChild) { }
    }
    public class PropertyInfoFormatter : FluentAssertions.Formatting.IValueFormatter
    {
        public PropertyInfoFormatter() { }
        public bool CanHandle(object value) { }
        public void Format(object value, FluentAssertions.Formatting.FormattedObjectGraph formattedGraph, FluentAssertions.Formatting.FormattingContext context, FluentAssertions.Formatting.FormatChild formatChild) { }
    }
    public class SByteValueFormatter : FluentAssertions.Formatting.IValueFormatter
    {
        public SByteValueFormatter() { }
        public bool CanHandle(object value) { }
        public void Format(object value, FluentAssertions.Formatting.FormattedObjectGraph formattedGraph, FluentAssertions.Formatting.FormattingContext context, FluentAssertions.Formatting.FormatChild formatChild) { }
    }
    public class SingleValueFormatter : FluentAssertions.Formatting.IValueFormatter
    {
        public SingleValueFormatter() { }
        public bool CanHandle(object value) { }
        public void Format(object value, FluentAssertions.Formatting.FormattedObjectGraph formattedGraph, FluentAssertions.Formatting.FormattingContext context, FluentAssertions.Formatting.FormatChild formatChild) { }
    }
    public class StringValueFormatter : FluentAssertions.Formatting.IValueFormatter
    {
        public StringValueFormatter() { }
        public bool CanHandle(object value) { }
        public void Format(object value, FluentAssertions.Formatting.FormattedObjectGraph formattedGraph, FluentAssertions.Formatting.FormattingContext context, FluentAssertions.Formatting.FormatChild formatChild) { }
    }
    public class TaskFormatter : FluentAssertions.Formatting.IValueFormatter
    {
        public TaskFormatter() { }
        public bool CanHandle(object value) { }
        public void Format(object value, FluentAssertions.Formatting.FormattedObjectGraph formattedGraph, FluentAssertions.Formatting.FormattingContext context, FluentAssertions.Formatting.FormatChild formatChild) { }
    }
    public class TimeSpanValueFormatter : FluentAssertions.Formatting.IValueFormatter
    {
        public TimeSpanValueFormatter() { }
        public bool CanHandle(object value) { }
        public void Format(object value, FluentAssertions.Formatting.FormattedObjectGraph formattedGraph, FluentAssertions.Formatting.FormattingContext context, FluentAssertions.Formatting.FormatChild formatChild) { }
    }
    public class UInt16ValueFormatter : FluentAssertions.Formatting.IValueFormatter
    {
        public UInt16ValueFormatter() { }
        public bool CanHandle(object value) { }
        public void Format(object value, FluentAssertions.Formatting.FormattedObjectGraph formattedGraph, FluentAssertions.Formatting.FormattingContext context, FluentAssertions.Formatting.FormatChild formatChild) { }
    }
    public class UInt32ValueFormatter : FluentAssertions.Formatting.IValueFormatter
    {
        public UInt32ValueFormatter() { }
        public bool CanHandle(object value) { }
        public void Format(object value, FluentAssertions.Formatting.FormattedObjectGraph formattedGraph, FluentAssertions.Formatting.FormattingContext context, FluentAssertions.Formatting.FormatChild formatChild) { }
    }
    public class UInt64ValueFormatter : FluentAssertions.Formatting.IValueFormatter
    {
        public UInt64ValueFormatter() { }
        public bool CanHandle(object value) { }
        public void Format(object value, FluentAssertions.Formatting.FormattedObjectGraph formattedGraph, FluentAssertions.Formatting.FormattingContext context, FluentAssertions.Formatting.FormatChild formatChild) { }
    }
    [System.AttributeUsage(System.AttributeTargets.Method)]
    public class ValueFormatterAttribute : System.Attribute
    {
        public ValueFormatterAttribute() { }
    }
    public class XAttributeValueFormatter : FluentAssertions.Formatting.IValueFormatter
    {
        public XAttributeValueFormatter() { }
        public bool CanHandle(object value) { }
        public void Format(object value, FluentAssertions.Formatting.FormattedObjectGraph formattedGraph, FluentAssertions.Formatting.FormattingContext context, FluentAssertions.Formatting.FormatChild formatChild) { }
    }
    public class XDocumentValueFormatter : FluentAssertions.Formatting.IValueFormatter
    {
        public XDocumentValueFormatter() { }
        public bool CanHandle(object value) { }
        public void Format(object value, FluentAssertions.Formatting.FormattedObjectGraph formattedGraph, FluentAssertions.Formatting.FormattingContext context, FluentAssertions.Formatting.FormatChild formatChild) { }
    }
    public class XElementValueFormatter : FluentAssertions.Formatting.IValueFormatter
    {
        public XElementValueFormatter() { }
        public bool CanHandle(object value) { }
        public void Format(object value, FluentAssertions.Formatting.FormattedObjectGraph formattedGraph, FluentAssertions.Formatting.FormattingContext context, FluentAssertions.Formatting.FormatChild formatChild) { }
    }
    public class XmlReaderValueFormatter : FluentAssertions.Formatting.IValueFormatter
    {
        public XmlReaderValueFormatter() { }
        public bool CanHandle(object value) { }
        public void Format(object value, FluentAssertions.Formatting.FormattedObjectGraph formattedGraph, FluentAssertions.Formatting.FormattingContext context, FluentAssertions.Formatting.FormatChild formatChild) { }
    }
}
namespace FluentAssertions.Numeric
{
    public class ComparableTypeAssertions<T> : FluentAssertions.Numeric.ComparableTypeAssertions<T, FluentAssertions.Numeric.ComparableTypeAssertions<T>>
    {
        public ComparableTypeAssertions(System.IComparable<T> value, FluentAssertions.Execution.AssertionChain assertionChain) { }
    }
    public class ComparableTypeAssertions<T, TAssertions> : FluentAssertions.Primitives.ReferenceTypeAssertions<System.IComparable<T>, TAssertions>
        where TAssertions : FluentAssertions.Numeric.ComparableTypeAssertions<T, TAssertions>
    {
        public ComparableTypeAssertions(System.IComparable<T> value, FluentAssertions.Execution.AssertionChain assertionChain) { }
        protected override string Identifier { get; }
        public FluentAssertions.AndConstraint<TAssertions> Be(T expected, string because = "", params object[] becauseArgs) { }
        public FluentAssertions.AndConstraint<TAssertions> BeEquivalentTo<TExpectation>(TExpectation expectation, string because = "", params object[] becauseArgs) { }
        public FluentAssertions.AndConstraint<TAssertions> BeEquivalentTo<TExpectation>(TExpectation expectation, System.Func<FluentAssertions.Equivalency.EquivalencyOptions<TExpectation>, FluentAssertions.Equivalency.EquivalencyOptions<TExpectation>> config, string because = "", params object[] becauseArgs) { }
        public FluentAssertions.AndConstraint<TAssertions> BeGreaterThan(T expected, string because = "", params object[] becauseArgs) { }
        public FluentAssertions.AndConstraint<TAssertions> BeGreaterThanOrEqualTo(T expected, string because = "", params object[] becauseArgs) { }
        public FluentAssertions.AndConstraint<TAssertions> BeInRange(T minimumValue, T maximumValue, string because = "", params object[] becauseArgs) { }
        public FluentAssertions.AndConstraint<TAssertions> BeLessThan(T expected, string because = "", params object[] becauseArgs) { }
        public FluentAssertions.AndConstraint<TAssertions> BeLessThanOrEqualTo(T expected, string because = "", params object[] becauseArgs) { }
        public FluentAssertions.AndConstraint<TAssertions> BeOneOf(params T[] validValues) { }
        public FluentAssertions.AndConstraint<TAssertions> BeOneOf(System.Collections.Generic.IEnumerable<T> validValues, string because = "", params object[] becauseArgs) { }
        public FluentAssertions.AndConstraint<TAssertions> BeRankedEquallyTo(T expected, string because = "", params object[] becauseArgs) { }
        public FluentAssertions.AndConstraint<TAssertions> NotBe(T unexpected, string because = "", params object[] becauseArgs) { }
        public FluentAssertions.AndConstraint<TAssertions> NotBeInRange(T minimumValue, T maximumValue, string because = "", params object[] becauseArgs) { }
        public FluentAssertions.AndConstraint<TAssertions> NotBeRankedEquallyTo(T unexpected, string because = "", params object[] becauseArgs) { }
    }
    public class NullableNumericAssertions<T> : FluentAssertions.Numeric.NullableNumericAssertions<T, FluentAssertions.Numeric.NullableNumericAssertions<T>>
        where T :  struct, System.IComparable<T>
    {
        public NullableNumericAssertions(T? value, FluentAssertions.Execution.AssertionChain assertionChain) { }
    }
    public class NullableNumericAssertions<T, TAssertions> : FluentAssertions.Numeric.NumericAssertionsBase<T, T?, TAssertions>
        where T :  struct, System.IComparable<T>
        where TAssertions : FluentAssertions.Numeric.NullableNumericAssertions<T, TAssertions>
    {
        public NullableNumericAssertions(T? value, FluentAssertions.Execution.AssertionChain assertionChain) { }
        public override T? Subject { get; }
        public FluentAssertions.AndConstraint<TAssertions> BeNull(string because = "", params object[] becauseArgs) { }
        public FluentAssertions.AndConstraint<TAssertions> HaveValue(string because = "", params object[] becauseArgs) { }
        public FluentAssertions.AndConstraint<TAssertions> Match(System.Linq.Expressions.Expression<System.Func<T?, bool>> predicate, string because = "", params object[] becauseArgs) { }
        public FluentAssertions.AndConstraint<TAssertions> NotBeNull(string because = "", params object[] becauseArgs) { }
        public FluentAssertions.AndConstraint<TAssertions> NotHaveValue(string because = "", params object[] becauseArgs) { }
    }
    public abstract class NumericAssertionsBase<T, TSubject, TAssertions>
        where T :  struct, System.IComparable<T>
        where TAssertions : FluentAssertions.Numeric.NumericAssertionsBase<T, TSubject, TAssertions>
    {
        protected NumericAssertionsBase(FluentAssertions.Execution.AssertionChain assertionChain) { }
        public FluentAssertions.Execution.AssertionChain CurrentAssertionChain { get; }
        public abstract TSubject Subject { get; }
        public FluentAssertions.AndConstraint<TAssertions> Be(T expected, string because = "", params object[] becauseArgs) { }
        public FluentAssertions.AndConstraint<TAssertions> Be(T? expected, string because = "", params object[] becauseArgs) { }
        public FluentAssertions.AndConstraint<TAssertions> BeGreaterThan(T expected, string because = "", params object[] becauseArgs) { }
        public FluentAssertions.AndConstraint<TAssertions> BeGreaterThanOrEqualTo(T expected, string because = "", params object[] becauseArgs) { }
        public FluentAssertions.AndConstraint<TAssertions> BeInRange(T minimumValue, T maximumValue, string because = "", params object[] becauseArgs) { }
        public FluentAssertions.AndConstraint<TAssertions> BeLessThan(T expected, string because = "", params object[] becauseArgs) { }
        public FluentAssertions.AndConstraint<TAssertions> BeLessThanOrEqualTo(T expected, string because = "", params object[] becauseArgs) { }
        public FluentAssertions.AndConstraint<TAssertions> BeNegative(string because = "", params object[] becauseArgs) { }
        public FluentAssertions.AndConstraint<TAssertions> BeOfType(System.Type expectedType, string because = "", params object[] becauseArgs) { }
        public FluentAssertions.AndConstraint<TAssertions> BeOneOf(params T[] validValues) { }
        public FluentAssertions.AndConstraint<TAssertions> BeOneOf(System.Collections.Generic.IEnumerable<T> validValues, string because = "", params object[] becauseArgs) { }
        public FluentAssertions.AndConstraint<TAssertions> BePositive(string because = "", params object[] becauseArgs) { }
        public override bool Equals(object obj) { }
        public FluentAssertions.AndConstraint<TAssertions> Match(System.Linq.Expressions.Expression<System.Func<T, bool>> predicate, string because = "", params object[] becauseArgs) { }
        public FluentAssertions.AndConstraint<TAssertions> NotBe(T unexpected, string because = "", params object[] becauseArgs) { }
        public FluentAssertions.AndConstraint<TAssertions> NotBe(T? unexpected, string because = "", params object[] becauseArgs) { }
        public FluentAssertions.AndConstraint<TAssertions> NotBeInRange(T minimumValue, T maximumValue, string because = "", params object[] becauseArgs) { }
        public FluentAssertions.AndConstraint<TAssertions> NotBeOfType(System.Type unexpectedType, string because = "", params object[] becauseArgs) { }
    }
    public class NumericAssertions<T> : FluentAssertions.Numeric.NumericAssertions<T, FluentAssertions.Numeric.NumericAssertions<T>>
        where T :  struct, System.IComparable<T>
    {
        public NumericAssertions(T value, FluentAssertions.Execution.AssertionChain assertionChain) { }
    }
    public class NumericAssertions<T, TAssertions> : FluentAssertions.Numeric.NumericAssertionsBase<T, T, TAssertions>
        where T :  struct, System.IComparable<T>
        where TAssertions : FluentAssertions.Numeric.NumericAssertions<T, TAssertions>
    {
        public NumericAssertions(T value, FluentAssertions.Execution.AssertionChain assertionChain) { }
        public override T Subject { get; }
    }
}
namespace FluentAssertions.Primitives
{
    public class BooleanAssertions : FluentAssertions.Primitives.BooleanAssertions<FluentAssertions.Primitives.BooleanAssertions>
    {
        public BooleanAssertions(bool? value, FluentAssertions.Execution.AssertionChain assertionChain) { }
    }
    public class BooleanAssertions<TAssertions>
        where TAssertions : FluentAssertions.Primitives.BooleanAssertions<TAssertions>
    {
        public BooleanAssertions(bool? value, FluentAssertions.Execution.AssertionChain assertionChain) { }
        public bool? Subject { get; }
        public FluentAssertions.AndConstraint<TAssertions> Be(bool expected, string because = "", params object[] becauseArgs) { }
        public FluentAssertions.AndConstraint<TAssertions> BeFalse(string because = "", params object[] becauseArgs) { }
        public FluentAssertions.AndConstraint<TAssertions> BeTrue(string because = "", params object[] becauseArgs) { }
        public override bool Equals(object obj) { }
        public FluentAssertions.AndConstraint<TAssertions> Imply(bool consequent, string because = "", params object[] becauseArgs) { }
        public FluentAssertions.AndConstraint<TAssertions> NotBe(bool unexpected, string because = "", params object[] becauseArgs) { }
    }
    public class DateTimeAssertions : FluentAssertions.Primitives.DateTimeAssertions<FluentAssertions.Primitives.DateTimeAssertions>
    {
        public DateTimeAssertions(System.DateTime? value, FluentAssertions.Execution.AssertionChain assertionChain) { }
    }
    public class DateTimeAssertions<TAssertions>
        where TAssertions : FluentAssertions.Primitives.DateTimeAssertions<TAssertions>
    {
        public DateTimeAssertions(System.DateTime? value, FluentAssertions.Execution.AssertionChain assertionChain) { }
        public System.DateTime? Subject { get; }
        public FluentAssertions.AndConstraint<TAssertions> Be(System.DateTime expected, string because = "", params object[] becauseArgs) { }
        public FluentAssertions.AndConstraint<TAssertions> Be(System.DateTime? expected, string because = "", params object[] becauseArgs) { }
        public FluentAssertions.AndConstraint<TAssertions> BeAfter(System.DateTime expected, string because = "", params object[] becauseArgs) { }
        public FluentAssertions.Primitives.DateTimeRangeAssertions<TAssertions> BeAtLeast(System.TimeSpan timeSpan) { }
        public FluentAssertions.AndConstraint<TAssertions> BeBefore(System.DateTime expected, string because = "", params object[] becauseArgs) { }
        public FluentAssertions.AndConstraint<TAssertions> BeCloseTo(System.DateTime nearbyTime, System.TimeSpan precision, string because = "", params object[] becauseArgs) { }
        public FluentAssertions.Primitives.DateTimeRangeAssertions<TAssertions> BeExactly(System.TimeSpan timeSpan) { }
        public FluentAssertions.AndConstraint<TAssertions> BeIn(System.DateTimeKind expectedKind, string because = "", params object[] becauseArgs) { }
        public FluentAssertions.Primitives.DateTimeRangeAssertions<TAssertions> BeLessThan(System.TimeSpan timeSpan) { }
        public FluentAssertions.Primitives.DateTimeRangeAssertions<TAssertions> BeMoreThan(System.TimeSpan timeSpan) { }
        public FluentAssertions.AndConstraint<TAssertions> BeOnOrAfter(System.DateTime expected, string because = "", params object[] becauseArgs) { }
        public FluentAssertions.AndConstraint<TAssertions> BeOnOrBefore(System.DateTime expected, string because = "", params object[] becauseArgs) { }
        public FluentAssertions.AndConstraint<TAssertions> BeOneOf(params System.DateTime[] validValues) { }
        public FluentAssertions.AndConstraint<TAssertions> BeOneOf(params System.Nullable<System.DateTime>[] validValues) { }
        public FluentAssertions.AndConstraint<TAssertions> BeOneOf(System.Collections.Generic.IEnumerable<System.DateTime> validValues, string because = "", params object[] becauseArgs) { }
        public FluentAssertions.AndConstraint<TAssertions> BeOneOf(System.Collections.Generic.IEnumerable<System.DateTime?> validValues, string because = "", params object[] becauseArgs) { }
        public FluentAssertions.AndConstraint<TAssertions> BeSameDateAs(System.DateTime expected, string because = "", params object[] becauseArgs) { }
        public FluentAssertions.Primitives.DateTimeRangeAssertions<TAssertions> BeWithin(System.TimeSpan timeSpan) { }
        public override bool Equals(object obj) { }
        public FluentAssertions.AndConstraint<TAssertions> HaveDay(int expected, string because = "", params object[] becauseArgs) { }
        public FluentAssertions.AndConstraint<TAssertions> HaveHour(int expected, string because = "", params object[] becauseArgs) { }
        public FluentAssertions.AndConstraint<TAssertions> HaveMinute(int expected, string because = "", params object[] becauseArgs) { }
        public FluentAssertions.AndConstraint<TAssertions> HaveMonth(int expected, string because = "", params object[] becauseArgs) { }
        public FluentAssertions.AndConstraint<TAssertions> HaveSecond(int expected, string because = "", params object[] becauseArgs) { }
        public FluentAssertions.AndConstraint<TAssertions> HaveYear(int expected, string because = "", params object[] becauseArgs) { }
        public FluentAssertions.AndConstraint<TAssertions> NotBe(System.DateTime unexpected, string because = "", params object[] becauseArgs) { }
        public FluentAssertions.AndConstraint<TAssertions> NotBe(System.DateTime? unexpected, string because = "", params object[] becauseArgs) { }
        public FluentAssertions.AndConstraint<TAssertions> NotBeAfter(System.DateTime unexpected, string because = "", params object[] becauseArgs) { }
        public FluentAssertions.AndConstraint<TAssertions> NotBeBefore(System.DateTime unexpected, string because = "", params object[] becauseArgs) { }
        public FluentAssertions.AndConstraint<TAssertions> NotBeCloseTo(System.DateTime distantTime, System.TimeSpan precision, string because = "", params object[] becauseArgs) { }
        public FluentAssertions.AndConstraint<TAssertions> NotBeIn(System.DateTimeKind unexpectedKind, string because = "", params object[] becauseArgs) { }
        public FluentAssertions.AndConstraint<TAssertions> NotBeOnOrAfter(System.DateTime unexpected, string because = "", params object[] becauseArgs) { }
        public FluentAssertions.AndConstraint<TAssertions> NotBeOnOrBefore(System.DateTime unexpected, string because = "", params object[] becauseArgs) { }
        public FluentAssertions.AndConstraint<TAssertions> NotBeSameDateAs(System.DateTime unexpected, string because = "", params object[] becauseArgs) { }
        public FluentAssertions.AndConstraint<TAssertions> NotHaveDay(int unexpected, string because = "", params object[] becauseArgs) { }
        public FluentAssertions.AndConstraint<TAssertions> NotHaveHour(int unexpected, string because = "", params object[] becauseArgs) { }
        public FluentAssertions.AndConstraint<TAssertions> NotHaveMinute(int unexpected, string because = "", params object[] becauseArgs) { }
        public FluentAssertions.AndConstraint<TAssertions> NotHaveMonth(int unexpected, string because = "", params object[] becauseArgs) { }
        public FluentAssertions.AndConstraint<TAssertions> NotHaveSecond(int unexpected, string because = "", params object[] becauseArgs) { }
        public FluentAssertions.AndConstraint<TAssertions> NotHaveYear(int unexpected, string because = "", params object[] becauseArgs) { }
    }
    public class DateTimeOffsetAssertions : FluentAssertions.Primitives.DateTimeOffsetAssertions<FluentAssertions.Primitives.DateTimeOffsetAssertions>
    {
        public DateTimeOffsetAssertions(System.DateTimeOffset? value, FluentAssertions.Execution.AssertionChain assertionChain) { }
    }
    public class DateTimeOffsetAssertions<TAssertions>
        where TAssertions : FluentAssertions.Primitives.DateTimeOffsetAssertions<TAssertions>
    {
        public DateTimeOffsetAssertions(System.DateTimeOffset? value, FluentAssertions.Execution.AssertionChain assertionChain) { }
        public System.DateTimeOffset? Subject { get; }
        public FluentAssertions.AndConstraint<TAssertions> Be(System.DateTimeOffset expected, string because = "", params object[] becauseArgs) { }
        public FluentAssertions.AndConstraint<TAssertions> Be(System.DateTimeOffset? expected, string because = "", params object[] becauseArgs) { }
        public FluentAssertions.AndConstraint<TAssertions> BeAfter(System.DateTimeOffset expected, string because = "", params object[] becauseArgs) { }
        public FluentAssertions.Primitives.DateTimeOffsetRangeAssertions<TAssertions> BeAtLeast(System.TimeSpan timeSpan) { }
        public FluentAssertions.AndConstraint<TAssertions> BeBefore(System.DateTimeOffset expected, string because = "", params object[] becauseArgs) { }
        public FluentAssertions.AndConstraint<TAssertions> BeCloseTo(System.DateTimeOffset nearbyTime, System.TimeSpan precision, string because = "", params object[] becauseArgs) { }
        public FluentAssertions.Primitives.DateTimeOffsetRangeAssertions<TAssertions> BeExactly(System.TimeSpan timeSpan) { }
        public FluentAssertions.AndConstraint<TAssertions> BeExactly(System.DateTimeOffset expected, string because = "", params object[] becauseArgs) { }
        public FluentAssertions.AndConstraint<TAssertions> BeExactly(System.DateTimeOffset? expected, string because = "", params object[] becauseArgs) { }
        public FluentAssertions.Primitives.DateTimeOffsetRangeAssertions<TAssertions> BeLessThan(System.TimeSpan timeSpan) { }
        public FluentAssertions.Primitives.DateTimeOffsetRangeAssertions<TAssertions> BeMoreThan(System.TimeSpan timeSpan) { }
        public FluentAssertions.AndConstraint<TAssertions> BeOnOrAfter(System.DateTimeOffset expected, string because = "", params object[] becauseArgs) { }
        public FluentAssertions.AndConstraint<TAssertions> BeOnOrBefore(System.DateTimeOffset expected, string because = "", params object[] becauseArgs) { }
        public FluentAssertions.AndConstraint<TAssertions> BeOneOf(params System.DateTimeOffset[] validValues) { }
        public FluentAssertions.AndConstraint<TAssertions> BeOneOf(params System.Nullable<System.DateTimeOffset>[] validValues) { }
        public FluentAssertions.AndConstraint<TAssertions> BeOneOf(System.Collections.Generic.IEnumerable<System.DateTimeOffset> validValues, string because = "", params object[] becauseArgs) { }
        public FluentAssertions.AndConstraint<TAssertions> BeOneOf(System.Collections.Generic.IEnumerable<System.DateTimeOffset?> validValues, string because = "", params object[] becauseArgs) { }
        public FluentAssertions.AndConstraint<TAssertions> BeSameDateAs(System.DateTimeOffset expected, string because = "", params object[] becauseArgs) { }
        public FluentAssertions.Primitives.DateTimeOffsetRangeAssertions<TAssertions> BeWithin(System.TimeSpan timeSpan) { }
        public override bool Equals(object obj) { }
        public FluentAssertions.AndConstraint<TAssertions> HaveDay(int expected, string because = "", params object[] becauseArgs) { }
        public FluentAssertions.AndConstraint<TAssertions> HaveHour(int expected, string because = "", params object[] becauseArgs) { }
        public FluentAssertions.AndConstraint<TAssertions> HaveMinute(int expected, string because = "", params object[] becauseArgs) { }
        public FluentAssertions.AndConstraint<TAssertions> HaveMonth(int expected, string because = "", params object[] becauseArgs) { }
        public FluentAssertions.AndConstraint<TAssertions> HaveOffset(System.TimeSpan expected, string because = "", params object[] becauseArgs) { }
        public FluentAssertions.AndConstraint<TAssertions> HaveSecond(int expected, string because = "", params object[] becauseArgs) { }
        public FluentAssertions.AndConstraint<TAssertions> HaveYear(int expected, string because = "", params object[] becauseArgs) { }
        public FluentAssertions.AndConstraint<TAssertions> NotBe(System.DateTimeOffset unexpected, string because = "", params object[] becauseArgs) { }
        public FluentAssertions.AndConstraint<TAssertions> NotBe(System.DateTimeOffset? unexpected, string because = "", params object[] becauseArgs) { }
        public FluentAssertions.AndConstraint<TAssertions> NotBeAfter(System.DateTimeOffset unexpected, string because = "", params object[] becauseArgs) { }
        public FluentAssertions.AndConstraint<TAssertions> NotBeBefore(System.DateTimeOffset unexpected, string because = "", params object[] becauseArgs) { }
        public FluentAssertions.AndConstraint<TAssertions> NotBeCloseTo(System.DateTimeOffset distantTime, System.TimeSpan precision, string because = "", params object[] becauseArgs) { }
        public FluentAssertions.AndConstraint<TAssertions> NotBeExactly(System.DateTimeOffset unexpected, string because = "", params object[] becauseArgs) { }
        public FluentAssertions.AndConstraint<TAssertions> NotBeExactly(System.DateTimeOffset? unexpected, string because = "", params object[] becauseArgs) { }
        public FluentAssertions.AndConstraint<TAssertions> NotBeOnOrAfter(System.DateTimeOffset unexpected, string because = "", params object[] becauseArgs) { }
        public FluentAssertions.AndConstraint<TAssertions> NotBeOnOrBefore(System.DateTimeOffset unexpected, string because = "", params object[] becauseArgs) { }
        public FluentAssertions.AndConstraint<TAssertions> NotBeSameDateAs(System.DateTimeOffset unexpected, string because = "", params object[] becauseArgs) { }
        public FluentAssertions.AndConstraint<TAssertions> NotHaveDay(int unexpected, string because = "", params object[] becauseArgs) { }
        public FluentAssertions.AndConstraint<TAssertions> NotHaveHour(int unexpected, string because = "", params object[] becauseArgs) { }
        public FluentAssertions.AndConstraint<TAssertions> NotHaveMinute(int unexpected, string because = "", params object[] becauseArgs) { }
        public FluentAssertions.AndConstraint<TAssertions> NotHaveMonth(int unexpected, string because = "", params object[] becauseArgs) { }
        public FluentAssertions.AndConstraint<TAssertions> NotHaveOffset(System.TimeSpan unexpected, string because = "", params object[] becauseArgs) { }
        public FluentAssertions.AndConstraint<TAssertions> NotHaveSecond(int unexpected, string because = "", params object[] becauseArgs) { }
        public FluentAssertions.AndConstraint<TAssertions> NotHaveYear(int unexpected, string because = "", params object[] becauseArgs) { }
    }
    public class DateTimeOffsetRangeAssertions<TAssertions>
        where TAssertions : FluentAssertions.Primitives.DateTimeOffsetAssertions<TAssertions>
    {
        protected DateTimeOffsetRangeAssertions(TAssertions parentAssertions, FluentAssertions.Execution.AssertionChain assertionChain, System.DateTimeOffset? subject, FluentAssertions.Primitives.TimeSpanCondition condition, System.TimeSpan timeSpan) { }
        public FluentAssertions.AndConstraint<TAssertions> After(System.DateTimeOffset target, string because = "", params object[] becauseArgs) { }
        public FluentAssertions.AndConstraint<TAssertions> Before(System.DateTimeOffset target, string because = "", params object[] becauseArgs) { }
        public override bool Equals(object obj) { }
    }
    public class DateTimeRangeAssertions<TAssertions>
        where TAssertions : FluentAssertions.Primitives.DateTimeAssertions<TAssertions>
    {
        protected DateTimeRangeAssertions(TAssertions parentAssertions, FluentAssertions.Execution.AssertionChain assertionChain, System.DateTime? subject, FluentAssertions.Primitives.TimeSpanCondition condition, System.TimeSpan timeSpan) { }
        public FluentAssertions.AndConstraint<TAssertions> After(System.DateTime target, string because = "", params object[] becauseArgs) { }
        public FluentAssertions.AndConstraint<TAssertions> Before(System.DateTime target, string because = "", params object[] becauseArgs) { }
        public override bool Equals(object obj) { }
    }
    public class EnumAssertions<TEnum> : FluentAssertions.Primitives.EnumAssertions<TEnum, FluentAssertions.Primitives.EnumAssertions<TEnum>>
        where TEnum :  struct, System.Enum
    {
        public EnumAssertions(TEnum subject, FluentAssertions.Execution.AssertionChain assertionChain) { }
    }
    public class EnumAssertions<TEnum, TAssertions>
        where TEnum :  struct, System.Enum
        where TAssertions : FluentAssertions.Primitives.EnumAssertions<TEnum, TAssertions>
    {
        public EnumAssertions(TEnum subject, FluentAssertions.Execution.AssertionChain assertionChain) { }
        public TEnum? Subject { get; }
        public FluentAssertions.AndConstraint<TAssertions> Be(TEnum expected, string because = "", params object[] becauseArgs) { }
        public FluentAssertions.AndConstraint<TAssertions> Be(TEnum? expected, string because = "", params object[] becauseArgs) { }
        public FluentAssertions.AndConstraint<TAssertions> BeDefined(string because = "", params object[] becauseArgs) { }
        public FluentAssertions.AndConstraint<TAssertions> BeOneOf(params TEnum[] validValues) { }
        public FluentAssertions.AndConstraint<TAssertions> BeOneOf(System.Collections.Generic.IEnumerable<TEnum> validValues, string because = "", params object[] becauseArgs) { }
        public override bool Equals(object obj) { }
        public FluentAssertions.AndConstraint<TAssertions> HaveFlag(TEnum expectedFlag, string because = "", params object[] becauseArgs) { }
        public FluentAssertions.AndConstraint<TAssertions> HaveSameNameAs<T>(T expected, string because = "", params object[] becauseArgs)
            where T :  struct, System.Enum { }
        public FluentAssertions.AndConstraint<TAssertions> HaveSameValueAs<T>(T expected, string because = "", params object[] becauseArgs)
            where T :  struct, System.Enum { }
        public FluentAssertions.AndConstraint<TAssertions> HaveValue(decimal expected, string because = "", params object[] becauseArgs) { }
        public FluentAssertions.AndConstraint<TAssertions> Match(System.Linq.Expressions.Expression<System.Func<TEnum?, bool>> predicate, string because = "", params object[] becauseArgs) { }
        public FluentAssertions.AndConstraint<TAssertions> NotBe(TEnum unexpected, string because = "", params object[] becauseArgs) { }
        public FluentAssertions.AndConstraint<TAssertions> NotBe(TEnum? unexpected, string because = "", params object[] becauseArgs) { }
        public FluentAssertions.AndConstraint<TAssertions> NotBeDefined(string because = "", params object[] becauseArgs) { }
        public FluentAssertions.AndConstraint<TAssertions> NotHaveFlag(TEnum unexpectedFlag, string because = "", params object[] becauseArgs) { }
        public FluentAssertions.AndConstraint<TAssertions> NotHaveSameNameAs<T>(T unexpected, string because = "", params object[] becauseArgs)
            where T :  struct, System.Enum { }
        public FluentAssertions.AndConstraint<TAssertions> NotHaveSameValueAs<T>(T unexpected, string because = "", params object[] becauseArgs)
            where T :  struct, System.Enum { }
        public FluentAssertions.AndConstraint<TAssertions> NotHaveValue(decimal unexpected, string because = "", params object[] becauseArgs) { }
    }
    public class GuidAssertions : FluentAssertions.Primitives.GuidAssertions<FluentAssertions.Primitives.GuidAssertions>
    {
        public GuidAssertions(System.Guid? value, FluentAssertions.Execution.AssertionChain assertionChain) { }
    }
    public class GuidAssertions<TAssertions>
        where TAssertions : FluentAssertions.Primitives.GuidAssertions<TAssertions>
    {
        public GuidAssertions(System.Guid? value, FluentAssertions.Execution.AssertionChain assertionChain) { }
        public System.Guid? Subject { get; }
        public FluentAssertions.AndConstraint<TAssertions> Be(System.Guid expected, string because = "", params object[] becauseArgs) { }
        public FluentAssertions.AndConstraint<TAssertions> Be(string expected, string because = "", params object[] becauseArgs) { }
        public FluentAssertions.AndConstraint<TAssertions> BeEmpty(string because = "", params object[] becauseArgs) { }
        public override bool Equals(object obj) { }
        public FluentAssertions.AndConstraint<TAssertions> NotBe(System.Guid unexpected, string because = "", params object[] becauseArgs) { }
        public FluentAssertions.AndConstraint<TAssertions> NotBe(string unexpected, string because = "", params object[] becauseArgs) { }
        public FluentAssertions.AndConstraint<TAssertions> NotBeEmpty(string because = "", params object[] becauseArgs) { }
    }
    public class NullableBooleanAssertions : FluentAssertions.Primitives.NullableBooleanAssertions<FluentAssertions.Primitives.NullableBooleanAssertions>
    {
        public NullableBooleanAssertions(bool? value, FluentAssertions.Execution.AssertionChain assertionChain) { }
    }
    public class NullableBooleanAssertions<TAssertions> : FluentAssertions.Primitives.BooleanAssertions<TAssertions>
        where TAssertions : FluentAssertions.Primitives.NullableBooleanAssertions<TAssertions>
    {
        public NullableBooleanAssertions(bool? value, FluentAssertions.Execution.AssertionChain assertionChain) { }
        public FluentAssertions.AndConstraint<TAssertions> Be(bool? expected, string because = "", params object[] becauseArgs) { }
        public FluentAssertions.AndConstraint<TAssertions> BeNull(string because = "", params object[] becauseArgs) { }
        public FluentAssertions.AndConstraint<TAssertions> HaveValue(string because = "", params object[] becauseArgs) { }
        public FluentAssertions.AndConstraint<TAssertions> NotBe(bool? unexpected, string because = "", params object[] becauseArgs) { }
        public FluentAssertions.AndConstraint<TAssertions> NotBeFalse(string because = "", params object[] becauseArgs) { }
        public FluentAssertions.AndConstraint<TAssertions> NotBeNull(string because = "", params object[] becauseArgs) { }
        public FluentAssertions.AndConstraint<TAssertions> NotBeTrue(string because = "", params object[] becauseArgs) { }
        public FluentAssertions.AndConstraint<TAssertions> NotHaveValue(string because = "", params object[] becauseArgs) { }
    }
    public class NullableDateTimeAssertions : FluentAssertions.Primitives.NullableDateTimeAssertions<FluentAssertions.Primitives.NullableDateTimeAssertions>
    {
        public NullableDateTimeAssertions(System.DateTime? expected, FluentAssertions.Execution.AssertionChain assertionChain) { }
    }
    public class NullableDateTimeAssertions<TAssertions> : FluentAssertions.Primitives.DateTimeAssertions<TAssertions>
        where TAssertions : FluentAssertions.Primitives.NullableDateTimeAssertions<TAssertions>
    {
        public NullableDateTimeAssertions(System.DateTime? expected, FluentAssertions.Execution.AssertionChain assertionChain) { }
        public FluentAssertions.AndConstraint<TAssertions> BeNull(string because = "", params object[] becauseArgs) { }
        public FluentAssertions.AndConstraint<TAssertions> HaveValue(string because = "", params object[] becauseArgs) { }
        public FluentAssertions.AndConstraint<TAssertions> NotBeNull(string because = "", params object[] becauseArgs) { }
        public FluentAssertions.AndConstraint<TAssertions> NotHaveValue(string because = "", params object[] becauseArgs) { }
    }
    public class NullableDateTimeOffsetAssertions : FluentAssertions.Primitives.NullableDateTimeOffsetAssertions<FluentAssertions.Primitives.NullableDateTimeOffsetAssertions>
    {
        public NullableDateTimeOffsetAssertions(System.DateTimeOffset? expected, FluentAssertions.Execution.AssertionChain assertionChain) { }
    }
    public class NullableDateTimeOffsetAssertions<TAssertions> : FluentAssertions.Primitives.DateTimeOffsetAssertions<TAssertions>
        where TAssertions : FluentAssertions.Primitives.NullableDateTimeOffsetAssertions<TAssertions>
    {
        public NullableDateTimeOffsetAssertions(System.DateTimeOffset? expected, FluentAssertions.Execution.AssertionChain assertionChain) { }
        public FluentAssertions.AndConstraint<TAssertions> BeNull(string because = "", params object[] becauseArgs) { }
        public FluentAssertions.AndConstraint<TAssertions> HaveValue(string because = "", params object[] becauseArgs) { }
        public FluentAssertions.AndConstraint<TAssertions> NotBeNull(string because = "", params object[] becauseArgs) { }
        public FluentAssertions.AndConstraint<TAssertions> NotHaveValue(string because = "", params object[] becauseArgs) { }
    }
    public class NullableEnumAssertions<TEnum> : FluentAssertions.Primitives.NullableEnumAssertions<TEnum, FluentAssertions.Primitives.NullableEnumAssertions<TEnum>>
        where TEnum :  struct, System.Enum
    {
        public NullableEnumAssertions(TEnum? subject, FluentAssertions.Execution.AssertionChain assertionChain) { }
    }
    public class NullableEnumAssertions<TEnum, TAssertions> : FluentAssertions.Primitives.EnumAssertions<TEnum, TAssertions>
        where TEnum :  struct, System.Enum
        where TAssertions : FluentAssertions.Primitives.NullableEnumAssertions<TEnum, TAssertions>
    {
        public NullableEnumAssertions(TEnum? subject, FluentAssertions.Execution.AssertionChain assertionChain) { }
        public FluentAssertions.AndConstraint<TAssertions> BeNull(string because = "", params object[] becauseArgs) { }
        public FluentAssertions.AndWhichConstraint<TAssertions, TEnum> HaveValue(string because = "", params object[] becauseArgs) { }
        public FluentAssertions.AndWhichConstraint<TAssertions, TEnum> NotBeNull(string because = "", params object[] becauseArgs) { }
        public FluentAssertions.AndConstraint<TAssertions> NotHaveValue(string because = "", params object[] becauseArgs) { }
    }
    public class NullableGuidAssertions : FluentAssertions.Primitives.NullableGuidAssertions<FluentAssertions.Primitives.NullableGuidAssertions>
    {
        public NullableGuidAssertions(System.Guid? value, FluentAssertions.Execution.AssertionChain assertionChain) { }
    }
    public class NullableGuidAssertions<TAssertions> : FluentAssertions.Primitives.GuidAssertions<TAssertions>
        where TAssertions : FluentAssertions.Primitives.NullableGuidAssertions<TAssertions>
    {
        public NullableGuidAssertions(System.Guid? value, FluentAssertions.Execution.AssertionChain assertionChain) { }
        public FluentAssertions.AndConstraint<TAssertions> Be(System.Guid? expected, string because = "", params object[] becauseArgs) { }
        public FluentAssertions.AndConstraint<TAssertions> BeNull(string because = "", params object[] becauseArgs) { }
        public FluentAssertions.AndConstraint<TAssertions> HaveValue(string because = "", params object[] becauseArgs) { }
        public FluentAssertions.AndConstraint<TAssertions> NotBeNull(string because = "", params object[] becauseArgs) { }
        public FluentAssertions.AndConstraint<TAssertions> NotHaveValue(string because = "", params object[] becauseArgs) { }
    }
    public class NullableSimpleTimeSpanAssertions : FluentAssertions.Primitives.NullableSimpleTimeSpanAssertions<FluentAssertions.Primitives.NullableSimpleTimeSpanAssertions>
    {
        public NullableSimpleTimeSpanAssertions(System.TimeSpan? value, FluentAssertions.Execution.AssertionChain assertionChain) { }
    }
    public class NullableSimpleTimeSpanAssertions<TAssertions> : FluentAssertions.Primitives.SimpleTimeSpanAssertions<TAssertions>
        where TAssertions : FluentAssertions.Primitives.NullableSimpleTimeSpanAssertions<TAssertions>
    {
        public NullableSimpleTimeSpanAssertions(System.TimeSpan? value, FluentAssertions.Execution.AssertionChain assertionChain) { }
        public FluentAssertions.AndConstraint<TAssertions> Be(System.TimeSpan? expected, string because = "", params object[] becauseArgs) { }
        public FluentAssertions.AndConstraint<TAssertions> BeNull(string because = "", params object[] becauseArgs) { }
        public FluentAssertions.AndConstraint<TAssertions> HaveValue(string because = "", params object[] becauseArgs) { }
        public FluentAssertions.AndConstraint<TAssertions> NotBeNull(string because = "", params object[] becauseArgs) { }
        public FluentAssertions.AndConstraint<TAssertions> NotHaveValue(string because = "", params object[] becauseArgs) { }
    }
    public class ObjectAssertions : FluentAssertions.Primitives.ObjectAssertions<object, FluentAssertions.Primitives.ObjectAssertions>
    {
        public ObjectAssertions(object value, FluentAssertions.Execution.AssertionChain assertionChain) { }
        public FluentAssertions.AndConstraint<FluentAssertions.Primitives.ObjectAssertions> Be<TExpectation>(TExpectation expected, System.Collections.Generic.IEqualityComparer<TExpectation> comparer, string because = "", params object[] becauseArgs) { }
        public FluentAssertions.AndConstraint<FluentAssertions.Primitives.ObjectAssertions> BeOneOf<TExpectation>(System.Collections.Generic.IEnumerable<TExpectation> validValues, System.Collections.Generic.IEqualityComparer<TExpectation> comparer, string because = "", params object[] becauseArgs) { }
        public FluentAssertions.AndConstraint<FluentAssertions.Primitives.ObjectAssertions> NotBe<TExpectation>(TExpectation unexpected, System.Collections.Generic.IEqualityComparer<TExpectation> comparer, string because = "", params object[] becauseArgs) { }
    }
    public class ObjectAssertions<TSubject, TAssertions> : FluentAssertions.Primitives.ReferenceTypeAssertions<TSubject, TAssertions>
        where TAssertions : FluentAssertions.Primitives.ObjectAssertions<TSubject, TAssertions>
    {
        public ObjectAssertions(TSubject value, FluentAssertions.Execution.AssertionChain assertionChain) { }
        protected override string Identifier { get; }
        public FluentAssertions.AndConstraint<TAssertions> Be(TSubject expected, string because = "", params object[] becauseArgs) { }
        public FluentAssertions.AndConstraint<TAssertions> Be(TSubject expected, System.Collections.Generic.IEqualityComparer<TSubject> comparer, string because = "", params object[] becauseArgs) { }
        public FluentAssertions.AndConstraint<TAssertions> BeEquivalentTo<TExpectation>(TExpectation expectation, string because = "", params object[] becauseArgs) { }
        public FluentAssertions.AndConstraint<TAssertions> BeEquivalentTo<TExpectation>(TExpectation expectation, System.Func<FluentAssertions.Equivalency.EquivalencyOptions<TExpectation>, FluentAssertions.Equivalency.EquivalencyOptions<TExpectation>> config, string because = "", params object[] becauseArgs) { }
        public FluentAssertions.AndConstraint<TAssertions> BeOneOf(params TSubject[] validValues) { }
        public FluentAssertions.AndConstraint<TAssertions> BeOneOf(System.Collections.Generic.IEnumerable<TSubject> validValues, string because = "", params object[] becauseArgs) { }
        public FluentAssertions.AndConstraint<TAssertions> BeOneOf(System.Collections.Generic.IEnumerable<TSubject> validValues, System.Collections.Generic.IEqualityComparer<TSubject> comparer, string because = "", params object[] becauseArgs) { }
        public override bool Equals(object obj) { }
        public FluentAssertions.AndConstraint<TAssertions> NotBe(TSubject unexpected, string because = "", params object[] becauseArgs) { }
        public FluentAssertions.AndConstraint<TAssertions> NotBe(TSubject unexpected, System.Collections.Generic.IEqualityComparer<TSubject> comparer, string because = "", params object[] becauseArgs) { }
        public FluentAssertions.AndConstraint<TAssertions> NotBeEquivalentTo<TExpectation>(TExpectation unexpected, string because = "", params object[] becauseArgs) { }
        public FluentAssertions.AndConstraint<TAssertions> NotBeEquivalentTo<TExpectation>(TExpectation unexpected, System.Func<FluentAssertions.Equivalency.EquivalencyOptions<TExpectation>, FluentAssertions.Equivalency.EquivalencyOptions<TExpectation>> config, string because = "", params object[] becauseArgs) { }
    }
    public abstract class ReferenceTypeAssertions<TSubject, TAssertions>
        where TAssertions : FluentAssertions.Primitives.ReferenceTypeAssertions<TSubject, TAssertions>
    {
        protected ReferenceTypeAssertions(TSubject subject, FluentAssertions.Execution.AssertionChain assertionChain) { }
        public FluentAssertions.Execution.AssertionChain CurrentAssertionChain { get; }
        protected abstract string Identifier { get; }
        public TSubject Subject { get; }
        public FluentAssertions.AndConstraint<TAssertions> BeAssignableTo(System.Type type, string because = "", params object[] becauseArgs) { }
        public FluentAssertions.AndWhichConstraint<TAssertions, T> BeAssignableTo<T>(string because = "", params object[] becauseArgs) { }
        public FluentAssertions.AndConstraint<TAssertions> BeNull(string because = "", params object[] becauseArgs) { }
        public FluentAssertions.AndConstraint<TAssertions> BeOfType(System.Type expectedType, string because = "", params object[] becauseArgs) { }
        public FluentAssertions.AndWhichConstraint<TAssertions, T> BeOfType<T>(string because = "", params object[] becauseArgs) { }
        public FluentAssertions.AndConstraint<TAssertions> BeSameAs(TSubject expected, string because = "", params object[] becauseArgs) { }
        public override bool Equals(object obj) { }
        public FluentAssertions.AndConstraint<TAssertions> Match(System.Linq.Expressions.Expression<System.Func<TSubject, bool>> predicate, string because = "", params object[] becauseArgs) { }
        public FluentAssertions.AndConstraint<TAssertions> Match<T>(System.Linq.Expressions.Expression<System.Func<T, bool>> predicate, string because = "", params object[] becauseArgs)
            where T : TSubject { }
        public FluentAssertions.AndConstraint<TAssertions> NotBeAssignableTo(System.Type type, string because = "", params object[] becauseArgs) { }
        public FluentAssertions.AndConstraint<TAssertions> NotBeAssignableTo<T>(string because = "", params object[] becauseArgs) { }
        public FluentAssertions.AndConstraint<TAssertions> NotBeNull(string because = "", params object[] becauseArgs) { }
        public FluentAssertions.AndConstraint<TAssertions> NotBeOfType(System.Type unexpectedType, string because = "", params object[] becauseArgs) { }
        public FluentAssertions.AndConstraint<TAssertions> NotBeOfType<T>(string because = "", params object[] becauseArgs) { }
        public FluentAssertions.AndConstraint<TAssertions> NotBeSameAs(TSubject unexpected, string because = "", params object[] becauseArgs) { }
        public FluentAssertions.AndConstraint<TAssertions> Satisfy<T>(System.Action<T> assertion)
            where T : TSubject { }
    }
    public class SimpleTimeSpanAssertions : FluentAssertions.Primitives.SimpleTimeSpanAssertions<FluentAssertions.Primitives.SimpleTimeSpanAssertions>
    {
        public SimpleTimeSpanAssertions(System.TimeSpan? value, FluentAssertions.Execution.AssertionChain assertionChain) { }
    }
    public class SimpleTimeSpanAssertions<TAssertions>
        where TAssertions : FluentAssertions.Primitives.SimpleTimeSpanAssertions<TAssertions>
    {
        public SimpleTimeSpanAssertions(System.TimeSpan? value, FluentAssertions.Execution.AssertionChain assertionChain) { }
        public System.TimeSpan? Subject { get; }
        public FluentAssertions.AndConstraint<TAssertions> Be(System.TimeSpan expected, string because = "", params object[] becauseArgs) { }
        public FluentAssertions.AndConstraint<TAssertions> BeCloseTo(System.TimeSpan nearbyTime, System.TimeSpan precision, string because = "", params object[] becauseArgs) { }
        public FluentAssertions.AndConstraint<TAssertions> BeGreaterThan(System.TimeSpan expected, string because = "", params object[] becauseArgs) { }
        public FluentAssertions.AndConstraint<TAssertions> BeGreaterThanOrEqualTo(System.TimeSpan expected, string because = "", params object[] becauseArgs) { }
        public FluentAssertions.AndConstraint<TAssertions> BeLessThan(System.TimeSpan expected, string because = "", params object[] becauseArgs) { }
        public FluentAssertions.AndConstraint<TAssertions> BeLessThanOrEqualTo(System.TimeSpan expected, string because = "", params object[] becauseArgs) { }
        public FluentAssertions.AndConstraint<TAssertions> BeNegative(string because = "", params object[] becauseArgs) { }
        public FluentAssertions.AndConstraint<TAssertions> BePositive(string because = "", params object[] becauseArgs) { }
        public override bool Equals(object obj) { }
        public FluentAssertions.AndConstraint<TAssertions> NotBe(System.TimeSpan unexpected, string because = "", params object[] becauseArgs) { }
        public FluentAssertions.AndConstraint<TAssertions> NotBeCloseTo(System.TimeSpan distantTime, System.TimeSpan precision, string because = "", params object[] becauseArgs) { }
    }
    public class StringAssertions : FluentAssertions.Primitives.StringAssertions<FluentAssertions.Primitives.StringAssertions>
    {
        public StringAssertions(string value, FluentAssertions.Execution.AssertionChain assertionChain) { }
    }
    public class StringAssertions<TAssertions> : FluentAssertions.Primitives.ReferenceTypeAssertions<string, TAssertions>
        where TAssertions : FluentAssertions.Primitives.StringAssertions<TAssertions>
    {
        public StringAssertions(string value, FluentAssertions.Execution.AssertionChain assertionChain) { }
        protected override string Identifier { get; }
        public FluentAssertions.AndConstraint<TAssertions> Be(string expected, string because = "", params object[] becauseArgs) { }
        public FluentAssertions.AndConstraint<TAssertions> BeEmpty(string because = "", params object[] becauseArgs) { }
        public FluentAssertions.AndConstraint<TAssertions> BeEquivalentTo(string expected, string because = "", params object[] becauseArgs) { }
        public FluentAssertions.AndConstraint<TAssertions> BeEquivalentTo(string expected, System.Func<FluentAssertions.Equivalency.EquivalencyOptions<string>, FluentAssertions.Equivalency.EquivalencyOptions<string>> config, string because = "", params object[] becauseArgs) { }
        public FluentAssertions.AndConstraint<TAssertions> BeLowerCased(string because = "", params object[] becauseArgs) { }
        public FluentAssertions.AndConstraint<TAssertions> BeNullOrEmpty(string because = "", params object[] becauseArgs) { }
        public FluentAssertions.AndConstraint<TAssertions> BeNullOrWhiteSpace(string because = "", params object[] becauseArgs) { }
        public FluentAssertions.AndConstraint<TAssertions> BeOneOf(params string[] validValues) { }
        public FluentAssertions.AndConstraint<TAssertions> BeOneOf(System.Collections.Generic.IEnumerable<string> validValues, string because = "", params object[] becauseArgs) { }
        public FluentAssertions.AndConstraint<TAssertions> BeUpperCased(string because = "", params object[] becauseArgs) { }
        public FluentAssertions.AndConstraint<TAssertions> Contain(string expected, string because = "", params object[] becauseArgs) { }
        public FluentAssertions.AndConstraint<TAssertions> Contain(string expected, FluentAssertions.OccurrenceConstraint occurrenceConstraint, string because = "", params object[] becauseArgs) { }
        public FluentAssertions.AndConstraint<TAssertions> ContainAll(params string[] values) { }
        public FluentAssertions.AndConstraint<TAssertions> ContainAll(System.Collections.Generic.IEnumerable<string> values, string because = "", params object[] becauseArgs) { }
        public FluentAssertions.AndConstraint<TAssertions> ContainAny(params string[] values) { }
        public FluentAssertions.AndConstraint<TAssertions> ContainAny(System.Collections.Generic.IEnumerable<string> values, string because = "", params object[] becauseArgs) { }
        public FluentAssertions.AndConstraint<TAssertions> ContainEquivalentOf(string expected, string because = "", params object[] becauseArgs) { }
        public FluentAssertions.AndConstraint<TAssertions> ContainEquivalentOf(string expected, FluentAssertions.OccurrenceConstraint occurrenceConstraint, string because = "", params object[] becauseArgs) { }
        public FluentAssertions.AndConstraint<TAssertions> ContainEquivalentOf(string expected, System.Func<FluentAssertions.Equivalency.EquivalencyOptions<string>, FluentAssertions.Equivalency.EquivalencyOptions<string>> config, string because = "", params object[] becauseArgs) { }
        public FluentAssertions.AndConstraint<TAssertions> ContainEquivalentOf(string expected, FluentAssertions.OccurrenceConstraint occurrenceConstraint, System.Func<FluentAssertions.Equivalency.EquivalencyOptions<string>, FluentAssertions.Equivalency.EquivalencyOptions<string>> config, string because = "", params object[] becauseArgs) { }
        public FluentAssertions.AndConstraint<TAssertions> EndWith(string expected, string because = "", params object[] becauseArgs) { }
        public FluentAssertions.AndConstraint<TAssertions> EndWithEquivalentOf(string expected, string because = "", params object[] becauseArgs) { }
        public FluentAssertions.AndConstraint<TAssertions> EndWithEquivalentOf(string expected, System.Func<FluentAssertions.Equivalency.EquivalencyOptions<string>, FluentAssertions.Equivalency.EquivalencyOptions<string>> config, string because = "", params object[] becauseArgs) { }
        public FluentAssertions.AndConstraint<TAssertions> HaveLength(int expected, string because = "", params object[] becauseArgs) { }
        public FluentAssertions.AndConstraint<TAssertions> Match(string wildcardPattern, string because = "", params object[] becauseArgs) { }
        public FluentAssertions.AndConstraint<TAssertions> MatchEquivalentOf(string wildcardPattern, string because = "", params object[] becauseArgs) { }
        public FluentAssertions.AndConstraint<TAssertions> MatchEquivalentOf(string wildcardPattern, System.Func<FluentAssertions.Equivalency.EquivalencyOptions<string>, FluentAssertions.Equivalency.EquivalencyOptions<string>> config, string because = "", params object[] becauseArgs) { }
        public FluentAssertions.AndConstraint<TAssertions> MatchRegex(string regularExpression, string because = "", params object[] becauseArgs) { }
        public FluentAssertions.AndConstraint<TAssertions> MatchRegex(System.Text.RegularExpressions.Regex regularExpression, string because = "", params object[] becauseArgs) { }
        public FluentAssertions.AndConstraint<TAssertions> MatchRegex(string regularExpression, FluentAssertions.OccurrenceConstraint occurrenceConstraint, string because = "", params object[] becauseArgs) { }
        public FluentAssertions.AndConstraint<TAssertions> MatchRegex(System.Text.RegularExpressions.Regex regularExpression, FluentAssertions.OccurrenceConstraint occurrenceConstraint, string because = "", params object[] becauseArgs) { }
        public FluentAssertions.AndConstraint<TAssertions> NotBe(string unexpected, string because = "", params object[] becauseArgs) { }
        public FluentAssertions.AndConstraint<TAssertions> NotBeEmpty(string because = "", params object[] becauseArgs) { }
        public FluentAssertions.AndConstraint<TAssertions> NotBeEquivalentTo(string unexpected, string because = "", params object[] becauseArgs) { }
        public FluentAssertions.AndConstraint<TAssertions> NotBeEquivalentTo(string unexpected, System.Func<FluentAssertions.Equivalency.EquivalencyOptions<string>, FluentAssertions.Equivalency.EquivalencyOptions<string>> config, string because = "", params object[] becauseArgs) { }
        public FluentAssertions.AndConstraint<TAssertions> NotBeLowerCased(string because = "", params object[] becauseArgs) { }
        public FluentAssertions.AndConstraint<TAssertions> NotBeNullOrEmpty(string because = "", params object[] becauseArgs) { }
        public FluentAssertions.AndConstraint<TAssertions> NotBeNullOrWhiteSpace(string because = "", params object[] becauseArgs) { }
        public FluentAssertions.AndConstraint<TAssertions> NotBeUpperCased(string because = "", params object[] becauseArgs) { }
        public FluentAssertions.AndConstraint<TAssertions> NotContain(string unexpected, string because = "", params object[] becauseArgs) { }
        public FluentAssertions.AndConstraint<TAssertions> NotContainAll(params string[] values) { }
        public FluentAssertions.AndConstraint<TAssertions> NotContainAll(System.Collections.Generic.IEnumerable<string> values, string because = "", params object[] becauseArgs) { }
        public FluentAssertions.AndConstraint<TAssertions> NotContainAny(params string[] values) { }
        public FluentAssertions.AndConstraint<TAssertions> NotContainAny(System.Collections.Generic.IEnumerable<string> values, string because = "", params object[] becauseArgs) { }
        public FluentAssertions.AndConstraint<TAssertions> NotContainEquivalentOf(string unexpected, string because = "", params object[] becauseArgs) { }
        public FluentAssertions.AndConstraint<TAssertions> NotContainEquivalentOf(string unexpected, System.Func<FluentAssertions.Equivalency.EquivalencyOptions<string>, FluentAssertions.Equivalency.EquivalencyOptions<string>> config, string because = "", params object[] becauseArgs) { }
        public FluentAssertions.AndConstraint<TAssertions> NotEndWith(string unexpected, string because = "", params object[] becauseArgs) { }
        public FluentAssertions.AndConstraint<TAssertions> NotEndWithEquivalentOf(string unexpected, string because = "", params object[] becauseArgs) { }
        public FluentAssertions.AndConstraint<TAssertions> NotEndWithEquivalentOf(string unexpected, System.Func<FluentAssertions.Equivalency.EquivalencyOptions<string>, FluentAssertions.Equivalency.EquivalencyOptions<string>> config, string because = "", params object[] becauseArgs) { }
        public FluentAssertions.AndConstraint<TAssertions> NotMatch(string wildcardPattern, string because = "", params object[] becauseArgs) { }
        public FluentAssertions.AndConstraint<TAssertions> NotMatchEquivalentOf(string wildcardPattern, string because = "", params object[] becauseArgs) { }
        public FluentAssertions.AndConstraint<TAssertions> NotMatchEquivalentOf(string wildcardPattern, System.Func<FluentAssertions.Equivalency.EquivalencyOptions<string>, FluentAssertions.Equivalency.EquivalencyOptions<string>> config, string because = "", params object[] becauseArgs) { }
        public FluentAssertions.AndConstraint<TAssertions> NotMatchRegex(string regularExpression, string because = "", params object[] becauseArgs) { }
        public FluentAssertions.AndConstraint<TAssertions> NotMatchRegex(System.Text.RegularExpressions.Regex regularExpression, string because = "", params object[] becauseArgs) { }
        public FluentAssertions.AndConstraint<TAssertions> NotStartWith(string unexpected, string because = "", params object[] becauseArgs) { }
        public FluentAssertions.AndConstraint<TAssertions> NotStartWithEquivalentOf(string unexpected, string because = "", params object[] becauseArgs) { }
        public FluentAssertions.AndConstraint<TAssertions> NotStartWithEquivalentOf(string unexpected, System.Func<FluentAssertions.Equivalency.EquivalencyOptions<string>, FluentAssertions.Equivalency.EquivalencyOptions<string>> config, string because = "", params object[] becauseArgs) { }
        public FluentAssertions.AndConstraint<TAssertions> StartWith(string expected, string because = "", params object[] becauseArgs) { }
        public FluentAssertions.AndConstraint<TAssertions> StartWithEquivalentOf(string expected, string because = "", params object[] becauseArgs) { }
        public FluentAssertions.AndConstraint<TAssertions> StartWithEquivalentOf(string expected, System.Func<FluentAssertions.Equivalency.EquivalencyOptions<string>, FluentAssertions.Equivalency.EquivalencyOptions<string>> config, string because = "", params object[] becauseArgs) { }
    }
    public enum TimeSpanCondition
    {
        MoreThan = 0,
        AtLeast = 1,
        Exactly = 2,
        Within = 3,
        LessThan = 4,
    }
}
namespace FluentAssertions.Specialized
{
    public class ActionAssertions : FluentAssertions.Specialized.DelegateAssertions<System.Action, FluentAssertions.Specialized.ActionAssertions>
    {
        public ActionAssertions(System.Action subject, FluentAssertions.Specialized.IExtractExceptions extractor, FluentAssertions.Execution.AssertionChain assertionChain) { }
        public ActionAssertions(System.Action subject, FluentAssertions.Specialized.IExtractExceptions extractor, FluentAssertions.Execution.AssertionChain assertionChain, FluentAssertions.Common.IClock clock) { }
        protected override string Identifier { get; }
        protected override void InvokeSubject() { }
        public FluentAssertions.AndConstraint<FluentAssertions.Specialized.ActionAssertions> NotThrow(string because = "", params object[] becauseArgs) { }
        public FluentAssertions.AndConstraint<FluentAssertions.Specialized.ActionAssertions> NotThrowAfter(System.TimeSpan waitTime, System.TimeSpan pollInterval, string because = "", params object[] becauseArgs) { }
    }
    public class AsyncFunctionAssertions<TTask, TAssertions> : FluentAssertions.Specialized.DelegateAssertionsBase<System.Func<TTask>, TAssertions>
        where TTask : System.Threading.Tasks.Task
        where TAssertions : FluentAssertions.Specialized.AsyncFunctionAssertions<TTask, TAssertions>
    {
        protected AsyncFunctionAssertions(System.Func<TTask> subject, FluentAssertions.Specialized.IExtractExceptions extractor, FluentAssertions.Execution.AssertionChain assertionChain, FluentAssertions.Common.IClock clock) { }
        protected override string Identifier { get; }
        public System.Threading.Tasks.Task<FluentAssertions.AndConstraint<TAssertions>> NotCompleteWithinAsync(System.TimeSpan timeSpan, string because = "", params object[] becauseArgs) { }
        public System.Threading.Tasks.Task<FluentAssertions.AndConstraint<TAssertions>> NotThrowAsync<TException>(string because = "", params object[] becauseArgs)
            where TException : System.Exception { }
        public System.Threading.Tasks.Task<FluentAssertions.Specialized.ExceptionAssertions<TException>> ThrowAsync<TException>(string because = "", params object[] becauseArgs)
            where TException : System.Exception { }
        public System.Threading.Tasks.Task<FluentAssertions.Specialized.ExceptionAssertions<TException>> ThrowExactlyAsync<TException>(string because = "", params object[] becauseArgs)
            where TException : System.Exception { }
        public System.Threading.Tasks.Task<FluentAssertions.Specialized.ExceptionAssertions<TException>> ThrowWithinAsync<TException>(System.TimeSpan timeSpan, string because = "", params object[] becauseArgs)
            where TException : System.Exception { }
    }
    public abstract class DelegateAssertionsBase<TDelegate, TAssertions> : FluentAssertions.Primitives.ReferenceTypeAssertions<TDelegate, FluentAssertions.Specialized.DelegateAssertionsBase<TDelegate, TAssertions>>
        where TDelegate : System.Delegate
        where TAssertions : FluentAssertions.Specialized.DelegateAssertionsBase<TDelegate, TAssertions>
    {
        protected FluentAssertions.AndConstraint<TAssertions> NotThrowInternal(System.Exception exception, string because, object[] becauseArgs) { }
        protected FluentAssertions.AndConstraint<TAssertions> NotThrowInternal<TException>(System.Exception exception, string because, object[] becauseArgs)
            where TException : System.Exception { }
        protected FluentAssertions.Specialized.ExceptionAssertions<TException> ThrowInternal<TException>(System.Exception exception, string because, object[] becauseArgs)
            where TException : System.Exception { }
    }
    public abstract class DelegateAssertions<TDelegate, TAssertions> : FluentAssertions.Specialized.DelegateAssertionsBase<TDelegate, TAssertions>
        where TDelegate : System.Delegate
        where TAssertions : FluentAssertions.Specialized.DelegateAssertions<TDelegate, TAssertions>
    {
        protected DelegateAssertions(TDelegate @delegate, FluentAssertions.Specialized.IExtractExceptions extractor, FluentAssertions.Execution.AssertionChain assertionChain) { }
        protected abstract void InvokeSubject();
        public FluentAssertions.AndConstraint<TAssertions> NotThrow<TException>(string because = "", params object[] becauseArgs)
            where TException : System.Exception { }
        public FluentAssertions.Specialized.ExceptionAssertions<TException> Throw<TException>(string because = "", params object[] becauseArgs)
            where TException : System.Exception { }
        public FluentAssertions.Specialized.ExceptionAssertions<TException> ThrowExactly<TException>(string because = "", params object[] becauseArgs)
            where TException : System.Exception { }
    }
    public class ExceptionAssertions<TException> : FluentAssertions.Primitives.ReferenceTypeAssertions<System.Collections.Generic.IEnumerable<TException>, FluentAssertions.Specialized.ExceptionAssertions<TException>>
        where TException : System.Exception
    {
        public ExceptionAssertions(System.Collections.Generic.IEnumerable<TException> exceptions, FluentAssertions.Execution.AssertionChain assertionChain) { }
        public TException And { get; }
        protected override string Identifier { get; }
        public TException Which { get; }
        public FluentAssertions.Specialized.ExceptionAssertions<TException> Where(System.Linq.Expressions.Expression<System.Func<TException, bool>> exceptionExpression, string because = "", params object[] becauseArgs) { }
        public FluentAssertions.Specialized.ExceptionAssertions<System.Exception> WithInnerException(System.Type innerException, string because = "", params object[] becauseArgs) { }
        public virtual FluentAssertions.Specialized.ExceptionAssertions<TInnerException> WithInnerException<TInnerException>(string because = "", params object[] becauseArgs)
            where TInnerException : System.Exception { }
        public FluentAssertions.Specialized.ExceptionAssertions<System.Exception> WithInnerExceptionExactly(System.Type innerException, string because = "", params object[] becauseArgs) { }
        public virtual FluentAssertions.Specialized.ExceptionAssertions<TInnerException> WithInnerExceptionExactly<TInnerException>(string because = "", params object[] becauseArgs)
            where TInnerException : System.Exception { }
        public virtual FluentAssertions.Specialized.ExceptionAssertions<TException> WithMessage(string expectedWildcardPattern, string because = "", params object[] becauseArgs) { }
    }
    public class ExecutionTime
    {
        public ExecutionTime(System.Action action, FluentAssertions.Common.StartTimer createTimer) { }
        public ExecutionTime(System.Func<System.Threading.Tasks.Task> action, FluentAssertions.Common.StartTimer createTimer) { }
        protected ExecutionTime(System.Action action, string actionDescription, FluentAssertions.Common.StartTimer createTimer) { }
        protected ExecutionTime(System.Func<System.Threading.Tasks.Task> action, string actionDescription, FluentAssertions.Common.StartTimer createTimer) { }
    }
    public class ExecutionTimeAssertions
    {
        public ExecutionTimeAssertions(FluentAssertions.Specialized.ExecutionTime executionTime, FluentAssertions.Execution.AssertionChain assertionChain) { }
        public FluentAssertions.AndConstraint<FluentAssertions.Specialized.ExecutionTimeAssertions> BeCloseTo(System.TimeSpan expectedDuration, System.TimeSpan precision, string because = "", params object[] becauseArgs) { }
        public FluentAssertions.AndConstraint<FluentAssertions.Specialized.ExecutionTimeAssertions> BeGreaterThan(System.TimeSpan minDuration, string because = "", params object[] becauseArgs) { }
        public FluentAssertions.AndConstraint<FluentAssertions.Specialized.ExecutionTimeAssertions> BeGreaterThanOrEqualTo(System.TimeSpan minDuration, string because = "", params object[] becauseArgs) { }
        public FluentAssertions.AndConstraint<FluentAssertions.Specialized.ExecutionTimeAssertions> BeLessThan(System.TimeSpan maxDuration, string because = "", params object[] becauseArgs) { }
        public FluentAssertions.AndConstraint<FluentAssertions.Specialized.ExecutionTimeAssertions> BeLessThanOrEqualTo(System.TimeSpan maxDuration, string because = "", params object[] becauseArgs) { }
        public override bool Equals(object obj) { }
    }
    public class FunctionAssertions<T> : FluentAssertions.Specialized.DelegateAssertions<System.Func<T>, FluentAssertions.Specialized.FunctionAssertions<T>>
    {
        public FunctionAssertions(System.Func<T> subject, FluentAssertions.Specialized.IExtractExceptions extractor, FluentAssertions.Execution.AssertionChain assertionChain) { }
        public FunctionAssertions(System.Func<T> subject, FluentAssertions.Specialized.IExtractExceptions extractor, FluentAssertions.Execution.AssertionChain assertionChain, FluentAssertions.Common.IClock clock) { }
        protected override string Identifier { get; }
        protected override void InvokeSubject() { }
        public FluentAssertions.AndWhichConstraint<FluentAssertions.Specialized.FunctionAssertions<T>, T> NotThrow(string because = "", params object[] becauseArgs) { }
        public FluentAssertions.AndWhichConstraint<FluentAssertions.Specialized.FunctionAssertions<T>, T> NotThrowAfter(System.TimeSpan waitTime, System.TimeSpan pollInterval, string because = "", params object[] becauseArgs) { }
    }
    public class GenericAsyncFunctionAssertions<TResult> : FluentAssertions.Specialized.AsyncFunctionAssertions<System.Threading.Tasks.Task<TResult>, FluentAssertions.Specialized.GenericAsyncFunctionAssertions<TResult>>
    {
        public GenericAsyncFunctionAssertions(System.Func<System.Threading.Tasks.Task<TResult>> subject, FluentAssertions.Specialized.IExtractExceptions extractor, FluentAssertions.Execution.AssertionChain assertionChain) { }
        public GenericAsyncFunctionAssertions(System.Func<System.Threading.Tasks.Task<TResult>> subject, FluentAssertions.Specialized.IExtractExceptions extractor, FluentAssertions.Execution.AssertionChain assertionChain, FluentAssertions.Common.IClock clock) { }
        public System.Threading.Tasks.Task<FluentAssertions.AndWhichConstraint<FluentAssertions.Specialized.GenericAsyncFunctionAssertions<TResult>, TResult>> CompleteWithinAsync(System.TimeSpan timeSpan, string because = "", params object[] becauseArgs) { }
        public System.Threading.Tasks.Task<FluentAssertions.AndWhichConstraint<FluentAssertions.Specialized.GenericAsyncFunctionAssertions<TResult>, TResult>> NotThrowAfterAsync(System.TimeSpan waitTime, System.TimeSpan pollInterval, string because = "", params object[] becauseArgs) { }
        public System.Threading.Tasks.Task<FluentAssertions.AndWhichConstraint<FluentAssertions.Specialized.GenericAsyncFunctionAssertions<TResult>, TResult>> NotThrowAsync(string because = "", params object[] becauseArgs) { }
    }
    public interface IExtractExceptions
    {
        System.Collections.Generic.IEnumerable<T> OfType<T>(System.Exception actualException)
            where T : System.Exception;
    }
    public class MemberExecutionTime<T> : FluentAssertions.Specialized.ExecutionTime
    {
        public MemberExecutionTime(T subject, System.Linq.Expressions.Expression<System.Action<T>> action, FluentAssertions.Common.StartTimer createTimer) { }
    }
    public class NonGenericAsyncFunctionAssertions : FluentAssertions.Specialized.AsyncFunctionAssertions<System.Threading.Tasks.Task, FluentAssertions.Specialized.NonGenericAsyncFunctionAssertions>
    {
        public NonGenericAsyncFunctionAssertions(System.Func<System.Threading.Tasks.Task> subject, FluentAssertions.Specialized.IExtractExceptions extractor, FluentAssertions.Execution.AssertionChain assertionChain) { }
        public NonGenericAsyncFunctionAssertions(System.Func<System.Threading.Tasks.Task> subject, FluentAssertions.Specialized.IExtractExceptions extractor, FluentAssertions.Execution.AssertionChain assertionChain, FluentAssertions.Common.IClock clock) { }
        public System.Threading.Tasks.Task<FluentAssertions.AndConstraint<FluentAssertions.Specialized.NonGenericAsyncFunctionAssertions>> CompleteWithinAsync(System.TimeSpan timeSpan, string because = "", params object[] becauseArgs) { }
        public System.Threading.Tasks.Task<FluentAssertions.AndConstraint<FluentAssertions.Specialized.NonGenericAsyncFunctionAssertions>> NotThrowAfterAsync(System.TimeSpan waitTime, System.TimeSpan pollInterval, string because = "", params object[] becauseArgs) { }
        public System.Threading.Tasks.Task<FluentAssertions.AndConstraint<FluentAssertions.Specialized.NonGenericAsyncFunctionAssertions>> NotThrowAsync(string because = "", params object[] becauseArgs) { }
    }
    public class TaskCompletionSourceAssertionsBase
    {
        protected TaskCompletionSourceAssertionsBase(FluentAssertions.Common.IClock clock) { }
        public override bool Equals(object obj) { }
    }
    public class TaskCompletionSourceAssertions<T> : FluentAssertions.Specialized.TaskCompletionSourceAssertionsBase
    {
        public TaskCompletionSourceAssertions(System.Threading.Tasks.TaskCompletionSource<T> tcs, FluentAssertions.Execution.AssertionChain assertionChain) { }
        public TaskCompletionSourceAssertions(System.Threading.Tasks.TaskCompletionSource<T> tcs, FluentAssertions.Execution.AssertionChain assertionChain, FluentAssertions.Common.IClock clock) { }
        public System.Threading.Tasks.Task<FluentAssertions.AndWhichConstraint<FluentAssertions.Specialized.TaskCompletionSourceAssertions<T>, T>> CompleteWithinAsync(System.TimeSpan timeSpan, string because = "", params object[] becauseArgs) { }
        public System.Threading.Tasks.Task<FluentAssertions.AndConstraint<FluentAssertions.Specialized.TaskCompletionSourceAssertions<T>>> NotCompleteWithinAsync(System.TimeSpan timeSpan, string because = "", params object[] becauseArgs) { }
    }
}
namespace FluentAssertions.Streams
{
    public class BufferedStreamAssertions : FluentAssertions.Streams.BufferedStreamAssertions<FluentAssertions.Streams.BufferedStreamAssertions>
    {
        public BufferedStreamAssertions(System.IO.BufferedStream stream, FluentAssertions.Execution.AssertionChain assertionChain) { }
    }
    public class BufferedStreamAssertions<TAssertions> : FluentAssertions.Streams.StreamAssertions<System.IO.BufferedStream, TAssertions>
        where TAssertions : FluentAssertions.Streams.BufferedStreamAssertions<TAssertions>
    {
        public BufferedStreamAssertions(System.IO.BufferedStream stream, FluentAssertions.Execution.AssertionChain assertionChain) { }
        protected override string Identifier { get; }
    }
    public class StreamAssertions : FluentAssertions.Streams.StreamAssertions<System.IO.Stream, FluentAssertions.Streams.StreamAssertions>
    {
        public StreamAssertions(System.IO.Stream stream, FluentAssertions.Execution.AssertionChain assertionChain) { }
    }
    public class StreamAssertions<TSubject, TAssertions> : FluentAssertions.Primitives.ReferenceTypeAssertions<TSubject, TAssertions>
        where TSubject : System.IO.Stream
        where TAssertions : FluentAssertions.Streams.StreamAssertions<TSubject, TAssertions>
    {
        public StreamAssertions(TSubject stream, FluentAssertions.Execution.AssertionChain assertionChain) { }
        protected override string Identifier { get; }
        public FluentAssertions.AndConstraint<TAssertions> BeReadOnly(string because = "", params object[] becauseArgs) { }
        public FluentAssertions.AndConstraint<TAssertions> BeReadable(string because = "", params object[] becauseArgs) { }
        public FluentAssertions.AndConstraint<TAssertions> BeSeekable(string because = "", params object[] becauseArgs) { }
        public FluentAssertions.AndConstraint<TAssertions> BeWritable(string because = "", params object[] becauseArgs) { }
        public FluentAssertions.AndConstraint<TAssertions> BeWriteOnly(string because = "", params object[] becauseArgs) { }
        public FluentAssertions.AndConstraint<TAssertions> HaveLength(long expected, string because = "", params object[] becauseArgs) { }
        public FluentAssertions.AndConstraint<TAssertions> HavePosition(long expected, string because = "", params object[] becauseArgs) { }
        public FluentAssertions.AndConstraint<TAssertions> NotBeReadOnly(string because = "", params object[] becauseArgs) { }
        public FluentAssertions.AndConstraint<TAssertions> NotBeReadable(string because = "", params object[] becauseArgs) { }
        public FluentAssertions.AndConstraint<TAssertions> NotBeSeekable(string because = "", params object[] becauseArgs) { }
        public FluentAssertions.AndConstraint<TAssertions> NotBeWritable(string because = "", params object[] becauseArgs) { }
        public FluentAssertions.AndConstraint<TAssertions> NotBeWriteOnly(string because = "", params object[] becauseArgs) { }
        public FluentAssertions.AndConstraint<TAssertions> NotHaveLength(long unexpected, string because = "", params object[] becauseArgs) { }
        public FluentAssertions.AndConstraint<TAssertions> NotHavePosition(long unexpected, string because = "", params object[] becauseArgs) { }
    }
}
namespace FluentAssertions.Types
{
    public static class AllTypes
    {
        public static FluentAssertions.Types.TypeSelector From(System.Reflection.Assembly assembly) { }
    }
    public class AssemblyAssertions : FluentAssertions.Primitives.ReferenceTypeAssertions<System.Reflection.Assembly, FluentAssertions.Types.AssemblyAssertions>
    {
        public AssemblyAssertions(System.Reflection.Assembly assembly, FluentAssertions.Execution.AssertionChain assertionChain) { }
        protected override string Identifier { get; }
        public FluentAssertions.AndConstraint<FluentAssertions.Types.AssemblyAssertions> BeSignedWithPublicKey(string publicKey, string because = "", params object[] becauseArgs) { }
        public FluentAssertions.AndConstraint<FluentAssertions.Types.AssemblyAssertions> BeUnsigned(string because = "", params object[] becauseArgs) { }
        public FluentAssertions.AndWhichConstraint<FluentAssertions.Types.AssemblyAssertions, System.Type> DefineType(string @namespace, string name, string because = "", params object[] becauseArgs) { }
        public FluentAssertions.AndConstraint<FluentAssertions.Types.AssemblyAssertions> NotReference(System.Reflection.Assembly assembly, string because = "", params object[] becauseArgs) { }
        public FluentAssertions.AndConstraint<FluentAssertions.Types.AssemblyAssertions> Reference(System.Reflection.Assembly assembly, string because = "", params object[] becauseArgs) { }
    }
    public class ConstructorInfoAssertions : FluentAssertions.Types.MethodBaseAssertions<System.Reflection.ConstructorInfo, FluentAssertions.Types.ConstructorInfoAssertions>
    {
        public ConstructorInfoAssertions(System.Reflection.ConstructorInfo constructorInfo, FluentAssertions.Execution.AssertionChain assertionChain) { }
        protected override string Identifier { get; }
    }
    public abstract class MemberInfoAssertions<TSubject, TAssertions> : FluentAssertions.Primitives.ReferenceTypeAssertions<TSubject, TAssertions>
        where TSubject : System.Reflection.MemberInfo
        where TAssertions : FluentAssertions.Types.MemberInfoAssertions<TSubject, TAssertions>
    {
        protected MemberInfoAssertions(TSubject subject, FluentAssertions.Execution.AssertionChain assertionChain) { }
        protected override string Identifier { get; }
        public FluentAssertions.AndWhichConstraint<FluentAssertions.Types.MemberInfoAssertions<TSubject, TAssertions>, TAttribute> BeDecoratedWith<TAttribute>(string because = "", params object[] becauseArgs)
            where TAttribute : System.Attribute { }
        public FluentAssertions.AndWhichConstraint<FluentAssertions.Types.MemberInfoAssertions<TSubject, TAssertions>, TAttribute> BeDecoratedWith<TAttribute>(System.Linq.Expressions.Expression<System.Func<TAttribute, bool>> isMatchingAttributePredicate, string because = "", params object[] becauseArgs)
            where TAttribute : System.Attribute { }
        public FluentAssertions.AndConstraint<TAssertions> NotBeDecoratedWith<TAttribute>(string because = "", params object[] becauseArgs)
            where TAttribute : System.Attribute { }
        public FluentAssertions.AndConstraint<TAssertions> NotBeDecoratedWith<TAttribute>(System.Linq.Expressions.Expression<System.Func<TAttribute, bool>> isMatchingAttributePredicate, string because = "", params object[] becauseArgs)
            where TAttribute : System.Attribute { }
    }
    public abstract class MethodBaseAssertions<TSubject, TAssertions> : FluentAssertions.Types.MemberInfoAssertions<TSubject, TAssertions>
        where TSubject : System.Reflection.MethodBase
        where TAssertions : FluentAssertions.Types.MethodBaseAssertions<TSubject, TAssertions>
    {
        protected MethodBaseAssertions(TSubject subject, FluentAssertions.Execution.AssertionChain assertionChain) { }
        public FluentAssertions.AndConstraint<TAssertions> HaveAccessModifier(FluentAssertions.Common.CSharpAccessModifier accessModifier, string because = "", params object[] becauseArgs) { }
        public FluentAssertions.AndConstraint<TAssertions> NotHaveAccessModifier(FluentAssertions.Common.CSharpAccessModifier accessModifier, string because = "", params object[] becauseArgs) { }
    }
    public class MethodInfoAssertions : FluentAssertions.Types.MethodBaseAssertions<System.Reflection.MethodInfo, FluentAssertions.Types.MethodInfoAssertions>
    {
        public MethodInfoAssertions(System.Reflection.MethodInfo methodInfo, FluentAssertions.Execution.AssertionChain assertionChain) { }
        protected override string Identifier { get; }
        public FluentAssertions.AndConstraint<FluentAssertions.Types.MethodInfoAssertions> BeAsync(string because = "", params object[] becauseArgs) { }
        public FluentAssertions.AndConstraint<FluentAssertions.Types.MethodInfoAssertions> BeVirtual(string because = "", params object[] becauseArgs) { }
        public FluentAssertions.AndConstraint<FluentAssertions.Types.MethodInfoAssertions> NotBeAsync(string because = "", params object[] becauseArgs) { }
        public FluentAssertions.AndConstraint<FluentAssertions.Types.MethodInfoAssertions> NotBeVirtual(string because = "", params object[] becauseArgs) { }
        public FluentAssertions.AndConstraint<FluentAssertions.Types.MethodBaseAssertions<System.Reflection.MethodInfo, FluentAssertions.Types.MethodInfoAssertions>> NotReturn(System.Type returnType, string because = "", params object[] becauseArgs) { }
        public FluentAssertions.AndConstraint<FluentAssertions.Types.MethodBaseAssertions<System.Reflection.MethodInfo, FluentAssertions.Types.MethodInfoAssertions>> NotReturn<TReturn>(string because = "", params object[] becauseArgs) { }
        public FluentAssertions.AndConstraint<FluentAssertions.Types.MethodBaseAssertions<System.Reflection.MethodInfo, FluentAssertions.Types.MethodInfoAssertions>> NotReturnVoid(string because = "", params object[] becauseArgs) { }
        public FluentAssertions.AndConstraint<FluentAssertions.Types.MethodBaseAssertions<System.Reflection.MethodInfo, FluentAssertions.Types.MethodInfoAssertions>> Return(System.Type returnType, string because = "", params object[] becauseArgs) { }
        public FluentAssertions.AndConstraint<FluentAssertions.Types.MethodBaseAssertions<System.Reflection.MethodInfo, FluentAssertions.Types.MethodInfoAssertions>> Return<TReturn>(string because = "", params object[] becauseArgs) { }
        public FluentAssertions.AndConstraint<FluentAssertions.Types.MethodBaseAssertions<System.Reflection.MethodInfo, FluentAssertions.Types.MethodInfoAssertions>> ReturnVoid(string because = "", params object[] becauseArgs) { }
    }
    public class MethodInfoSelector : System.Collections.Generic.IEnumerable<System.Reflection.MethodInfo>, System.Collections.IEnumerable
    {
        public MethodInfoSelector(System.Collections.Generic.IEnumerable<System.Type> types) { }
        public MethodInfoSelector(System.Type type) { }
        public FluentAssertions.Types.MethodInfoSelector ThatArePublicOrInternal { get; }
        public FluentAssertions.Types.MethodInfoSelector ThatDoNotReturnVoid { get; }
        public FluentAssertions.Types.MethodInfoSelector ThatReturnVoid { get; }
        public System.Collections.Generic.IEnumerator<System.Reflection.MethodInfo> GetEnumerator() { }
        public FluentAssertions.Types.TypeSelector ReturnTypes() { }
        public FluentAssertions.Types.MethodInfoSelector ThatAreAbstract() { }
        public FluentAssertions.Types.MethodInfoSelector ThatAreAsync() { }
        public FluentAssertions.Types.MethodInfoSelector ThatAreDecoratedWith<TAttribute>()
            where TAttribute : System.Attribute { }
        public FluentAssertions.Types.MethodInfoSelector ThatAreDecoratedWithOrInherit<TAttribute>()
            where TAttribute : System.Attribute { }
        public FluentAssertions.Types.MethodInfoSelector ThatAreNotAbstract() { }
        public FluentAssertions.Types.MethodInfoSelector ThatAreNotAsync() { }
        public FluentAssertions.Types.MethodInfoSelector ThatAreNotDecoratedWith<TAttribute>()
            where TAttribute : System.Attribute { }
        public FluentAssertions.Types.MethodInfoSelector ThatAreNotDecoratedWithOrInherit<TAttribute>()
            where TAttribute : System.Attribute { }
        public FluentAssertions.Types.MethodInfoSelector ThatAreNotStatic() { }
        public FluentAssertions.Types.MethodInfoSelector ThatAreNotVirtual() { }
        public FluentAssertions.Types.MethodInfoSelector ThatAreStatic() { }
        public FluentAssertions.Types.MethodInfoSelector ThatAreVirtual() { }
        public FluentAssertions.Types.MethodInfoSelector ThatDoNotReturn<TReturn>() { }
        public FluentAssertions.Types.MethodInfoSelector ThatReturn<TReturn>() { }
        public System.Reflection.MethodInfo[] ToArray() { }
    }
    public class MethodInfoSelectorAssertions
    {
        public MethodInfoSelectorAssertions(FluentAssertions.Execution.AssertionChain assertionChain, params System.Reflection.MethodInfo[] methods) { }
        protected string Context { get; }
        public System.Collections.Generic.IEnumerable<System.Reflection.MethodInfo> SubjectMethods { get; }
        public FluentAssertions.AndConstraint<FluentAssertions.Types.MethodInfoSelectorAssertions> Be(FluentAssertions.Common.CSharpAccessModifier accessModifier, string because = "", params object[] becauseArgs) { }
        public FluentAssertions.AndConstraint<FluentAssertions.Types.MethodInfoSelectorAssertions> BeAsync(string because = "", params object[] becauseArgs) { }
        public FluentAssertions.AndConstraint<FluentAssertions.Types.MethodInfoSelectorAssertions> BeDecoratedWith<TAttribute>(string because = "", params object[] becauseArgs)
            where TAttribute : System.Attribute { }
        public FluentAssertions.AndConstraint<FluentAssertions.Types.MethodInfoSelectorAssertions> BeDecoratedWith<TAttribute>(System.Linq.Expressions.Expression<System.Func<TAttribute, bool>> isMatchingAttributePredicate, string because = "", params object[] becauseArgs)
            where TAttribute : System.Attribute { }
        public FluentAssertions.AndConstraint<FluentAssertions.Types.MethodInfoSelectorAssertions> BeVirtual(string because = "", params object[] becauseArgs) { }
        public override bool Equals(object obj) { }
        public FluentAssertions.AndConstraint<FluentAssertions.Types.MethodInfoSelectorAssertions> NotBe(FluentAssertions.Common.CSharpAccessModifier accessModifier, string because = "", params object[] becauseArgs) { }
        public FluentAssertions.AndConstraint<FluentAssertions.Types.MethodInfoSelectorAssertions> NotBeAsync(string because = "", params object[] becauseArgs) { }
        public FluentAssertions.AndConstraint<FluentAssertions.Types.MethodInfoSelectorAssertions> NotBeDecoratedWith<TAttribute>(string because = "", params object[] becauseArgs)
            where TAttribute : System.Attribute { }
        public FluentAssertions.AndConstraint<FluentAssertions.Types.MethodInfoSelectorAssertions> NotBeDecoratedWith<TAttribute>(System.Linq.Expressions.Expression<System.Func<TAttribute, bool>> isMatchingAttributePredicate, string because = "", params object[] becauseArgs)
            where TAttribute : System.Attribute { }
        public FluentAssertions.AndConstraint<FluentAssertions.Types.MethodInfoSelectorAssertions> NotBeVirtual(string because = "", params object[] becauseArgs) { }
    }
    public class PropertyInfoAssertions : FluentAssertions.Types.MemberInfoAssertions<System.Reflection.PropertyInfo, FluentAssertions.Types.PropertyInfoAssertions>
    {
        public PropertyInfoAssertions(System.Reflection.PropertyInfo propertyInfo, FluentAssertions.Execution.AssertionChain assertionChain) { }
        protected override string Identifier { get; }
        public FluentAssertions.AndConstraint<FluentAssertions.Types.PropertyInfoAssertions> BeReadable(string because = "", params object[] becauseArgs) { }
        public FluentAssertions.AndConstraint<FluentAssertions.Types.PropertyInfoAssertions> BeReadable(FluentAssertions.Common.CSharpAccessModifier accessModifier, string because = "", params object[] becauseArgs) { }
        public FluentAssertions.AndConstraint<FluentAssertions.Types.PropertyInfoAssertions> BeVirtual(string because = "", params object[] becauseArgs) { }
        public FluentAssertions.AndConstraint<FluentAssertions.Types.PropertyInfoAssertions> BeWritable(string because = "", params object[] becauseArgs) { }
        public FluentAssertions.AndConstraint<FluentAssertions.Types.PropertyInfoAssertions> BeWritable(FluentAssertions.Common.CSharpAccessModifier accessModifier, string because = "", params object[] becauseArgs) { }
        public FluentAssertions.AndConstraint<FluentAssertions.Types.PropertyInfoAssertions> NotBeReadable(string because = "", params object[] becauseArgs) { }
        public FluentAssertions.AndConstraint<FluentAssertions.Types.PropertyInfoAssertions> NotBeVirtual(string because = "", params object[] becauseArgs) { }
        public FluentAssertions.AndConstraint<FluentAssertions.Types.PropertyInfoAssertions> NotBeWritable(string because = "", params object[] becauseArgs) { }
        public FluentAssertions.AndConstraint<FluentAssertions.Types.PropertyInfoAssertions> NotReturn(System.Type propertyType, string because = "", params object[] becauseArgs) { }
        public FluentAssertions.AndConstraint<FluentAssertions.Types.PropertyInfoAssertions> NotReturn<TReturn>(string because = "", params object[] becauseArgs) { }
        public FluentAssertions.AndConstraint<FluentAssertions.Types.PropertyInfoAssertions> Return(System.Type propertyType, string because = "", params object[] becauseArgs) { }
        public FluentAssertions.AndConstraint<FluentAssertions.Types.PropertyInfoAssertions> Return<TReturn>(string because = "", params object[] becauseArgs) { }
    }
    public class PropertyInfoSelector : System.Collections.Generic.IEnumerable<System.Reflection.PropertyInfo>, System.Collections.IEnumerable
    {
        public PropertyInfoSelector(System.Collections.Generic.IEnumerable<System.Type> types) { }
        public PropertyInfoSelector(System.Type type) { }
        public FluentAssertions.Types.PropertyInfoSelector ThatAreAbstract { get; }
        public FluentAssertions.Types.PropertyInfoSelector ThatAreNotAbstract { get; }
        public FluentAssertions.Types.PropertyInfoSelector ThatAreNotStatic { get; }
        public FluentAssertions.Types.PropertyInfoSelector ThatAreNotVirtual { get; }
        public FluentAssertions.Types.PropertyInfoSelector ThatArePublicOrInternal { get; }
        public FluentAssertions.Types.PropertyInfoSelector ThatAreStatic { get; }
        public FluentAssertions.Types.PropertyInfoSelector ThatAreVirtual { get; }
        public System.Collections.Generic.IEnumerator<System.Reflection.PropertyInfo> GetEnumerator() { }
        public FluentAssertions.Types.PropertyInfoSelector NotOfType<TReturn>() { }
        public FluentAssertions.Types.PropertyInfoSelector OfType<TReturn>() { }
        public FluentAssertions.Types.TypeSelector ReturnTypes() { }
        public FluentAssertions.Types.PropertyInfoSelector ThatAreDecoratedWith<TAttribute>()
            where TAttribute : System.Attribute { }
        public FluentAssertions.Types.PropertyInfoSelector ThatAreDecoratedWithOrInherit<TAttribute>()
            where TAttribute : System.Attribute { }
        public FluentAssertions.Types.PropertyInfoSelector ThatAreNotDecoratedWith<TAttribute>()
            where TAttribute : System.Attribute { }
        public FluentAssertions.Types.PropertyInfoSelector ThatAreNotDecoratedWithOrInherit<TAttribute>()
            where TAttribute : System.Attribute { }
        public System.Reflection.PropertyInfo[] ToArray() { }
    }
    public class PropertyInfoSelectorAssertions
    {
        public PropertyInfoSelectorAssertions(FluentAssertions.Execution.AssertionChain assertionChain, params System.Reflection.PropertyInfo[] properties) { }
        protected string Context { get; }
        public System.Collections.Generic.IEnumerable<System.Reflection.PropertyInfo> SubjectProperties { get; }
        public FluentAssertions.AndConstraint<FluentAssertions.Types.PropertyInfoSelectorAssertions> BeDecoratedWith<TAttribute>(string because = "", params object[] becauseArgs)
            where TAttribute : System.Attribute { }
        public FluentAssertions.AndConstraint<FluentAssertions.Types.PropertyInfoSelectorAssertions> BeVirtual(string because = "", params object[] becauseArgs) { }
        public FluentAssertions.AndConstraint<FluentAssertions.Types.PropertyInfoSelectorAssertions> BeWritable(string because = "", params object[] becauseArgs) { }
        public override bool Equals(object obj) { }
        public FluentAssertions.AndConstraint<FluentAssertions.Types.PropertyInfoSelectorAssertions> NotBeDecoratedWith<TAttribute>(string because = "", params object[] becauseArgs)
            where TAttribute : System.Attribute { }
        public FluentAssertions.AndConstraint<FluentAssertions.Types.PropertyInfoSelectorAssertions> NotBeVirtual(string because = "", params object[] becauseArgs) { }
        public FluentAssertions.AndConstraint<FluentAssertions.Types.PropertyInfoSelectorAssertions> NotBeWritable(string because = "", params object[] becauseArgs) { }
    }
    public class TypeAssertions : FluentAssertions.Primitives.ReferenceTypeAssertions<System.Type, FluentAssertions.Types.TypeAssertions>
    {
        public TypeAssertions(System.Type type, FluentAssertions.Execution.AssertionChain assertionChain) { }
        protected override string Identifier { get; }
        public FluentAssertions.AndConstraint<FluentAssertions.Types.TypeAssertions> Be(System.Type expected, string because = "", params object[] becauseArgs) { }
        public FluentAssertions.AndConstraint<FluentAssertions.Types.TypeAssertions> Be<TExpected>(string because = "", params object[] becauseArgs) { }
        public FluentAssertions.AndConstraint<FluentAssertions.Types.TypeAssertions> BeAbstract(string because = "", params object[] becauseArgs) { }
        public FluentAssertions.AndConstraint<FluentAssertions.Types.TypeAssertions> BeAssignableTo(System.Type type, string because = "", params object[] becauseArgs) { }
        public FluentAssertions.AndConstraint<FluentAssertions.Types.TypeAssertions> BeAssignableTo<T>(string because = "", params object[] becauseArgs) { }
        public FluentAssertions.AndWhichConstraint<FluentAssertions.Types.TypeAssertions, TAttribute> BeDecoratedWith<TAttribute>(string because = "", params object[] becauseArgs)
            where TAttribute : System.Attribute { }
        public FluentAssertions.AndWhichConstraint<FluentAssertions.Types.TypeAssertions, TAttribute> BeDecoratedWith<TAttribute>(System.Linq.Expressions.Expression<System.Func<TAttribute, bool>> isMatchingAttributePredicate, string because = "", params object[] becauseArgs)
            where TAttribute : System.Attribute { }
        public FluentAssertions.AndWhichConstraint<FluentAssertions.Types.TypeAssertions, TAttribute> BeDecoratedWithOrInherit<TAttribute>(string because = "", params object[] becauseArgs)
            where TAttribute : System.Attribute { }
        public FluentAssertions.AndWhichConstraint<FluentAssertions.Types.TypeAssertions, TAttribute> BeDecoratedWithOrInherit<TAttribute>(System.Linq.Expressions.Expression<System.Func<TAttribute, bool>> isMatchingAttributePredicate, string because = "", params object[] becauseArgs)
            where TAttribute : System.Attribute { }
        public FluentAssertions.AndConstraint<FluentAssertions.Types.TypeAssertions> BeDerivedFrom(System.Type baseType, string because = "", params object[] becauseArgs) { }
        public FluentAssertions.AndConstraint<FluentAssertions.Types.TypeAssertions> BeDerivedFrom<TBaseClass>(string because = "", params object[] becauseArgs)
            where TBaseClass :  class { }
        public FluentAssertions.AndConstraint<FluentAssertions.Types.TypeAssertions> BeSealed(string because = "", params object[] becauseArgs) { }
        public FluentAssertions.AndConstraint<FluentAssertions.Types.TypeAssertions> BeStatic(string because = "", params object[] becauseArgs) { }
        public FluentAssertions.AndConstraint<FluentAssertions.Types.TypeAssertions> HaveAccessModifier(FluentAssertions.Common.CSharpAccessModifier accessModifier, string because = "", params object[] becauseArgs) { }
        public FluentAssertions.AndWhichConstraint<FluentAssertions.Types.TypeAssertions, System.Reflection.ConstructorInfo> HaveConstructor(System.Collections.Generic.IEnumerable<System.Type> parameterTypes, string because = "", params object[] becauseArgs) { }
        public FluentAssertions.AndWhichConstraint<FluentAssertions.Types.TypeAssertions, System.Reflection.ConstructorInfo> HaveDefaultConstructor(string because = "", params object[] becauseArgs) { }
        public FluentAssertions.AndWhichConstraint<FluentAssertions.Types.TypeAssertions, System.Reflection.MethodInfo> HaveExplicitConversionOperator(System.Type sourceType, System.Type targetType, string because = "", params object[] becauseArgs) { }
        public FluentAssertions.AndWhichConstraint<FluentAssertions.Types.TypeAssertions, System.Reflection.MethodInfo> HaveExplicitConversionOperator<TSource, TTarget>(string because = "", params object[] becauseArgs) { }
        public FluentAssertions.AndConstraint<FluentAssertions.Types.TypeAssertions> HaveExplicitMethod(System.Type interfaceType, string name, System.Collections.Generic.IEnumerable<System.Type> parameterTypes, string because = "", params object[] becauseArgs) { }
        public FluentAssertions.AndConstraint<FluentAssertions.Types.TypeAssertions> HaveExplicitMethod<TInterface>(string name, System.Collections.Generic.IEnumerable<System.Type> parameterTypes, string because = "", params object[] becauseArgs)
            where TInterface :  class { }
        public FluentAssertions.AndConstraint<FluentAssertions.Types.TypeAssertions> HaveExplicitProperty(System.Type interfaceType, string name, string because = "", params object[] becauseArgs) { }
        public FluentAssertions.AndConstraint<FluentAssertions.Types.TypeAssertions> HaveExplicitProperty<TInterface>(string name, string because = "", params object[] becauseArgs)
            where TInterface :  class { }
        public FluentAssertions.AndWhichConstraint<FluentAssertions.Types.TypeAssertions, System.Reflection.MethodInfo> HaveImplicitConversionOperator(System.Type sourceType, System.Type targetType, string because = "", params object[] becauseArgs) { }
        public FluentAssertions.AndWhichConstraint<FluentAssertions.Types.TypeAssertions, System.Reflection.MethodInfo> HaveImplicitConversionOperator<TSource, TTarget>(string because = "", params object[] becauseArgs) { }
        public FluentAssertions.AndWhichConstraint<FluentAssertions.Types.TypeAssertions, System.Reflection.PropertyInfo> HaveIndexer(System.Type indexerType, System.Collections.Generic.IEnumerable<System.Type> parameterTypes, string because = "", params object[] becauseArgs) { }
        public FluentAssertions.AndWhichConstraint<FluentAssertions.Types.TypeAssertions, System.Reflection.MethodInfo> HaveMethod(string name, System.Collections.Generic.IEnumerable<System.Type> parameterTypes, string because = "", params object[] becauseArgs) { }
        public FluentAssertions.AndWhichConstraint<FluentAssertions.Types.TypeAssertions, System.Reflection.PropertyInfo> HaveProperty(System.Type propertyType, string name, string because = "", params object[] becauseArgs) { }
        public FluentAssertions.AndWhichConstraint<FluentAssertions.Types.TypeAssertions, System.Reflection.PropertyInfo> HaveProperty<TProperty>(string name, string because = "", params object[] becauseArgs) { }
        public FluentAssertions.AndConstraint<FluentAssertions.Types.TypeAssertions> Implement(System.Type interfaceType, string because = "", params object[] becauseArgs) { }
        public FluentAssertions.AndConstraint<FluentAssertions.Types.TypeAssertions> Implement<TInterface>(string because = "", params object[] becauseArgs)
            where TInterface :  class { }
        public FluentAssertions.AndConstraint<FluentAssertions.Types.TypeAssertions> NotBe(System.Type unexpected, string because = "", params object[] becauseArgs) { }
        public FluentAssertions.AndConstraint<FluentAssertions.Types.TypeAssertions> NotBe<TUnexpected>(string because = "", params object[] becauseArgs) { }
        public FluentAssertions.AndConstraint<FluentAssertions.Types.TypeAssertions> NotBeAbstract(string because = "", params object[] becauseArgs) { }
        public FluentAssertions.AndConstraint<FluentAssertions.Types.TypeAssertions> NotBeAssignableTo(System.Type type, string because = "", params object[] becauseArgs) { }
        public FluentAssertions.AndConstraint<FluentAssertions.Types.TypeAssertions> NotBeAssignableTo<T>(string because = "", params object[] becauseArgs) { }
        public FluentAssertions.AndConstraint<FluentAssertions.Types.TypeAssertions> NotBeDecoratedWith<TAttribute>(string because = "", params object[] becauseArgs)
            where TAttribute : System.Attribute { }
        public FluentAssertions.AndConstraint<FluentAssertions.Types.TypeAssertions> NotBeDecoratedWith<TAttribute>(System.Linq.Expressions.Expression<System.Func<TAttribute, bool>> isMatchingAttributePredicate, string because = "", params object[] becauseArgs)
            where TAttribute : System.Attribute { }
        public FluentAssertions.AndConstraint<FluentAssertions.Types.TypeAssertions> NotBeDecoratedWithOrInherit<TAttribute>(string because = "", params object[] becauseArgs)
            where TAttribute : System.Attribute { }
        public FluentAssertions.AndConstraint<FluentAssertions.Types.TypeAssertions> NotBeDecoratedWithOrInherit<TAttribute>(System.Linq.Expressions.Expression<System.Func<TAttribute, bool>> isMatchingAttributePredicate, string because = "", params object[] becauseArgs)
            where TAttribute : System.Attribute { }
        public FluentAssertions.AndConstraint<FluentAssertions.Types.TypeAssertions> NotBeDerivedFrom(System.Type baseType, string because = "", params object[] becauseArgs) { }
        public FluentAssertions.AndConstraint<FluentAssertions.Types.TypeAssertions> NotBeDerivedFrom<TBaseClass>(string because = "", params object[] becauseArgs)
            where TBaseClass :  class { }
        public FluentAssertions.AndConstraint<FluentAssertions.Types.TypeAssertions> NotBeSealed(string because = "", params object[] becauseArgs) { }
        public FluentAssertions.AndConstraint<FluentAssertions.Types.TypeAssertions> NotBeStatic(string because = "", params object[] becauseArgs) { }
        public FluentAssertions.AndConstraint<FluentAssertions.Types.TypeAssertions> NotHaveAccessModifier(FluentAssertions.Common.CSharpAccessModifier accessModifier, string because = "", params object[] becauseArgs) { }
        public FluentAssertions.AndWhichConstraint<FluentAssertions.Types.TypeAssertions, System.Reflection.ConstructorInfo> NotHaveConstructor(System.Collections.Generic.IEnumerable<System.Type> parameterTypes, string because = "", params object[] becauseArgs) { }
        public FluentAssertions.AndWhichConstraint<FluentAssertions.Types.TypeAssertions, System.Reflection.ConstructorInfo> NotHaveDefaultConstructor(string because = "", params object[] becauseArgs) { }
        public FluentAssertions.AndConstraint<FluentAssertions.Types.TypeAssertions> NotHaveExplicitConversionOperator(System.Type sourceType, System.Type targetType, string because = "", params object[] becauseArgs) { }
        public FluentAssertions.AndConstraint<FluentAssertions.Types.TypeAssertions> NotHaveExplicitConversionOperator<TSource, TTarget>(string because = "", params object[] becauseArgs) { }
        public FluentAssertions.AndConstraint<FluentAssertions.Types.TypeAssertions> NotHaveExplicitMethod(System.Type interfaceType, string name, System.Collections.Generic.IEnumerable<System.Type> parameterTypes, string because = "", params object[] becauseArgs) { }
        public FluentAssertions.AndConstraint<FluentAssertions.Types.TypeAssertions> NotHaveExplicitMethod<TInterface>(string name, System.Collections.Generic.IEnumerable<System.Type> parameterTypes, string because = "", params object[] becauseArgs)
            where TInterface :  class { }
        public FluentAssertions.AndConstraint<FluentAssertions.Types.TypeAssertions> NotHaveExplicitProperty(System.Type interfaceType, string name, string because = "", params object[] becauseArgs) { }
        public FluentAssertions.AndConstraint<FluentAssertions.Types.TypeAssertions> NotHaveExplicitProperty<TInterface>(string name, string because = "", params object[] becauseArgs)
            where TInterface :  class { }
        public FluentAssertions.AndConstraint<FluentAssertions.Types.TypeAssertions> NotHaveImplicitConversionOperator(System.Type sourceType, System.Type targetType, string because = "", params object[] becauseArgs) { }
        public FluentAssertions.AndConstraint<FluentAssertions.Types.TypeAssertions> NotHaveImplicitConversionOperator<TSource, TTarget>(string because = "", params object[] becauseArgs) { }
        public FluentAssertions.AndConstraint<FluentAssertions.Types.TypeAssertions> NotHaveIndexer(System.Collections.Generic.IEnumerable<System.Type> parameterTypes, string because = "", params object[] becauseArgs) { }
        public FluentAssertions.AndConstraint<FluentAssertions.Types.TypeAssertions> NotHaveMethod(string name, System.Collections.Generic.IEnumerable<System.Type> parameterTypes, string because = "", params object[] becauseArgs) { }
        public FluentAssertions.AndConstraint<FluentAssertions.Types.TypeAssertions> NotHaveProperty(string name, string because = "", params object[] becauseArgs) { }
        public FluentAssertions.AndConstraint<FluentAssertions.Types.TypeAssertions> NotImplement(System.Type interfaceType, string because = "", params object[] becauseArgs) { }
        public FluentAssertions.AndConstraint<FluentAssertions.Types.TypeAssertions> NotImplement<TInterface>(string because = "", params object[] becauseArgs)
            where TInterface :  class { }
    }
    public class TypeSelector : System.Collections.Generic.IEnumerable<System.Type>, System.Collections.IEnumerable
    {
        public TypeSelector(System.Collections.Generic.IEnumerable<System.Type> types) { }
        public TypeSelector(System.Type type) { }
        public System.Collections.Generic.IEnumerator<System.Type> GetEnumerator() { }
        public FluentAssertions.Types.TypeSelector ThatAreAbstract() { }
        public FluentAssertions.Types.TypeSelector ThatAreClasses() { }
        public FluentAssertions.Types.TypeSelector ThatAreDecoratedWith<TAttribute>()
            where TAttribute : System.Attribute { }
        public FluentAssertions.Types.TypeSelector ThatAreDecoratedWithOrInherit<TAttribute>()
            where TAttribute : System.Attribute { }
        public FluentAssertions.Types.TypeSelector ThatAreInNamespace(string @namespace) { }
        public FluentAssertions.Types.TypeSelector ThatAreInterfaces() { }
        public FluentAssertions.Types.TypeSelector ThatAreNotAbstract() { }
        public FluentAssertions.Types.TypeSelector ThatAreNotClasses() { }
        public FluentAssertions.Types.TypeSelector ThatAreNotDecoratedWith<TAttribute>()
            where TAttribute : System.Attribute { }
        public FluentAssertions.Types.TypeSelector ThatAreNotDecoratedWithOrInherit<TAttribute>()
            where TAttribute : System.Attribute { }
        public FluentAssertions.Types.TypeSelector ThatAreNotInNamespace(string @namespace) { }
        public FluentAssertions.Types.TypeSelector ThatAreNotInterfaces() { }
        public FluentAssertions.Types.TypeSelector ThatAreNotSealed() { }
        public FluentAssertions.Types.TypeSelector ThatAreNotStatic() { }
        public FluentAssertions.Types.TypeSelector ThatAreNotUnderNamespace(string @namespace) { }
        public FluentAssertions.Types.TypeSelector ThatAreNotValueTypes() { }
        public FluentAssertions.Types.TypeSelector ThatAreSealed() { }
        public FluentAssertions.Types.TypeSelector ThatAreStatic() { }
        public FluentAssertions.Types.TypeSelector ThatAreUnderNamespace(string @namespace) { }
        public FluentAssertions.Types.TypeSelector ThatAreValueTypes() { }
        public FluentAssertions.Types.TypeSelector ThatDeriveFrom<TBase>() { }
        public FluentAssertions.Types.TypeSelector ThatDoNotDeriveFrom<TBase>() { }
        public FluentAssertions.Types.TypeSelector ThatDoNotImplement<TInterface>() { }
        public FluentAssertions.Types.TypeSelector ThatImplement<TInterface>() { }
        public FluentAssertions.Types.TypeSelector ThatSatisfy(System.Func<System.Type, bool> predicate) { }
        public System.Type[] ToArray() { }
        public FluentAssertions.Types.TypeSelector UnwrapEnumerableTypes() { }
        public FluentAssertions.Types.TypeSelector UnwrapTaskTypes() { }
    }
    public class TypeSelectorAssertions
    {
        public TypeSelectorAssertions(FluentAssertions.Execution.AssertionChain assertionChain, params System.Type[] types) { }
        public System.Collections.Generic.IEnumerable<System.Type> Subject { get; }
        public FluentAssertions.AndConstraint<FluentAssertions.Types.TypeSelectorAssertions> BeDecoratedWith<TAttribute>(string because = "", params object[] becauseArgs)
            where TAttribute : System.Attribute { }
        public FluentAssertions.AndConstraint<FluentAssertions.Types.TypeSelectorAssertions> BeDecoratedWith<TAttribute>(System.Linq.Expressions.Expression<System.Func<TAttribute, bool>> isMatchingAttributePredicate, string because = "", params object[] becauseArgs)
            where TAttribute : System.Attribute { }
        public FluentAssertions.AndConstraint<FluentAssertions.Types.TypeSelectorAssertions> BeDecoratedWithOrInherit<TAttribute>(string because = "", params object[] becauseArgs)
            where TAttribute : System.Attribute { }
        public FluentAssertions.AndConstraint<FluentAssertions.Types.TypeSelectorAssertions> BeDecoratedWithOrInherit<TAttribute>(System.Linq.Expressions.Expression<System.Func<TAttribute, bool>> isMatchingAttributePredicate, string because = "", params object[] becauseArgs)
            where TAttribute : System.Attribute { }
        public FluentAssertions.AndConstraint<FluentAssertions.Types.TypeSelectorAssertions> BeInNamespace(string @namespace, string because = "", params object[] becauseArgs) { }
        public FluentAssertions.AndConstraint<FluentAssertions.Types.TypeSelectorAssertions> BeSealed(string because = "", params object[] becauseArgs) { }
        public FluentAssertions.AndConstraint<FluentAssertions.Types.TypeSelectorAssertions> BeUnderNamespace(string @namespace, string because = "", params object[] becauseArgs) { }
        public override bool Equals(object obj) { }
        public FluentAssertions.AndConstraint<FluentAssertions.Types.TypeSelectorAssertions> NotBeDecoratedWith<TAttribute>(string because = "", params object[] becauseArgs)
            where TAttribute : System.Attribute { }
        public FluentAssertions.AndConstraint<FluentAssertions.Types.TypeSelectorAssertions> NotBeDecoratedWith<TAttribute>(System.Linq.Expressions.Expression<System.Func<TAttribute, bool>> isMatchingAttributePredicate, string because = "", params object[] becauseArgs)
            where TAttribute : System.Attribute { }
        public FluentAssertions.AndConstraint<FluentAssertions.Types.TypeSelectorAssertions> NotBeDecoratedWithOrInherit<TAttribute>(string because = "", params object[] becauseArgs)
            where TAttribute : System.Attribute { }
        public FluentAssertions.AndConstraint<FluentAssertions.Types.TypeSelectorAssertions> NotBeDecoratedWithOrInherit<TAttribute>(System.Linq.Expressions.Expression<System.Func<TAttribute, bool>> isMatchingAttributePredicate, string because = "", params object[] becauseArgs)
            where TAttribute : System.Attribute { }
        public FluentAssertions.AndConstraint<FluentAssertions.Types.TypeSelectorAssertions> NotBeInNamespace(string @namespace, string because = "", params object[] becauseArgs) { }
        public FluentAssertions.AndConstraint<FluentAssertions.Types.TypeSelectorAssertions> NotBeSealed(string because = "", params object[] becauseArgs) { }
        public FluentAssertions.AndConstraint<FluentAssertions.Types.TypeSelectorAssertions> NotBeUnderNamespace(string @namespace, string because = "", params object[] becauseArgs) { }
    }
}
namespace FluentAssertions.Xml
{
    public class XAttributeAssertions : FluentAssertions.Primitives.ReferenceTypeAssertions<System.Xml.Linq.XAttribute, FluentAssertions.Xml.XAttributeAssertions>
    {
        public XAttributeAssertions(System.Xml.Linq.XAttribute attribute, FluentAssertions.Execution.AssertionChain assertionChain) { }
        protected override string Identifier { get; }
        public FluentAssertions.AndConstraint<FluentAssertions.Xml.XAttributeAssertions> Be(System.Xml.Linq.XAttribute expected, string because = "", params object[] becauseArgs) { }
        public FluentAssertions.AndConstraint<FluentAssertions.Xml.XAttributeAssertions> HaveValue(string expected, string because = "", params object[] becauseArgs) { }
        public FluentAssertions.AndConstraint<FluentAssertions.Xml.XAttributeAssertions> NotBe(System.Xml.Linq.XAttribute unexpected, string because = "", params object[] becauseArgs) { }
    }
    public class XDocumentAssertions : FluentAssertions.Primitives.ReferenceTypeAssertions<System.Xml.Linq.XDocument, FluentAssertions.Xml.XDocumentAssertions>
    {
        public XDocumentAssertions(System.Xml.Linq.XDocument document, FluentAssertions.Execution.AssertionChain assertionChain) { }
        protected override string Identifier { get; }
        public FluentAssertions.AndConstraint<FluentAssertions.Xml.XDocumentAssertions> Be(System.Xml.Linq.XDocument expected, string because = "", params object[] becauseArgs) { }
        public FluentAssertions.AndConstraint<FluentAssertions.Xml.XDocumentAssertions> BeEquivalentTo(System.Xml.Linq.XDocument expected, string because = "", params object[] becauseArgs) { }
        public FluentAssertions.AndWhichConstraint<FluentAssertions.Xml.XDocumentAssertions, System.Xml.Linq.XElement> HaveElement(string expected, string because = "", params object[] becauseArgs) { }
        public FluentAssertions.AndWhichConstraint<FluentAssertions.Xml.XDocumentAssertions, System.Xml.Linq.XElement> HaveElement(System.Xml.Linq.XName expected, string because = "", params object[] becauseArgs) { }
        public FluentAssertions.AndWhichConstraint<FluentAssertions.Xml.XDocumentAssertions, System.Collections.Generic.IEnumerable<System.Xml.Linq.XElement>> HaveElement(string expected, FluentAssertions.OccurrenceConstraint occurrenceConstraint, string because = "", params object[] becauseArgs) { }
        public FluentAssertions.AndWhichConstraint<FluentAssertions.Xml.XDocumentAssertions, System.Collections.Generic.IEnumerable<System.Xml.Linq.XElement>> HaveElement(System.Xml.Linq.XName expected, FluentAssertions.OccurrenceConstraint occurrenceConstraint, string because = "", params object[] becauseArgs) { }
        public FluentAssertions.AndWhichConstraint<FluentAssertions.Xml.XDocumentAssertions, System.Xml.Linq.XElement> HaveElementWithValue(string expectedElement, string expectedValue, string because = "", params object[] becauseArgs) { }
        public FluentAssertions.AndWhichConstraint<FluentAssertions.Xml.XDocumentAssertions, System.Xml.Linq.XElement> HaveElementWithValue(System.Xml.Linq.XName expectedElement, string expectedValue, string because = "", params object[] becauseArgs) { }
        public FluentAssertions.AndWhichConstraint<FluentAssertions.Xml.XDocumentAssertions, System.Xml.Linq.XElement> HaveRoot(string expected, string because = "", params object[] becauseArgs) { }
        public FluentAssertions.AndWhichConstraint<FluentAssertions.Xml.XDocumentAssertions, System.Xml.Linq.XElement> HaveRoot(System.Xml.Linq.XName expected, string because = "", params object[] becauseArgs) { }
        public FluentAssertions.AndConstraint<FluentAssertions.Xml.XDocumentAssertions> NotBe(System.Xml.Linq.XDocument unexpected, string because = "", params object[] becauseArgs) { }
        public FluentAssertions.AndConstraint<FluentAssertions.Xml.XDocumentAssertions> NotBeEquivalentTo(System.Xml.Linq.XDocument unexpected, string because = "", params object[] becauseArgs) { }
        public FluentAssertions.AndConstraint<FluentAssertions.Xml.XDocumentAssertions> NotHaveElement(string unexpectedElement, string because = "", params object[] becauseArgs) { }
        public FluentAssertions.AndConstraint<FluentAssertions.Xml.XDocumentAssertions> NotHaveElement(System.Xml.Linq.XName unexpectedElement, string because = "", params object[] becauseArgs) { }
        public FluentAssertions.AndConstraint<FluentAssertions.Xml.XDocumentAssertions> NotHaveElementWithValue(string unexpectedElement, string unexpectedValue, string because = "", params object[] becauseArgs) { }
        public FluentAssertions.AndConstraint<FluentAssertions.Xml.XDocumentAssertions> NotHaveElementWithValue(System.Xml.Linq.XName unexpectedElement, string unexpectedValue, string because = "", params object[] becauseArgs) { }
    }
    public class XElementAssertions : FluentAssertions.Primitives.ReferenceTypeAssertions<System.Xml.Linq.XElement, FluentAssertions.Xml.XElementAssertions>
    {
        public XElementAssertions(System.Xml.Linq.XElement xElement, FluentAssertions.Execution.AssertionChain assertionChain) { }
        protected override string Identifier { get; }
        public FluentAssertions.AndConstraint<FluentAssertions.Xml.XElementAssertions> Be(System.Xml.Linq.XElement expected, string because = "", params object[] becauseArgs) { }
        public FluentAssertions.AndConstraint<FluentAssertions.Xml.XElementAssertions> BeEquivalentTo(System.Xml.Linq.XElement expected, string because = "", params object[] becauseArgs) { }
        public FluentAssertions.AndConstraint<FluentAssertions.Xml.XElementAssertions> HaveAttribute(string expectedName, string because = "", params object[] becauseArgs) { }
        public FluentAssertions.AndConstraint<FluentAssertions.Xml.XElementAssertions> HaveAttribute(System.Xml.Linq.XName expectedName, string because = "", params object[] becauseArgs) { }
        public FluentAssertions.AndConstraint<FluentAssertions.Xml.XElementAssertions> HaveAttributeWithValue(string expectedName, string expectedValue, string because = "", params object[] becauseArgs) { }
        public FluentAssertions.AndConstraint<FluentAssertions.Xml.XElementAssertions> HaveAttributeWithValue(System.Xml.Linq.XName expectedName, string expectedValue, string because = "", params object[] becauseArgs) { }
        public FluentAssertions.AndWhichConstraint<FluentAssertions.Xml.XElementAssertions, System.Xml.Linq.XElement> HaveElement(string expected, string because = "", params object[] becauseArgs) { }
        public FluentAssertions.AndWhichConstraint<FluentAssertions.Xml.XElementAssertions, System.Xml.Linq.XElement> HaveElement(System.Xml.Linq.XName expected, string because = "", params object[] becauseArgs) { }
        public FluentAssertions.AndWhichConstraint<FluentAssertions.Xml.XElementAssertions, System.Collections.Generic.IEnumerable<System.Xml.Linq.XElement>> HaveElement(string expected, FluentAssertions.OccurrenceConstraint occurrenceConstraint, string because = "", params object[] becauseArgs) { }
        public FluentAssertions.AndWhichConstraint<FluentAssertions.Xml.XElementAssertions, System.Collections.Generic.IEnumerable<System.Xml.Linq.XElement>> HaveElement(System.Xml.Linq.XName expected, FluentAssertions.OccurrenceConstraint occurrenceConstraint, string because = "", params object[] becauseArgs) { }
        public FluentAssertions.AndWhichConstraint<FluentAssertions.Xml.XElementAssertions, System.Xml.Linq.XElement> HaveElementWithValue(string expectedElement, string expectedValue, string because = "", params object[] becauseArgs) { }
        public FluentAssertions.AndWhichConstraint<FluentAssertions.Xml.XElementAssertions, System.Xml.Linq.XElement> HaveElementWithValue(System.Xml.Linq.XName expectedElement, string expectedValue, string because = "", params object[] becauseArgs) { }
        public FluentAssertions.AndConstraint<FluentAssertions.Xml.XElementAssertions> HaveValue(string expected, string because = "", params object[] becauseArgs) { }
        public FluentAssertions.AndConstraint<FluentAssertions.Xml.XElementAssertions> NotBe(System.Xml.Linq.XElement unexpected, string because = "", params object[] becauseArgs) { }
        public FluentAssertions.AndConstraint<FluentAssertions.Xml.XElementAssertions> NotBeEquivalentTo(System.Xml.Linq.XElement unexpected, string because = "", params object[] becauseArgs) { }
        public FluentAssertions.AndConstraint<FluentAssertions.Xml.XElementAssertions> NotHaveAttribute(string unexpectedName, string because = "", params object[] becauseArgs) { }
        public FluentAssertions.AndConstraint<FluentAssertions.Xml.XElementAssertions> NotHaveAttribute(System.Xml.Linq.XName unexpectedName, string because = "", params object[] becauseArgs) { }
        public FluentAssertions.AndConstraint<FluentAssertions.Xml.XElementAssertions> NotHaveAttributeWithValue(string unexpectedName, string unexpectedValue, string because = "", params object[] becauseArgs) { }
        public FluentAssertions.AndConstraint<FluentAssertions.Xml.XElementAssertions> NotHaveAttributeWithValue(System.Xml.Linq.XName unexpectedName, string unexpectedValue, string because = "", params object[] becauseArgs) { }
        public FluentAssertions.AndConstraint<FluentAssertions.Xml.XElementAssertions> NotHaveElement(string unexpectedElement, string because = "", params object[] becauseArgs) { }
        public FluentAssertions.AndConstraint<FluentAssertions.Xml.XElementAssertions> NotHaveElement(System.Xml.Linq.XName unexpectedElement, string because = "", params object[] becauseArgs) { }
        public FluentAssertions.AndConstraint<FluentAssertions.Xml.XElementAssertions> NotHaveElementWithValue(string unexpectedElement, string unexpectedValue, string because = "", params object[] becauseArgs) { }
        public FluentAssertions.AndConstraint<FluentAssertions.Xml.XElementAssertions> NotHaveElementWithValue(System.Xml.Linq.XName unexpectedElement, string unexpectedValue, string because = "", params object[] becauseArgs) { }
    }
    public class XmlElementAssertions : FluentAssertions.Xml.XmlNodeAssertions<System.Xml.XmlElement, FluentAssertions.Xml.XmlElementAssertions>
    {
        public XmlElementAssertions(System.Xml.XmlElement xmlElement, FluentAssertions.Execution.AssertionChain assertionChain) { }
        protected override string Identifier { get; }
        public FluentAssertions.AndConstraint<FluentAssertions.Xml.XmlElementAssertions> HaveAttribute(string expectedName, string expectedValue, string because = "", params object[] becauseArgs) { }
        public FluentAssertions.AndConstraint<FluentAssertions.Xml.XmlElementAssertions> HaveAttributeWithNamespace(string expectedName, string expectedNamespace, string expectedValue, string because = "", params object[] becauseArgs) { }
        public FluentAssertions.AndWhichConstraint<FluentAssertions.Xml.XmlElementAssertions, System.Xml.XmlElement> HaveElement(string expectedName, string because = "", params object[] becauseArgs) { }
        public FluentAssertions.AndWhichConstraint<FluentAssertions.Xml.XmlElementAssertions, System.Xml.XmlElement> HaveElementWithNamespace(string expectedName, string expectedNamespace, string because = "", params object[] becauseArgs) { }
        public FluentAssertions.AndConstraint<FluentAssertions.Xml.XmlElementAssertions> HaveInnerText(string expected, string because = "", params object[] becauseArgs) { }
    }
    public class XmlNodeAssertions : FluentAssertions.Xml.XmlNodeAssertions<System.Xml.XmlNode, FluentAssertions.Xml.XmlNodeAssertions>
    {
        public XmlNodeAssertions(System.Xml.XmlNode xmlNode, FluentAssertions.Execution.AssertionChain assertionChain) { }
    }
    public class XmlNodeAssertions<TSubject, TAssertions> : FluentAssertions.Primitives.ReferenceTypeAssertions<TSubject, TAssertions>
        where TSubject : System.Xml.XmlNode
        where TAssertions : FluentAssertions.Xml.XmlNodeAssertions<TSubject, TAssertions>
    {
        public XmlNodeAssertions(TSubject xmlNode, FluentAssertions.Execution.AssertionChain assertionChain) { }
        protected override string Identifier { get; }
        public FluentAssertions.AndConstraint<TAssertions> BeEquivalentTo(System.Xml.XmlNode expected, string because = "", params object[] becauseArgs) { }
        public FluentAssertions.AndConstraint<TAssertions> NotBeEquivalentTo(System.Xml.XmlNode unexpected, string because = "", params object[] becauseArgs) { }
    }
    public class XmlNodeFormatter : FluentAssertions.Formatting.IValueFormatter
    {
        public XmlNodeFormatter() { }
        public bool CanHandle(object value) { }
        public void Format(object value, FluentAssertions.Formatting.FormattedObjectGraph formattedGraph, FluentAssertions.Formatting.FormattingContext context, FluentAssertions.Formatting.FormatChild formatChild) { }
    }
}<|MERGE_RESOLUTION|>--- conflicted
+++ resolved
@@ -52,63 +52,41 @@
         public static FluentAssertions.Events.IMonitor<T> Monitor<T>(this T eventSource) { }
         public static FluentAssertions.Events.IMonitor<T> Monitor<T>(this T eventSource, System.Action<FluentAssertions.Events.EventMonitorOptions> configureOptions) { }
         public static FluentAssertions.Specialized.ExecutionTimeAssertions Should(this FluentAssertions.Specialized.ExecutionTime executionTime) { }
-        [System.Obsolete(("You are asserting the \'AndConstraint\' itself. Remove the \'Should()\' method direct" +
-            "ly following \'And\'"), true)]
+        [System.Obsolete("You are asserting the \'AndConstraint\' itself. Remove the \'Should()\' method direct" +
+            "ly following \'And\'", true)]
         public static void Should(this FluentAssertions.Specialized.ExecutionTimeAssertions _) { }
-        [System.Obsolete(("You are asserting the \'AndConstraint\' itself. Remove the \'Should()\' method direct" +
-            "ly following \'And\'"), true)]
+        [System.Obsolete("You are asserting the \'AndConstraint\' itself. Remove the \'Should()\' method direct" +
+            "ly following \'And\'", true)]
         public static void Should(this FluentAssertions.Specialized.TaskCompletionSourceAssertionsBase _) { }
         public static FluentAssertions.Types.MethodInfoSelectorAssertions Should(this FluentAssertions.Types.MethodInfoSelector methodSelector) { }
-        [System.Obsolete(("You are asserting the \'AndConstraint\' itself. Remove the \'Should()\' method direct" +
-            "ly following \'And\'"), true)]
+        [System.Obsolete("You are asserting the \'AndConstraint\' itself. Remove the \'Should()\' method direct" +
+            "ly following \'And\'", true)]
         public static void Should(this FluentAssertions.Types.MethodInfoSelectorAssertions _) { }
         public static FluentAssertions.Types.PropertyInfoSelectorAssertions Should(this FluentAssertions.Types.PropertyInfoSelector propertyInfoSelector) { }
-        [System.Obsolete(("You are asserting the \'AndConstraint\' itself. Remove the \'Should()\' method direct" +
-            "ly following \'And\'"), true)]
+        [System.Obsolete("You are asserting the \'AndConstraint\' itself. Remove the \'Should()\' method direct" +
+            "ly following \'And\'", true)]
         public static void Should(this FluentAssertions.Types.PropertyInfoSelectorAssertions _) { }
         public static FluentAssertions.Types.TypeSelectorAssertions Should(this FluentAssertions.Types.TypeSelector typeSelector) { }
-        [System.Obsolete(("You are asserting the \'AndConstraint\' itself. Remove the \'Should()\' method direct" +
-            "ly following \'And\'"), true)]
+        [System.Obsolete("You are asserting the \'AndConstraint\' itself. Remove the \'Should()\' method direct" +
+            "ly following \'And\'", true)]
         public static void Should(this FluentAssertions.Types.TypeSelectorAssertions _) { }
         public static FluentAssertions.Specialized.ActionAssertions Should([System.Diagnostics.CodeAnalysis.NotNull] this System.Action action) { }
         public static FluentAssertions.Collections.StringCollectionAssertions Should([System.Diagnostics.CodeAnalysis.NotNull] this System.Collections.Generic.IEnumerable<string> @this) { }
-<<<<<<< HEAD
-=======
-        public static FluentAssertions.Data.DataColumnAssertions Should([System.Diagnostics.CodeAnalysis.NotNull] this System.Data.DataColumn actualValue) { }
-        public static FluentAssertions.Collections.GenericCollectionAssertions<System.Data.DataColumn> Should([System.Diagnostics.CodeAnalysis.NotNull] this System.Data.DataColumnCollection actualValue) { }
-        public static FluentAssertions.Collections.GenericCollectionAssertions<System.Data.DataRow> Should([System.Diagnostics.CodeAnalysis.NotNull] this System.Data.DataRowCollection actualValue) { }
-        public static FluentAssertions.Collections.GenericCollectionAssertions<System.Data.DataTable> Should([System.Diagnostics.CodeAnalysis.NotNull] this System.Data.DataTableCollection actualValue) { }
->>>>>>> d05fd9dc
         public static FluentAssertions.Primitives.DateTimeAssertions Should(this System.DateTime actualValue) { }
         public static FluentAssertions.Primitives.NullableDateTimeAssertions Should([System.Diagnostics.CodeAnalysis.NotNull] this System.DateTime? actualValue) { }
         public static FluentAssertions.Primitives.DateTimeOffsetAssertions Should(this System.DateTimeOffset actualValue) { }
-<<<<<<< HEAD
-        public static FluentAssertions.Primitives.NullableDateTimeOffsetAssertions Should(this System.DateTimeOffset? actualValue) { }
-        public static FluentAssertions.Specialized.NonGenericAsyncFunctionAssertions Should([System.Diagnostics.CodeAnalysis.NotNull] this System.Func<System.Threading.Tasks.Task> action) { }
-        public static FluentAssertions.Primitives.GuidAssertions Should(this System.Guid actualValue) { }
-        public static FluentAssertions.Primitives.NullableGuidAssertions Should(this System.Guid? actualValue) { }
-        public static FluentAssertions.Streams.BufferedStreamAssertions Should([System.Diagnostics.CodeAnalysis.NotNull] this System.IO.BufferedStream actualValue) { }
-        public static FluentAssertions.Streams.StreamAssertions Should([System.Diagnostics.CodeAnalysis.NotNull] this System.IO.Stream actualValue) { }
-        public static FluentAssertions.Types.AssemblyAssertions Should([System.Diagnostics.CodeAnalysis.NotNull] this System.Reflection.Assembly assembly) { }
-=======
         public static FluentAssertions.Primitives.NullableDateTimeOffsetAssertions Should([System.Diagnostics.CodeAnalysis.NotNull] this System.DateTimeOffset? actualValue) { }
         public static FluentAssertions.Specialized.NonGenericAsyncFunctionAssertions Should([System.Diagnostics.CodeAnalysis.NotNull] this System.Func<System.Threading.Tasks.Task> action) { }
         public static FluentAssertions.Primitives.GuidAssertions Should(this System.Guid actualValue) { }
         public static FluentAssertions.Primitives.NullableGuidAssertions Should([System.Diagnostics.CodeAnalysis.NotNull] this System.Guid? actualValue) { }
         public static FluentAssertions.Streams.BufferedStreamAssertions Should([System.Diagnostics.CodeAnalysis.NotNull] this System.IO.BufferedStream actualValue) { }
         public static FluentAssertions.Streams.StreamAssertions Should([System.Diagnostics.CodeAnalysis.NotNull] this System.IO.Stream actualValue) { }
-        public static FluentAssertions.Primitives.HttpResponseMessageAssertions Should([System.Diagnostics.CodeAnalysis.NotNull] this System.Net.Http.HttpResponseMessage actualValue) { }
-        public static FluentAssertions.Reflection.AssemblyAssertions Should([System.Diagnostics.CodeAnalysis.NotNull] this System.Reflection.Assembly assembly) { }
->>>>>>> d05fd9dc
+        public static FluentAssertions.Types.AssemblyAssertions Should([System.Diagnostics.CodeAnalysis.NotNull] this System.Reflection.Assembly assembly) { }
         public static FluentAssertions.Types.ConstructorInfoAssertions Should([System.Diagnostics.CodeAnalysis.NotNull] this System.Reflection.ConstructorInfo constructorInfo) { }
         public static FluentAssertions.Types.MethodInfoAssertions Should([System.Diagnostics.CodeAnalysis.NotNull] this System.Reflection.MethodInfo methodInfo) { }
         public static FluentAssertions.Types.PropertyInfoAssertions Should([System.Diagnostics.CodeAnalysis.NotNull] this System.Reflection.PropertyInfo propertyInfo) { }
         public static FluentAssertions.Primitives.SimpleTimeSpanAssertions Should(this System.TimeSpan actualValue) { }
-<<<<<<< HEAD
-        public static FluentAssertions.Primitives.NullableSimpleTimeSpanAssertions Should(this System.TimeSpan? actualValue) { }
-=======
         public static FluentAssertions.Primitives.NullableSimpleTimeSpanAssertions Should([System.Diagnostics.CodeAnalysis.NotNull] this System.TimeSpan? actualValue) { }
->>>>>>> d05fd9dc
         public static FluentAssertions.Types.TypeAssertions Should([System.Diagnostics.CodeAnalysis.NotNull] this System.Type subject) { }
         public static FluentAssertions.Xml.XAttributeAssertions Should([System.Diagnostics.CodeAnalysis.NotNull] this System.Xml.Linq.XAttribute actualValue) { }
         public static FluentAssertions.Xml.XDocumentAssertions Should([System.Diagnostics.CodeAnalysis.NotNull] this System.Xml.Linq.XDocument actualValue) { }
@@ -126,20 +104,12 @@
         public static FluentAssertions.Numeric.NumericAssertions<int> Should(this int actualValue) { }
         public static FluentAssertions.Numeric.NullableNumericAssertions<int> Should([System.Diagnostics.CodeAnalysis.NotNull] this int? actualValue) { }
         public static FluentAssertions.Numeric.NumericAssertions<long> Should(this long actualValue) { }
-<<<<<<< HEAD
-        public static FluentAssertions.Numeric.NullableNumericAssertions<long> Should(this long? actualValue) { }
-=======
         public static FluentAssertions.Numeric.NullableNumericAssertions<long> Should([System.Diagnostics.CodeAnalysis.NotNull] this long? actualValue) { }
->>>>>>> d05fd9dc
         public static FluentAssertions.Primitives.ObjectAssertions Should([System.Diagnostics.CodeAnalysis.NotNull] this object actualValue) { }
         public static FluentAssertions.Numeric.NumericAssertions<sbyte> Should(this sbyte actualValue) { }
         public static FluentAssertions.Numeric.NullableNumericAssertions<sbyte> Should([System.Diagnostics.CodeAnalysis.NotNull] this sbyte? actualValue) { }
         public static FluentAssertions.Numeric.NumericAssertions<short> Should(this short actualValue) { }
-<<<<<<< HEAD
-        public static FluentAssertions.Numeric.NullableNumericAssertions<short> Should(this short? actualValue) { }
-=======
         public static FluentAssertions.Numeric.NullableNumericAssertions<short> Should([System.Diagnostics.CodeAnalysis.NotNull] this short? actualValue) { }
->>>>>>> d05fd9dc
         public static FluentAssertions.Primitives.StringAssertions Should([System.Diagnostics.CodeAnalysis.NotNull] this string actualValue) { }
         public static FluentAssertions.Numeric.NumericAssertions<uint> Should(this uint actualValue) { }
         public static FluentAssertions.Numeric.NullableNumericAssertions<uint> Should([System.Diagnostics.CodeAnalysis.NotNull] this uint? actualValue) { }
@@ -147,32 +117,32 @@
         public static FluentAssertions.Numeric.NullableNumericAssertions<ulong> Should([System.Diagnostics.CodeAnalysis.NotNull] this ulong? actualValue) { }
         public static FluentAssertions.Numeric.NumericAssertions<ushort> Should(this ushort actualValue) { }
         public static FluentAssertions.Numeric.NullableNumericAssertions<ushort> Should([System.Diagnostics.CodeAnalysis.NotNull] this ushort? actualValue) { }
-        [System.Obsolete(("You are asserting the \'AndConstraint\' itself. Remove the \'Should()\' method direct" +
-            "ly following \'And\'"), true)]
+        [System.Obsolete("You are asserting the \'AndConstraint\' itself. Remove the \'Should()\' method direct" +
+            "ly following \'And\'", true)]
         public static void Should<TAssertions>(this FluentAssertions.Primitives.BooleanAssertions<TAssertions> _)
             where TAssertions : FluentAssertions.Primitives.BooleanAssertions<TAssertions> { }
-        [System.Obsolete(("You are asserting the \'AndConstraint\' itself. Remove the \'Should()\' method direct" +
-            "ly following \'And\'"), true)]
+        [System.Obsolete("You are asserting the \'AndConstraint\' itself. Remove the \'Should()\' method direct" +
+            "ly following \'And\'", true)]
         public static void Should<TAssertions>(this FluentAssertions.Primitives.DateTimeAssertions<TAssertions> _)
             where TAssertions : FluentAssertions.Primitives.DateTimeAssertions<TAssertions> { }
-        [System.Obsolete(("You are asserting the \'AndConstraint\' itself. Remove the \'Should()\' method direct" +
-            "ly following \'And\'"), true)]
+        [System.Obsolete("You are asserting the \'AndConstraint\' itself. Remove the \'Should()\' method direct" +
+            "ly following \'And\'", true)]
         public static void Should<TAssertions>(this FluentAssertions.Primitives.DateTimeOffsetAssertions<TAssertions> _)
             where TAssertions : FluentAssertions.Primitives.DateTimeOffsetAssertions<TAssertions> { }
-        [System.Obsolete(("You are asserting the \'AndConstraint\' itself. Remove the \'Should()\' method direct" +
-            "ly following \'And\'"), true)]
+        [System.Obsolete("You are asserting the \'AndConstraint\' itself. Remove the \'Should()\' method direct" +
+            "ly following \'And\'", true)]
         public static void Should<TAssertions>(this FluentAssertions.Primitives.DateTimeOffsetRangeAssertions<TAssertions> _)
             where TAssertions : FluentAssertions.Primitives.DateTimeOffsetAssertions<TAssertions> { }
-        [System.Obsolete(("You are asserting the \'AndConstraint\' itself. Remove the \'Should()\' method direct" +
-            "ly following \'And\'"), true)]
+        [System.Obsolete("You are asserting the \'AndConstraint\' itself. Remove the \'Should()\' method direct" +
+            "ly following \'And\'", true)]
         public static void Should<TAssertions>(this FluentAssertions.Primitives.DateTimeRangeAssertions<TAssertions> _)
             where TAssertions : FluentAssertions.Primitives.DateTimeAssertions<TAssertions> { }
-        [System.Obsolete(("You are asserting the \'AndConstraint\' itself. Remove the \'Should()\' method direct" +
-            "ly following \'And\'"), true)]
+        [System.Obsolete("You are asserting the \'AndConstraint\' itself. Remove the \'Should()\' method direct" +
+            "ly following \'And\'", true)]
         public static void Should<TAssertions>(this FluentAssertions.Primitives.GuidAssertions<TAssertions> _)
             where TAssertions : FluentAssertions.Primitives.GuidAssertions<TAssertions> { }
-        [System.Obsolete(("You are asserting the \'AndConstraint\' itself. Remove the \'Should()\' method direct" +
-            "ly following \'And\'"), true)]
+        [System.Obsolete("You are asserting the \'AndConstraint\' itself. Remove the \'Should()\' method direct" +
+            "ly following \'And\'", true)]
         public static void Should<TAssertions>(this FluentAssertions.Primitives.SimpleTimeSpanAssertions<TAssertions> _)
             where TAssertions : FluentAssertions.Primitives.SimpleTimeSpanAssertions<TAssertions> { }
         public static FluentAssertions.Collections.GenericCollectionAssertions<T> Should<T>([System.Diagnostics.CodeAnalysis.NotNull] this System.Collections.Generic.IEnumerable<T> actualValue) { }
@@ -180,18 +150,18 @@
         public static FluentAssertions.Specialized.FunctionAssertions<T> Should<T>([System.Diagnostics.CodeAnalysis.NotNull] this System.Func<T> func) { }
         public static FluentAssertions.Numeric.ComparableTypeAssertions<T> Should<T>([System.Diagnostics.CodeAnalysis.NotNull] this System.IComparable<T> comparableValue) { }
         public static FluentAssertions.Specialized.TaskCompletionSourceAssertions<T> Should<T>(this System.Threading.Tasks.TaskCompletionSource<T> tcs) { }
-        [System.Obsolete(("You are asserting the \'AndConstraint\' itself. Remove the \'Should()\' method direct" +
-            "ly following \'And\'"), true)]
+        [System.Obsolete("You are asserting the \'AndConstraint\' itself. Remove the \'Should()\' method direct" +
+            "ly following \'And\'", true)]
         public static void Should<TSubject, TAssertions>(this FluentAssertions.Numeric.NumericAssertionsBase<TSubject, TSubject, TAssertions> _)
             where TSubject :  struct, System.IComparable<TSubject>
             where TAssertions : FluentAssertions.Numeric.NumericAssertions<TSubject, TAssertions> { }
-        [System.Obsolete(("You are asserting the \'AndConstraint\' itself. Remove the \'Should()\' method direct" +
-            "ly following \'And\'"), true)]
+        [System.Obsolete("You are asserting the \'AndConstraint\' itself. Remove the \'Should()\' method direct" +
+            "ly following \'And\'", true)]
         public static void Should<TEnum, TAssertions>(this FluentAssertions.Primitives.EnumAssertions<TEnum, TAssertions> _)
             where TEnum :  struct, System.Enum
             where TAssertions : FluentAssertions.Primitives.EnumAssertions<TEnum, TAssertions> { }
-        [System.Obsolete(("You are asserting the \'AndConstraint\' itself. Remove the \'Should()\' method direct" +
-            "ly following \'And\'"), true)]
+        [System.Obsolete("You are asserting the \'AndConstraint\' itself. Remove the \'Should()\' method direct" +
+            "ly following \'And\'", true)]
         public static void Should<TSubject, TAssertions>(this FluentAssertions.Primitives.ReferenceTypeAssertions<TSubject, TAssertions> _)
             where TAssertions : FluentAssertions.Primitives.ReferenceTypeAssertions<TSubject, TAssertions> { }
         public static FluentAssertions.Collections.GenericDictionaryAssertions<System.Collections.Generic.IDictionary<TKey, TValue>, TKey, TValue> Should<TKey, TValue>([System.Diagnostics.CodeAnalysis.NotNull] this System.Collections.Generic.IDictionary<TKey, TValue> actualValue) { }
@@ -228,50 +198,10 @@
     {
         public CustomAssertionAttribute() { }
     }
-<<<<<<< HEAD
     [System.AttributeUsage(System.AttributeTargets.Assembly)]
     public sealed class CustomAssertionsAssemblyAttribute : System.Attribute
     {
         public CustomAssertionsAssemblyAttribute() { }
-=======
-    public static class DataColumnCollectionAssertionExtensions
-    {
-        public static FluentAssertions.AndConstraint<FluentAssertions.Collections.GenericCollectionAssertions<System.Data.DataColumn>> BeSameAs(this FluentAssertions.Collections.GenericCollectionAssertions<System.Data.DataColumn> assertion, System.Data.DataColumnCollection expected, string because = "", params object[] becauseArgs) { }
-        public static FluentAssertions.AndConstraint<FluentAssertions.Collections.GenericCollectionAssertions<System.Data.DataColumn>> HaveSameCount(this FluentAssertions.Collections.GenericCollectionAssertions<System.Data.DataColumn> assertion, System.Data.DataColumnCollection otherCollection, string because = "", params object[] becauseArgs) { }
-        public static FluentAssertions.AndConstraint<FluentAssertions.Collections.GenericCollectionAssertions<System.Data.DataColumn>> NotBeSameAs(this FluentAssertions.Collections.GenericCollectionAssertions<System.Data.DataColumn> assertion, System.Data.DataColumnCollection unexpected, string because = "", params object[] becauseArgs) { }
-        public static FluentAssertions.AndConstraint<FluentAssertions.Collections.GenericCollectionAssertions<System.Data.DataColumn>> NotHaveSameCount(this FluentAssertions.Collections.GenericCollectionAssertions<System.Data.DataColumn> assertion, System.Data.DataColumnCollection otherCollection, string because = "", params object[] becauseArgs) { }
-    }
-    public static class DataRowAssertionExtensions
-    {
-        public static FluentAssertions.Data.DataRowAssertions<TDataRow> Should<TDataRow>([System.Diagnostics.CodeAnalysis.NotNull] this TDataRow actualValue)
-            where TDataRow : System.Data.DataRow { }
-    }
-    public static class DataRowCollectionAssertionExtensions
-    {
-        public static FluentAssertions.AndConstraint<FluentAssertions.Collections.GenericCollectionAssertions<System.Data.DataRow>> BeSameAs(this FluentAssertions.Collections.GenericCollectionAssertions<System.Data.DataRow> assertion, System.Data.DataRowCollection expected, string because = "", params object[] becauseArgs) { }
-        public static FluentAssertions.AndConstraint<FluentAssertions.Collections.GenericCollectionAssertions<System.Data.DataRow>> HaveSameCount(this FluentAssertions.Collections.GenericCollectionAssertions<System.Data.DataRow> assertion, System.Data.DataRowCollection otherCollection, string because = "", params object[] becauseArgs) { }
-        public static FluentAssertions.AndConstraint<FluentAssertions.Collections.GenericCollectionAssertions<System.Data.DataRow>> NotBeSameAs(this FluentAssertions.Collections.GenericCollectionAssertions<System.Data.DataRow> assertion, System.Data.DataRowCollection unexpected, string because = "", params object[] becauseArgs) { }
-        public static FluentAssertions.AndConstraint<FluentAssertions.Collections.GenericCollectionAssertions<System.Data.DataRow>> NotHaveSameCount(this FluentAssertions.Collections.GenericCollectionAssertions<System.Data.DataRow> assertion, System.Data.DataRowCollection otherCollection, string because = "", params object[] becauseArgs) { }
-    }
-    public static class DataSetAssertionExtensions
-    {
-        public static FluentAssertions.Data.DataSetAssertions<TDataSet> Should<TDataSet>([System.Diagnostics.CodeAnalysis.NotNull] this TDataSet actualValue)
-            where TDataSet : System.Data.DataSet { }
-    }
-    public static class DataTableAssertionExtensions
-    {
-        public static FluentAssertions.Data.DataTableAssertions<TDataTable> Should<TDataTable>([System.Diagnostics.CodeAnalysis.NotNull] this TDataTable actualValue)
-            where TDataTable : System.Data.DataTable { }
-    }
-    public static class DataTableCollectionAssertionExtensions
-    {
-        public static FluentAssertions.AndConstraint<FluentAssertions.Collections.GenericCollectionAssertions<System.Data.DataTable>> BeSameAs(this FluentAssertions.Collections.GenericCollectionAssertions<System.Data.DataTable> assertion, System.Data.DataTableCollection expected, string because = "", params object[] becauseArgs) { }
-        public static FluentAssertions.AndConstraint<FluentAssertions.Collections.GenericCollectionAssertions<System.Data.DataTable>> HaveSameCount(this FluentAssertions.Collections.GenericCollectionAssertions<System.Data.DataTable> assertion, System.Data.DataSet otherDataSet, string because = "", params object[] becauseArgs) { }
-        public static FluentAssertions.AndConstraint<FluentAssertions.Collections.GenericCollectionAssertions<System.Data.DataTable>> HaveSameCount(this FluentAssertions.Collections.GenericCollectionAssertions<System.Data.DataTable> assertion, System.Data.DataTableCollection otherCollection, string because = "", params object[] becauseArgs) { }
-        public static FluentAssertions.AndConstraint<FluentAssertions.Collections.GenericCollectionAssertions<System.Data.DataTable>> NotBeSameAs(this FluentAssertions.Collections.GenericCollectionAssertions<System.Data.DataTable> assertion, System.Data.DataTableCollection unexpected, string because = "", params object[] becauseArgs) { }
-        public static FluentAssertions.AndConstraint<FluentAssertions.Collections.GenericCollectionAssertions<System.Data.DataTable>> NotHaveSameCount(this FluentAssertions.Collections.GenericCollectionAssertions<System.Data.DataTable> assertion, System.Data.DataSet otherDataSet, string because = "", params object[] becauseArgs) { }
-        public static FluentAssertions.AndConstraint<FluentAssertions.Collections.GenericCollectionAssertions<System.Data.DataTable>> NotHaveSameCount(this FluentAssertions.Collections.GenericCollectionAssertions<System.Data.DataTable> assertion, System.Data.DataTableCollection otherCollection, string because = "", params object[] becauseArgs) { }
->>>>>>> d05fd9dc
     }
     public static class EnumAssertionsExtensions
     {
@@ -2473,8 +2403,8 @@
         public FluentAssertions.AndConstraint<FluentAssertions.Types.TypeAssertions> Be(System.Type expected, string because = "", params object[] becauseArgs) { }
         public FluentAssertions.AndConstraint<FluentAssertions.Types.TypeAssertions> Be<TExpected>(string because = "", params object[] becauseArgs) { }
         public FluentAssertions.AndConstraint<FluentAssertions.Types.TypeAssertions> BeAbstract(string because = "", params object[] becauseArgs) { }
-        public FluentAssertions.AndConstraint<FluentAssertions.Types.TypeAssertions> BeAssignableTo(System.Type type, string because = "", params object[] becauseArgs) { }
-        public FluentAssertions.AndConstraint<FluentAssertions.Types.TypeAssertions> BeAssignableTo<T>(string because = "", params object[] becauseArgs) { }
+        public new FluentAssertions.AndConstraint<FluentAssertions.Types.TypeAssertions> BeAssignableTo(System.Type type, string because = "", params object[] becauseArgs) { }
+        public new FluentAssertions.AndConstraint<FluentAssertions.Types.TypeAssertions> BeAssignableTo<T>(string because = "", params object[] becauseArgs) { }
         public FluentAssertions.AndWhichConstraint<FluentAssertions.Types.TypeAssertions, TAttribute> BeDecoratedWith<TAttribute>(string because = "", params object[] becauseArgs)
             where TAttribute : System.Attribute { }
         public FluentAssertions.AndWhichConstraint<FluentAssertions.Types.TypeAssertions, TAttribute> BeDecoratedWith<TAttribute>(System.Linq.Expressions.Expression<System.Func<TAttribute, bool>> isMatchingAttributePredicate, string because = "", params object[] becauseArgs)
@@ -2511,8 +2441,8 @@
         public FluentAssertions.AndConstraint<FluentAssertions.Types.TypeAssertions> NotBe(System.Type unexpected, string because = "", params object[] becauseArgs) { }
         public FluentAssertions.AndConstraint<FluentAssertions.Types.TypeAssertions> NotBe<TUnexpected>(string because = "", params object[] becauseArgs) { }
         public FluentAssertions.AndConstraint<FluentAssertions.Types.TypeAssertions> NotBeAbstract(string because = "", params object[] becauseArgs) { }
-        public FluentAssertions.AndConstraint<FluentAssertions.Types.TypeAssertions> NotBeAssignableTo(System.Type type, string because = "", params object[] becauseArgs) { }
-        public FluentAssertions.AndConstraint<FluentAssertions.Types.TypeAssertions> NotBeAssignableTo<T>(string because = "", params object[] becauseArgs) { }
+        public new FluentAssertions.AndConstraint<FluentAssertions.Types.TypeAssertions> NotBeAssignableTo(System.Type type, string because = "", params object[] becauseArgs) { }
+        public new FluentAssertions.AndConstraint<FluentAssertions.Types.TypeAssertions> NotBeAssignableTo<T>(string because = "", params object[] becauseArgs) { }
         public FluentAssertions.AndConstraint<FluentAssertions.Types.TypeAssertions> NotBeDecoratedWith<TAttribute>(string because = "", params object[] becauseArgs)
             where TAttribute : System.Attribute { }
         public FluentAssertions.AndConstraint<FluentAssertions.Types.TypeAssertions> NotBeDecoratedWith<TAttribute>(System.Linq.Expressions.Expression<System.Func<TAttribute, bool>> isMatchingAttributePredicate, string because = "", params object[] becauseArgs)
