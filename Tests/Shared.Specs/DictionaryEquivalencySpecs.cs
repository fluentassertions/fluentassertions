--- conflicted
+++ resolved
@@ -794,42 +794,12 @@
             // Assert
             //-----------------------------------------------------------------------------------------------------------
             act1.Should().Throw<XunitException>()
-<<<<<<< HEAD
-                .WithMessage("Expected subject to be a dictionary with 2 item(s), but found 1 item(s).*Missing key(s): {\"farewell\"}*");
-            
-            act2.Should().Throw<XunitException>()
-                .WithMessage("Expected subject to be a dictionary with 1 item(s), but found 2 item(s).*Additional key(s): {\"farewell\"}*");
-        }
-
-        [Fact]
-        public void When_two_dictionaries_asserted_to_be_equivalent_have_different_lengths_with_both_missing_and_additional_items_it_should_fail_descriptively()
-        {
-            //-----------------------------------------------------------------------------------------------------------
-            // Arrange
-            //-----------------------------------------------------------------------------------------------------------
-            var dictionary1 = new Dictionary<string, string> { { "GREETING", "hello" } };
-            var dictionary2 = new Dictionary<string, string> { { "greeting", "hello" }, { "farewell", "goodbye" } };
-
-            //-----------------------------------------------------------------------------------------------------------
-            // Act
-            //-----------------------------------------------------------------------------------------------------------
-            Action act1 = () => dictionary1.Should().BeEquivalentTo(dictionary2);
-            Action act2 = () => dictionary2.Should().BeEquivalentTo(dictionary1);
-
-            //-----------------------------------------------------------------------------------------------------------
-            // Assert
-            //-----------------------------------------------------------------------------------------------------------
-            act1.Should().Throw<XunitException>()
-                .WithMessage("Expected subject to be a dictionary with 2 item(s), but found 1 item(s).*Missing key(s): {\"greeting\", \"farewell\"}*Additional key(s): {\"GREETING\"}*");
-
-            act2.Should().Throw<XunitException>()
-                .WithMessage("Expected subject to be a dictionary with 1 item(s), but found 2 item(s).*Missing key(s): {\"GREETING\"}*Additional key(s): {\"greeting\", \"farewell\"}*");
-=======
 #if NETCOREAPP1_1
                 .WithMessage("Expected subject to be a dictionary with 2 item(s), but found 1 item(s)*");
 #else
                 .WithMessage("Expected dictionary1 to be a dictionary with 2 item(s), but found 1 item(s)*");
 #endif
+
 
             act2.Should().Throw<XunitException>()
 #if NETCOREAPP1_1
@@ -837,7 +807,6 @@
 #else
                 .WithMessage("Expected dictionary2 to be a dictionary with 1 item(s), but found 2 item(s)*");
 #endif
->>>>>>> fe0af34e
         }
 
         [Fact]
