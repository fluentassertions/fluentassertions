﻿using System;
using System.Collections.Generic;
using System.Diagnostics;
using Xunit;
using Xunit.Sdk;
<<<<<<< HEAD
using FakeItEasy;
using FluentAssertions.Extensions;
=======
>>>>>>> fba232b0

namespace FluentAssertions.Specs
{
    public class ExceptionAssertionSpecs
    {
        [Fact]
        public void ThrowExactly_when_subject_throws_subclass_of_expected_exception_it_should_throw()
        {
            //-----------------------------------------------------------------------------------------------------------
            // Arrange
            //-----------------------------------------------------------------------------------------------------------
            Action act = () => throw new ArgumentNullException();

            try
            {
                //-----------------------------------------------------------------------------------------------------------
                // Act
                //-----------------------------------------------------------------------------------------------------------
                act.Should().ThrowExactly<ArgumentException>("because {0} should do that", "Does.Do");

                throw new XunitException("This point should not be reached.");
            }
            catch (XunitException ex)
            {
                //-----------------------------------------------------------------------------------------------------------
                // Assert
                //-----------------------------------------------------------------------------------------------------------
                ex.Message.Should().Match("Expected type to be System.ArgumentException because Does.Do should do that, but found System.ArgumentNullException.");
            }
        }

        [Fact]
        public void ThrowExactly_when_subject_throws_expected_exception_it_should_not_do_anything()
        {
            //-----------------------------------------------------------------------------------------------------------
            // Arrange
            //-----------------------------------------------------------------------------------------------------------
            Action act = () => throw new ArgumentNullException();

            //-----------------------------------------------------------------------------------------------------------
            // Act / Assert
            //-----------------------------------------------------------------------------------------------------------
            act.Should().ThrowExactly<ArgumentNullException>();
        }

        #region Outer Exceptions

        [Fact]
        public void When_subject_throws_expected_exception_with_an_expected_message_it_should_not_do_anything()
        {
            //-----------------------------------------------------------------------------------------------------------
            // Arrange
            //-----------------------------------------------------------------------------------------------------------
            Does testSubject = Does.Throw(new InvalidOperationException("some message"));

            //-----------------------------------------------------------------------------------------------------------
            // Act / Assert
            //-----------------------------------------------------------------------------------------------------------
            testSubject.Invoking(x => x.Do()).Should().Throw<InvalidOperationException>().WithMessage("some message");
        }

        [Fact]
        public void When_subject_throws_expected_exception_but_with_unexpected_message_it_should_throw()
        {
            //-----------------------------------------------------------------------------------------------------------
            // Arrange
            //-----------------------------------------------------------------------------------------------------------
            Does testSubject = Does.Throw(new InvalidOperationException("some"));

            try
            {
                //-----------------------------------------------------------------------------------------------------------
                // Act
                //-----------------------------------------------------------------------------------------------------------
                testSubject
                    .Invoking(x => x.Do())
                    .Should().Throw<InvalidOperationException>()
                    .WithMessage("some message");

                throw new XunitException("This point should not be reached");
            }
            catch (XunitException ex)
            {
                //-----------------------------------------------------------------------------------------------------------
                // Assert
                //-----------------------------------------------------------------------------------------------------------
                ex.Message.Should().Match(
                    "Expected exception message to match the equivalent of*\"some message\", but*\"some\" does not*");
            }
        }

        [Fact]
        public void When_subject_throws_expected_exception_with_message_starting_with_expected_message_it_should_not_throw()
        {
            //-----------------------------------------------------------------------------------------------------------
            // Arrange
            //-----------------------------------------------------------------------------------------------------------
            Does testSubject = Does.Throw(new InvalidOperationException("expected message"));

            //-----------------------------------------------------------------------------------------------------------
            // Act
            //-----------------------------------------------------------------------------------------------------------
            Action action = testSubject.Do;

            //-----------------------------------------------------------------------------------------------------------
            // Assert
            //-----------------------------------------------------------------------------------------------------------
            action.Should().Throw<InvalidOperationException>()
                .WithMessage("expected mes*");
        }

        [Fact]
        public void When_subject_throws_expected_exception_with_message_that_does_not_start_with_expected_message_it_should_throw()
        {
            //-----------------------------------------------------------------------------------------------------------
            // Arrange
            //-----------------------------------------------------------------------------------------------------------
            Does testSubject = Does.Throw(new InvalidOperationException("OxpectOd message"));

            //-----------------------------------------------------------------------------------------------------------
            // Act
            //-----------------------------------------------------------------------------------------------------------
            Action action = () => testSubject
                .Invoking(s => s.Do())
                .Should().Throw<InvalidOperationException>()
                .WithMessage("Expected mes");

            //-----------------------------------------------------------------------------------------------------------
            // Assert
            //-----------------------------------------------------------------------------------------------------------
            action.Should().Throw<Exception>()
                .WithMessage("Expected exception message to match the equivalent of*\"Expected mes*\", but*\"OxpectOd message\" does not*");
        }

        [Fact]
        public void When_subject_throws_expected_exception_with_message_starting_with_expected_equivalent_message_it_should_not_throw()
        {
            //-----------------------------------------------------------------------------------------------------------
            // Arrange
            //-----------------------------------------------------------------------------------------------------------
            Does testSubject = Does.Throw(new InvalidOperationException("Expected Message"));

            //-----------------------------------------------------------------------------------------------------------
            // Act
            //-----------------------------------------------------------------------------------------------------------
            Action action = testSubject.Do;

            //-----------------------------------------------------------------------------------------------------------
            // Assert
            //-----------------------------------------------------------------------------------------------------------
            action.Should().Throw<InvalidOperationException>()
                .WithMessage("expected mes*");
        }

        [Fact]
        public void When_subject_throws_expected_exception_with_message_that_does_not_start_with_equivalent_message_it_should_throw()
        {
            //-----------------------------------------------------------------------------------------------------------
            // Arrange
            //-----------------------------------------------------------------------------------------------------------
            Does testSubject = Does.Throw(new InvalidOperationException("OxpectOd message"));

            //-----------------------------------------------------------------------------------------------------------
            // Act
            //-----------------------------------------------------------------------------------------------------------
            Action action = () => testSubject
                    .Invoking(s => s.Do())
                    .Should().Throw<InvalidOperationException>()
                    .WithMessage("expected mes");

            //-----------------------------------------------------------------------------------------------------------
            // Assert
            //-----------------------------------------------------------------------------------------------------------
            action.Should().Throw<Exception>()
                .WithMessage("Expected exception message to match the equivalent of*\"expected mes*\", but*\"OxpectOd message\" does not*");
        }

        [Fact]
        public void When_subject_throws_some_exception_with_unexpected_message_it_should_throw_with_clear_description()
        {
            //-----------------------------------------------------------------------------------------------------------
            // Arrange
            //-----------------------------------------------------------------------------------------------------------
            Does subjectThatThrows = Does.Throw(new InvalidOperationException("message1"));

            try
            {
                //-----------------------------------------------------------------------------------------------------------
                // Act
                //-----------------------------------------------------------------------------------------------------------
                subjectThatThrows
                    .Invoking(x => x.Do())
                    .Should().Throw<InvalidOperationException>()
                    .WithMessage("message2", "because we want to test the failure {0}", "message");

                throw new XunitException("This point should not be reached");
            }
            catch (XunitException ex)
            {
                //-----------------------------------------------------------------------------------------------------------
                // Assert
                //-----------------------------------------------------------------------------------------------------------
                ex.Message.Should().Match(
                    "Expected exception message to match the equivalent of \"message2\" because we want to test the failure message, but \"message1\" does not*");
            }
        }

        [Fact]
        public void When_subject_throws_some_exception_with_an_empty_message_it_should_throw_with_clear_description()
        {
            //-----------------------------------------------------------------------------------------------------------
            // Arrange
            //-----------------------------------------------------------------------------------------------------------
            Does subjectThatThrows = Does.Throw(new InvalidOperationException(""));

            try
            {
                //-----------------------------------------------------------------------------------------------------------
                // Act
                //-----------------------------------------------------------------------------------------------------------
                subjectThatThrows
                    .Invoking(x => x.Do())
                    .Should().Throw<InvalidOperationException>()
                    .WithMessage("message2");

                throw new XunitException("This point should not be reached");
            }
            catch (XunitException ex)
            {
                //-----------------------------------------------------------------------------------------------------------
                // Assert
                //-----------------------------------------------------------------------------------------------------------
                ex.Message.Should().Match(
                    "Expected exception message to match the equivalent of \"message2\"*, but \"\"*");
            }
        }

        [Fact]
        public void When_subject_throws_some_exception_with_message_which_contains_complete_expected_exception_and_more_it_should_throw()
        {
            //-----------------------------------------------------------------------------------------------------------
            // Arrange
            //-----------------------------------------------------------------------------------------------------------
            Does subjectThatThrows = Does.Throw(new ArgumentNullException("someParam", "message2"));

            try
            {
                //-----------------------------------------------------------------------------------------------------------
                // Act
                //-----------------------------------------------------------------------------------------------------------
                subjectThatThrows
                    .Invoking(x => x.Do("something"))
                    .Should().Throw<ArgumentNullException>()
                    .WithMessage("message2");

                throw new XunitException("This point should not be reached");
            }
            catch (XunitException ex)
            {
                //-----------------------------------------------------------------------------------------------------------
                // Assert
                //-----------------------------------------------------------------------------------------------------------
                ex.Message.Should().Match(
                    "Expected exception message to match the equivalent of*\"message2\", but*\"message2*Parameter name: someParam\"*");
            }
        }

        [Fact]
        public void When_no_exception_was_thrown_but_one_was_expected_it_should_clearly_report_that()
        {
            try
            {
                //-----------------------------------------------------------------------------------------------------------
                // Arrange
                //-----------------------------------------------------------------------------------------------------------
                Does testSubject = Does.NotThrow();

                //-----------------------------------------------------------------------------------------------------------
                // Act
                //-----------------------------------------------------------------------------------------------------------
                testSubject.Invoking(x => x.Do()).Should().Throw<Exception>("because {0} should do that", "Does.Do");

                throw new XunitException("This point should not be reached");
            }
            catch (XunitException ex)
            {
                //-----------------------------------------------------------------------------------------------------------
                // Assert
                //-----------------------------------------------------------------------------------------------------------
                ex.Message.Should().Be(
                    "Expected a <System.Exception> to be thrown because Does.Do should do that, but no exception was thrown.");
            }
        }

        [Fact]
        public void When_subject_throws_another_exception_than_expected_it_should_include_details_of_that_exception()
        {
            //-----------------------------------------------------------------------------------------------------------
            // Arrange
            //-----------------------------------------------------------------------------------------------------------
            var actualException = new ArgumentException();

            Does testSubject = Does.Throw(actualException);

            try
            {
                //-----------------------------------------------------------------------------------------------------------
                // Act
                //-----------------------------------------------------------------------------------------------------------
                testSubject
                    .Invoking(x => x.Do())
                    .Should().Throw<InvalidOperationException>("because {0} should throw that one", "Does.Do");

                throw new XunitException("This point should not be reached");
            }
            catch (XunitException ex)
            {
                //-----------------------------------------------------------------------------------------------------------
                // Assert
                //-----------------------------------------------------------------------------------------------------------
                ex.Message.Should().StartWith(
                    "Expected a <System.InvalidOperationException> to be thrown because Does.Do should throw that one, but found a <System.ArgumentException>:");

                ex.Message.Should().Contain(actualException.Message);
            }
        }

        [Fact]
        public void When_subject_throws_exception_with_message_with_braces_but_a_different_message_is_expected_it_should_report_that()
        {
            //-----------------------------------------------------------------------------------------------------------
            // Arrange
            //-----------------------------------------------------------------------------------------------------------
            Does subjectThatThrows = Does.Throw(new Exception("message with {}"));

            try
            {
                //-----------------------------------------------------------------------------------------------------------
                // Act
                //-----------------------------------------------------------------------------------------------------------
                subjectThatThrows
                    .Invoking(x => x.Do("something"))
                    .Should().Throw<Exception>()
                    .WithMessage("message without");

                throw new XunitException("this point should not be reached");
            }
            catch (XunitException ex)
            {
                //-----------------------------------------------------------------------------------------------------------
                // Assert
                //-----------------------------------------------------------------------------------------------------------
                ex.Message.Should().Match(
                    "Expected exception message to match the equivalent of*\"message without\"*, but*\"message with {}*");
            }
        }

        [Fact]
        public void When_asserting_with_an_aggregate_exception_type_the_asserts_should_occur_against_the_aggregate_exception()
        {
            //-----------------------------------------------------------------------------------------------------------
            // Arrange
            //-----------------------------------------------------------------------------------------------------------
            Does testSubject = Does.Throw(new AggregateException("Outer Message", new Exception("Inner Message")));

            //-----------------------------------------------------------------------------------------------------------
            // Act
            //-----------------------------------------------------------------------------------------------------------
            Action act = testSubject.Do;

            //-----------------------------------------------------------------------------------------------------------
            // Assert
            //-----------------------------------------------------------------------------------------------------------
            act.Should().Throw<AggregateException>()
                .WithMessage("Outer Message*")
                .WithInnerException<Exception>()
                .WithMessage("Inner Message");
        }

        #endregion

        #region Inner Exceptions

        [Fact]
        public void When_subject_throws_an_exception_with_the_expected_inner_exception_it_should_not_do_anything()
        {
            //-----------------------------------------------------------------------------------------------------------
            // Arrange
            //-----------------------------------------------------------------------------------------------------------
            Does testSubject = Does.Throw(new Exception("", new ArgumentException()));

            //-----------------------------------------------------------------------------------------------------------
            // Act / Assert
            //-----------------------------------------------------------------------------------------------------------
            testSubject
                .Invoking(x => x.Do())
                .Should().Throw<Exception>()
                .WithInnerException<ArgumentException>();
        }

        [Fact]
        public void WithInnerExceptionExactly_no_paramters_when_subject_throws_subclass_of_expected_inner_exception_it_should_throw_with_clear_description()
        {
            //-----------------------------------------------------------------------------------------------------------
            // Arrange
            //-----------------------------------------------------------------------------------------------------------
            var innerException = new ArgumentNullException();

            Action act = () => throw new BadImageFormatException("", innerException);

            try
            {
                //-----------------------------------------------------------------------------------------------------------
                // Act
                //-----------------------------------------------------------------------------------------------------------
                act.Should().Throw<BadImageFormatException>()
                    .WithInnerExceptionExactly<ArgumentException>();

                throw new XunitException("This point should not be reached.");
            }
            catch (XunitException ex)
            {
                //-----------------------------------------------------------------------------------------------------------
                // Assert
                //-----------------------------------------------------------------------------------------------------------
                var expectedMessage = BuildExpectedMessageForWithInnerExceptionExactly("Expected inner System.ArgumentException, but found System.ArgumentNullException with message", innerException.Message);

                ex.Message.Should().Be(expectedMessage);
            }
        }

        [Fact]
        public void WithInnerExceptionExactly_no_paramters_when_subject_throws_expected_inner_exception_it_should_not_do_anything()
        {
            //-----------------------------------------------------------------------------------------------------------
            // Arrange
            //-----------------------------------------------------------------------------------------------------------
            Action act = () => throw new BadImageFormatException("", new ArgumentNullException());

            //-----------------------------------------------------------------------------------------------------------
            // Act / Assert
            //-----------------------------------------------------------------------------------------------------------
            act.Should().Throw<BadImageFormatException>()
                    .WithInnerExceptionExactly<ArgumentNullException>();
        }

        [Fact]
        public void WithInnerExceptionExactly_when_subject_throws_subclass_of_expected_inner_exception_it_should_throw_with_clear_description()
        {
            //-----------------------------------------------------------------------------------------------------------
            // Arrange
            //-----------------------------------------------------------------------------------------------------------
            var innerException = new ArgumentNullException();

            Action act = () => throw new BadImageFormatException("", innerException);

            try
            {
                //-----------------------------------------------------------------------------------------------------------
                // Act
                //-----------------------------------------------------------------------------------------------------------
                act.Should().Throw<BadImageFormatException>()
                    .WithInnerExceptionExactly<ArgumentException>("because {0} should do just that", "the action");

                throw new XunitException("This point should not be reached.");
            }
            catch (XunitException ex)
            {
                //-----------------------------------------------------------------------------------------------------------
                // Assert
                //-----------------------------------------------------------------------------------------------------------
                var expectedMessage = BuildExpectedMessageForWithInnerExceptionExactly("Expected inner System.ArgumentException because the action should do just that, but found System.ArgumentNullException with message", innerException.Message);

                ex.Message.Should().Be(expectedMessage);
            }
        }

        [Fact]
        public void WithInnerExceptionExactly_when_subject_throws_expected_inner_exception_it_should_not_do_anything()
        {
            //-----------------------------------------------------------------------------------------------------------
            // Arrange
            //-----------------------------------------------------------------------------------------------------------
            Action act = () => throw new BadImageFormatException("", new ArgumentNullException());

            //-----------------------------------------------------------------------------------------------------------
            // Act / Assert
            //-----------------------------------------------------------------------------------------------------------
            act.Should().Throw<BadImageFormatException>()
                    .WithInnerExceptionExactly<ArgumentNullException>("because {0} should do just that", "the action");
        }

        private static string BuildExpectedMessageForWithInnerExceptionExactly(string because, string innerExceptionMessage)
        {
            var expectedMessage = string.Format("{0} \"{1}\"\n.", because, innerExceptionMessage);

            return expectedMessage;
        }

        [Fact]
        public void When_subject_throws_an_exception_with_an_unexpected_inner_exception_it_should_throw_with_clear_description()
        {
            //-----------------------------------------------------------------------------------------------------------
            // Arrange
            //-----------------------------------------------------------------------------------------------------------
            var innerException = new NullReferenceException();

            Does testSubject = Does.Throw(new Exception("", innerException));

            try
            {
                //-----------------------------------------------------------------------------------------------------------
                // Act
                //-----------------------------------------------------------------------------------------------------------
                testSubject
                    .Invoking(x => x.Do())
                    .Should().Throw<Exception>()
                    .WithInnerException<ArgumentException>("because {0} should do just that", "Does.Do");

                throw new XunitException("This point should not be reached");
            }
            catch (XunitException exc)
            {
                //-----------------------------------------------------------------------------------------------------------
                // Assert
                //-----------------------------------------------------------------------------------------------------------
                exc.Message.Should().StartWith(
                    "Expected inner System.ArgumentException because Does.Do should do just that, but found System.NullReferenceException");

                exc.Message.Should().Contain(innerException.Message);
            }
        }

        [Fact]
        public void When_subject_throws_an_exception_without_expected_inner_exception_it_should_throw_with_clear_description()
        {
            try
            {
                Does testSubject = Does.Throw<Exception>();

                testSubject.Invoking(x => x.Do()).Should().Throw<Exception>()
                    .WithInnerException<InvalidOperationException>();

                throw new XunitException("This point should not be reached");
            }
            catch (XunitException ex)
            {
                ex.Message.Should().Be(
                    "Expected inner System.InvalidOperationException, but the thrown exception has no inner exception.");
            }
        }

        [Fact]
        public void
            When_subject_throws_an_exception_without_expected_inner_exception_and_has_reason_it_should_throw_with_clear_description
            ()
        {
            try
            {
                Does testSubject = Does.Throw<Exception>();

                testSubject.Invoking(x => x.Do()).Should().Throw<Exception>()
                    .WithInnerException<InvalidOperationException>("because {0} should do that", "Does.Do");

                throw new XunitException("This point should not be reached");
            }
            catch (XunitException ex)
            {
                ex.Message.Should().Be(
                    "Expected inner System.InvalidOperationException because Does.Do should do that, but the thrown exception has no inner exception.");
            }
        }

        [Fact]
        public void When_an_inner_exception_matches_exactly_it_should_allow_chaining_more_asserts_on_that_exception_type()
        {
            //-----------------------------------------------------------------------------------------------------------
            // Act
            //-----------------------------------------------------------------------------------------------------------
            Action act = () =>
                throw new ArgumentException("OuterMessage", new InvalidOperationException("InnerMessage"));

            //-----------------------------------------------------------------------------------------------------------
            // Assert
            //-----------------------------------------------------------------------------------------------------------
            act
                .Should().ThrowExactly<ArgumentException>()
                .WithInnerExceptionExactly<InvalidOperationException>()
                .Where(i => i.Message == "InnerMessage");
        }

        #endregion

        #region Miscellaneous

        [Fact]
        public void When_getting_value_of_property_of_thrown_exception_it_should_return_value_of_property()
        {
            //-----------------------------------------------------------------------------------------------------------
            // Arrange
            //-----------------------------------------------------------------------------------------------------------
            const string SomeParamNameValue = "param";
            Does target = Does.Throw(new ExceptionWithProperties(SomeParamNameValue));

            //-----------------------------------------------------------------------------------------------------------
            // Act
            //-----------------------------------------------------------------------------------------------------------
            Action act = target.Do;

            //-----------------------------------------------------------------------------------------------------------
            // Assert
            //-----------------------------------------------------------------------------------------------------------
            act.Should().Throw<ExceptionWithProperties>().And.Property.Should().Be(SomeParamNameValue);
        }

        [Fact]
        public void When_validating_a_subject_against_multiple_conditions_it_should_support_chaining()
        {
            //-----------------------------------------------------------------------------------------------------------
            // Arrange
            //-----------------------------------------------------------------------------------------------------------
            Does testSubject = Does.Throw(new InvalidOperationException("message", new ArgumentException("inner message")));

            //-----------------------------------------------------------------------------------------------------------
            // Act / Assert
            //-----------------------------------------------------------------------------------------------------------
            testSubject
                .Invoking(x => x.Do())
                .Should().Throw<InvalidOperationException>()
                .WithInnerException<ArgumentException>()
                .WithMessage("inner message");
        }

        [Fact]
        public void When_a_yielding_enumerable_throws_an_expected_exception_it_should_not_throw()
        {
            //-----------------------------------------------------------------------------------------------------------
            // Act
            //-----------------------------------------------------------------------------------------------------------
            Func<IEnumerable<char>> act = () => MethodThatUsesYield("aaa!aaa");

            //-----------------------------------------------------------------------------------------------------------
            // Assert
            //-----------------------------------------------------------------------------------------------------------
            act.Enumerating().Should().Throw<Exception>();
        }

        private static IEnumerable<char> MethodThatUsesYield(string bar)
        {
            foreach (var character in bar)
            {
                if (character.Equals('!'))
                {
                    throw new Exception("No exclamation marks allowed.");
                }

                yield return char.ToUpper(character);
            }
        }

        [Fact]
        public void When_custom_condition_is_not_met_it_should_throw()
        {
            //-----------------------------------------------------------------------------------------------------------
            // Arrange
            //-----------------------------------------------------------------------------------------------------------
            Action act = () => throw new ArgumentException("");

            try
            {
                //-----------------------------------------------------------------------------------------------------------
                // Act
                //-----------------------------------------------------------------------------------------------------------
                act
                    .Should().Throw<ArgumentException>("")
                    .Where(e => e.Message.Length > 0, "an exception must have a message");

                throw new XunitException("This point should not be reached");
            }
            catch (XunitException exc)
            {
                //-----------------------------------------------------------------------------------------------------------
                // Assert
                //-----------------------------------------------------------------------------------------------------------
                exc.Message.Should().StartWith(
                    "Expected exception where (e.Message.Length > 0) because an exception must have a message, but the condition was not met");
            }
        }

        [Fact]
        public void When_a_2nd_condition_is_not_met_it_should_throw()
        {
            //-----------------------------------------------------------------------------------------------------------
            // Arrange
            //-----------------------------------------------------------------------------------------------------------
            Action act = () => throw new ArgumentException("Fail");

            try
            {
                //-----------------------------------------------------------------------------------------------------------
                // Act
                //-----------------------------------------------------------------------------------------------------------
                act
                    .Should().Throw<ArgumentException>("")
                    .Where(e => e.Message.Length > 0)
                    .Where(e => e.Message == "Error");

                throw new XunitException("This point should not be reached");
            }
            catch (XunitException exc)
            {
                //-----------------------------------------------------------------------------------------------------------
                // Assert
                //-----------------------------------------------------------------------------------------------------------
                exc.Message.Should().StartWith(
                    "Expected exception where (e.Message == \"Error\"), but the condition was not met");
            }
            catch (Exception exc)
            {
                exc.Message.Should().StartWith(
                    "Expected exception where (e.Message == \"Error\"), but the condition was not met");
            }
        }

        [Fact]
        public void When_custom_condition_is_met_it_should_not_throw()
        {
            //-----------------------------------------------------------------------------------------------------------
            // Arrange / Act
            //-----------------------------------------------------------------------------------------------------------
            Action act = () => throw new ArgumentException("");

            //-----------------------------------------------------------------------------------------------------------
            // Assert
            //-----------------------------------------------------------------------------------------------------------
            act
                .Should().Throw<ArgumentException>()
                .Where(e => e.Message.Length == 0);
        }

        [Fact]
        public void
            When_two_exceptions_are_thrown_and_the_assertion_assumes_there_can_only_be_one_it_should_fail
            ()
        {
            //-----------------------------------------------------------------------------------------------------------
            // Arrange
            //-----------------------------------------------------------------------------------------------------------
            Does testSubject = Does.Throw(new AggregateException(new Exception(), new Exception()));
            Action throwingMethod = testSubject.Do;

            //-----------------------------------------------------------------------------------------------------------
            // Act
            //-----------------------------------------------------------------------------------------------------------
            Action action = () => throwingMethod.Should().Throw<Exception>().And.Message.Should();

            //-----------------------------------------------------------------------------------------------------------
            // Assert
            //-----------------------------------------------------------------------------------------------------------
            action.Should().Throw<Exception>();
        }

        [Fact]
        public void When_an_exception_of_a_different_type_is_thrown_it_should_include_the_type_of_the_thrown_exception()
        {
            //-----------------------------------------------------------------------------------------------------------
            // Arrange
            //-----------------------------------------------------------------------------------------------------------
            Action throwException = () => throw new ExceptionWithEmptyToString();

            //-----------------------------------------------------------------------------------------------------------
            // Act
            //-----------------------------------------------------------------------------------------------------------
            Action act =
                () => throwException.Should().Throw<ArgumentNullException>();

            //-----------------------------------------------------------------------------------------------------------
            // Assert
            //-----------------------------------------------------------------------------------------------------------
            act.Should().Throw<XunitException>()
                .WithMessage(
                    string.Format("*System.ArgumentNullException*{0}*",
                        typeof(ExceptionWithEmptyToString)));
        }

        #endregion

        #region Not Throw

        [Fact]
        public void When_a_specific_exception_should_not_be_thrown_but_it_was_it_should_throw()
        {
            //-----------------------------------------------------------------------------------------------------------
            // Arrange
            //-----------------------------------------------------------------------------------------------------------
            Does foo = Does.Throw(new ArgumentException("An exception was forced"));

            //-----------------------------------------------------------------------------------------------------------
            // Act
            //-----------------------------------------------------------------------------------------------------------
            Action action =
                () => foo.Invoking(f => f.Do()).Should().NotThrow<ArgumentException>("we passed valid arguments");

            //-----------------------------------------------------------------------------------------------------------
            // Assert
            //-----------------------------------------------------------------------------------------------------------
            action
                .Should().Throw<XunitException>().WithMessage(
                    "Did not expect System.ArgumentException because we passed valid arguments, " +
                        "but found*with message \"An exception was forced\"*");
        }

        [Fact]
        public void When_a_specific_exception_should_not_be_thrown_but_another_was_it_should_succeed()
        {
            //-----------------------------------------------------------------------------------------------------------
            // Arrange
            //-----------------------------------------------------------------------------------------------------------
            Does foo = Does.Throw<ArgumentException>();

            //-----------------------------------------------------------------------------------------------------------
            // Act / Assert
            //-----------------------------------------------------------------------------------------------------------
            foo.Invoking(f => f.Do()).Should().NotThrow<InvalidOperationException>();
        }

        [Fact]
        public void When_no_exception_should_be_thrown_but_it_was_it_should_throw()
        {
            //-----------------------------------------------------------------------------------------------------------
            // Arrange
            //-----------------------------------------------------------------------------------------------------------
            Does foo = Does.Throw(new ArgumentException("An exception was forced"));

            //-----------------------------------------------------------------------------------------------------------
            // Act
            //-----------------------------------------------------------------------------------------------------------
            Action action = () => foo.Invoking(f => f.Do()).Should().NotThrow("we passed valid arguments");

            //-----------------------------------------------------------------------------------------------------------
            // Assert
            //-----------------------------------------------------------------------------------------------------------
            action
                .Should().Throw<XunitException>().WithMessage(
                    "Did not expect any exception because we passed valid arguments, " +
                        "but found System.ArgumentException with message \"An exception was forced\"*");
        }

        [Fact]
        public void When_no_exception_should_be_thrown_and_none_was_it_should_not_throw()
        {
            //-----------------------------------------------------------------------------------------------------------
            // Arrange
            //-----------------------------------------------------------------------------------------------------------
<<<<<<< HEAD
            var foo = A.Fake<IFoo>();
=======
            Does foo = Does.NotThrow();

>>>>>>> fba232b0
            //-----------------------------------------------------------------------------------------------------------
            // Act / Assert
            //-----------------------------------------------------------------------------------------------------------
            foo.Invoking(f => f.Do()).Should().NotThrow();
        }

#if NET45 || NET47 || NETSTANDARD2_0 || NETCOREAPP2_0
        #pragma warning disable CS1998
        [Fact]
        public void NotThrowAfter_when_subject_is_async_it_should_throw()
        {
            //-----------------------------------------------------------------------------------------------------------
            // Arrange
            //-----------------------------------------------------------------------------------------------------------
            Action someAsyncAction = async () => { };

            //-----------------------------------------------------------------------------------------------------------
            // Act
            //-----------------------------------------------------------------------------------------------------------
            Action action = () =>
                someAsyncAction.Should().NotThrowAfter(1.Milliseconds(), 1.Milliseconds());

            //-----------------------------------------------------------------------------------------------------------
            // Assert
            //-----------------------------------------------------------------------------------------------------------
            action.Should().Throw<InvalidOperationException>()
                .WithMessage("Cannot use action assertions on an async void method.*");
        }
        #pragma warning restore CS1998

        [Fact]
        public void NotThrowAfter_when_waitTime_is_negative_it_should_throw()
        {
            //-----------------------------------------------------------------------------------------------------------
            // Arrange
            //-----------------------------------------------------------------------------------------------------------
            var waitTime = -1.Milliseconds();
            var pollInterval = 10.Milliseconds();
            Action someAction = () => { };

            //-----------------------------------------------------------------------------------------------------------
            // Act
            //-----------------------------------------------------------------------------------------------------------
            Action action = () =>
                someAction.Should().NotThrowAfter(waitTime, pollInterval);

            //-----------------------------------------------------------------------------------------------------------
            // Assert
            //-----------------------------------------------------------------------------------------------------------
            action.Should().Throw<ArgumentOutOfRangeException>()
                .WithMessage("* value of waitTime must be non-negative*");
        }

        [Fact]
        public void NotThrowAfter_when_pollInterval_is_negative_it_should_throw()
        {
            //-----------------------------------------------------------------------------------------------------------
            // Arrange
            //-----------------------------------------------------------------------------------------------------------
            var waitTime = 10.Milliseconds();
            var pollInterval = -1.Milliseconds();
            Action someAction = () => { };

            //-----------------------------------------------------------------------------------------------------------
            // Act
            //-----------------------------------------------------------------------------------------------------------
            Action action = () =>
                someAction.Should().NotThrowAfter(waitTime, pollInterval);

            //-----------------------------------------------------------------------------------------------------------
            // Assert
            //-----------------------------------------------------------------------------------------------------------
            action.Should().Throw<ArgumentOutOfRangeException>()
                .WithMessage("* value of pollInterval must be non-negative*");
        }

        [Fact]
        public void NotThrowAfter_when_no_exception_should_be_thrown_after_wait_time_but_it_was_it_should_throw()
        {
            //-----------------------------------------------------------------------------------------------------------
            // Arrange
            //-----------------------------------------------------------------------------------------------------------
            var watch = Stopwatch.StartNew();
            var waitTime = 100.Milliseconds();
            var pollInterval = 10.Milliseconds();

            Action throwLongerThanWaitTime = () =>
                {
                    if (watch.Elapsed <= waitTime + (waitTime.Milliseconds / 2).Milliseconds())
                        throw new ArgumentException("An exception was forced");
                };

            //-----------------------------------------------------------------------------------------------------------
            // Act
            //-----------------------------------------------------------------------------------------------------------
            Action action = () =>
                throwLongerThanWaitTime.Should().NotThrowAfter(waitTime, pollInterval, "we passed valid arguments");

            //-----------------------------------------------------------------------------------------------------------
            // Assert
            //-----------------------------------------------------------------------------------------------------------
            action.Should().Throw<XunitException>()
                         .WithMessage("Did not expect any exceptions after 0.100s because we passed valid arguments*");
        }

        [Fact]
        public void NotThrowAfter_when_no_exception_should_be_thrown_after_wait_time_and_none_was_it_should_not_throw()
        {
            //-----------------------------------------------------------------------------------------------------------
            // Arrange
            //-----------------------------------------------------------------------------------------------------------
            var watch = Stopwatch.StartNew();
            var waitTime = 100.Milliseconds();
            var pollInterval = 10.Milliseconds();

            Action throwShorterThanWaitTime = () =>
                {
                    if (watch.Elapsed <= (waitTime.Milliseconds / 2).Milliseconds())
                        throw new ArgumentException("An exception was forced");
                };

            //-----------------------------------------------------------------------------------------------------------
            // Act
            //-----------------------------------------------------------------------------------------------------------

            Action act = () => throwShorterThanWaitTime.Should().NotThrowAfter(waitTime, pollInterval);

            //-----------------------------------------------------------------------------------------------------------
            // Assert
            //-----------------------------------------------------------------------------------------------------------

            act.Should().NotThrow();
        }
#endif // NotThrowAfter tests

    }

    #endregion

    public class SomeTestClass
    {
        internal const string ExceptionMessage = "someMessage";

        public IList<string> Strings = new List<string>();

        public void Throw()
        {
            throw new ArgumentException(ExceptionMessage);
        }
    }

    public abstract class Does
    {
        public abstract void Do();

        public abstract void Do(string someParam);

        public static Does Throw<TException>(TException exception)
            where TException : Exception
        {
            return new DoesThrow<TException>(exception);
        }

        public static Does Throw<TException>()
            where TException : Exception, new()
        {
            return Throw(new TException());
        }

        public static Does NotThrow() => new DoesNotThrow();

        private class DoesThrow<TException> : Does
            where TException : Exception
        {
            private readonly TException exception;

            public DoesThrow(TException exception)
            {
                this.exception = exception;
            }

            public override void Do() => throw exception;

            public override void Do(string someParam) => throw exception;
        }

        private class DoesNotThrow : Does
        {
            public override void Do() { }

            public override void Do(string someParam) { }
        }
    }

    internal class ExceptionWithProperties : Exception
    {
        public ExceptionWithProperties(string propertyValue)
        {
            Property = propertyValue;
        }

        public string Property { get; set; }
    }

    internal class ExceptionWithEmptyToString : Exception
    {
        public override string ToString()
        {
            return string.Empty;
        }
    }
}<|MERGE_RESOLUTION|>--- conflicted
+++ resolved
@@ -3,11 +3,8 @@
 using System.Diagnostics;
 using Xunit;
 using Xunit.Sdk;
-<<<<<<< HEAD
-using FakeItEasy;
-using FluentAssertions.Extensions;
-=======
->>>>>>> fba232b0
+
+using static FluentAssertions.Extensions.FluentTimeSpanExtensions;
 
 namespace FluentAssertions.Specs
 {
@@ -862,12 +859,8 @@
             //-----------------------------------------------------------------------------------------------------------
             // Arrange
             //-----------------------------------------------------------------------------------------------------------
-<<<<<<< HEAD
-            var foo = A.Fake<IFoo>();
-=======
             Does foo = Does.NotThrow();
 
->>>>>>> fba232b0
             //-----------------------------------------------------------------------------------------------------------
             // Act / Assert
             //-----------------------------------------------------------------------------------------------------------
