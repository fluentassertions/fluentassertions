﻿using System;
using System.Collections;
using System.Collections.Generic;
using System.Reflection;
using System.Threading.Tasks;
using FluentAssertions.Types;
using Internal.AbstractAndNotAbstractClasses.Test;
using Internal.Main.Test;
using Internal.NotOnlyClasses.Test;
using Internal.Other.Test;
using Internal.Other.Test.Common;
using Internal.SealedAndNotSealedClasses.Test;
using Internal.StaticAndNonStaticClasses.Test;
using Internal.StructsAndNotStructs.Test;
using Internal.UnwrapSelectorTestTypes.Test;
using Xunit;
using ISomeInterface = Internal.Main.Test.ISomeInterface;

namespace FluentAssertions.Specs.Types
{
    public class TypeSelectorSpecs
    {
        [Fact]
        public void When_type_selector_is_created_with_a_null_type_it_should_throw()
        {
            // Arrange
            TypeSelector propertyInfoSelector;

            // Act
            Action act = () => propertyInfoSelector = new TypeSelector((Type)null);

            // Assert
            act.Should().ThrowExactly<ArgumentNullException>()
                .WithParameterName("types");
        }

        [Fact]
        public void When_type_selector_is_created_with_a_null_type_list_it_should_throw()
        {
            // Arrange
            TypeSelector propertyInfoSelector;

            // Act
            Action act = () => propertyInfoSelector = new TypeSelector((Type[])null);

            // Assert
            act.Should().ThrowExactly<ArgumentNullException>()
                .WithParameterName("types");
        }

        [Fact]
        public void When_type_selector_is_null_then_should_should_throw()
        {
            // Arrange
            TypeSelector propertyInfoSelector = null;

            // Act
            Action act = () => propertyInfoSelector.Should();

            // Assert
            act.Should().ThrowExactly<ArgumentNullException>()
                .WithParameterName("typeSelector");
        }

        [Fact]
        public void When_selecting_types_that_derive_from_a_specific_class_it_should_return_the_correct_types()
        {
            // Arrange
            Assembly assembly = typeof(ClassDerivedFromSomeBaseClass).Assembly;

            // Act
            IEnumerable<Type> types = AllTypes.From(assembly).ThatDeriveFrom<SomeBaseClass>();

            // Assert
            types.Should().ContainSingle()
                .Which.Should().Be(typeof(ClassDerivedFromSomeBaseClass));
        }

        [Fact]
        public void When_selecting_types_that_derive_from_a_specific_generic_class_it_should_return_the_correct_types()
        {
            // Arrange
            Assembly assembly = typeof(ClassDerivedFromSomeGenericBaseClass).Assembly;

            // Act
            TypeSelector types = AllTypes.From(assembly).ThatDeriveFrom<SomeGenericBaseClass<int>>();

            // Assert
            types.ToArray().Should().ContainSingle()
                .Which.Should().Be(typeof(ClassDerivedFromSomeGenericBaseClass));
        }

        [Fact]
        public void When_selecting_types_that_do_not_derive_from_a_specific_class_it_should_return_the_correct_types()
        {
            // Arrange
            Assembly assembly = typeof(ClassDerivedFromSomeBaseClass).Assembly;

            // Act
            IEnumerable<Type> types = AllTypes.From(assembly)
                .ThatAreInNamespace("Internal.Main.Test")
                .ThatDoNotDeriveFrom<SomeBaseClass>();

            // Assert
            types.Should()
                .HaveCount(12);
        }

        [Fact]
        public void When_selecting_types_that_do_not_derive_from_a_specific_generic_class_it_should_return_the_correct_types()
        {
            // Arrange
            Assembly assembly = typeof(ClassDerivedFromSomeGenericBaseClass).Assembly;

            // Act
            TypeSelector types = AllTypes.From(assembly)
                .ThatAreInNamespace("Internal.Main.Test")
                .ThatDoNotDeriveFrom<SomeGenericBaseClass<int>>();

            // Assert
            types.ToArray().Should()
                .HaveCount(12);
        }

        [Fact]
        public void When_selecting_types_that_implement_a_specific_interface_it_should_return_the_correct_types()
        {
            // Arrange
            Assembly assembly = typeof(ClassImplementingSomeInterface).Assembly;

            // Act
            IEnumerable<Type> types = AllTypes.From(assembly).ThatImplement<ISomeInterface>();

            // Assert
            types.Should()
                .HaveCount(2)
                .And.Contain(typeof(ClassImplementingSomeInterface))
                .And.Contain(typeof(ClassWithSomeAttributeThatImplementsSomeInterface));
        }

        [Fact]
        public void When_selecting_types_that_do_not_implement_a_specific_interface_it_should_return_the_correct_types()
        {
            // Arrange
            Assembly assembly = typeof(ClassImplementingSomeInterface).Assembly;

            // Act
            IEnumerable<Type> types = AllTypes.From(assembly)
                .ThatAreInNamespace("Internal.Main.Test")
                .ThatDoNotImplement<ISomeInterface>();

            // Assert
            types.Should()
                .HaveCount(10);
        }

        [Fact]
        public void When_selecting_types_that_are_decorated_with_a_specific_attribute_it_should_return_the_correct_types()
        {
            // Arrange
            Assembly assembly = typeof(ClassWithSomeAttribute).Assembly;

            // Act
            IEnumerable<Type> types = AllTypes.From(assembly).ThatAreDecoratedWith<SomeAttribute>();

            // Assert
            types.Should()
                .HaveCount(2)
                .And.Contain(typeof(ClassWithSomeAttribute))
                .And.Contain(typeof(ClassWithSomeAttributeThatImplementsSomeInterface));
        }

        [Fact]
        public void When_selecting_types_that_are_not_decorated_with_a_specific_attribute_it_should_return_the_correct_types()
        {
            // Arrange
            Assembly assembly = typeof(ClassWithSomeAttribute).Assembly;

            // Act
            IEnumerable<Type> types = AllTypes.From(assembly).ThatAreNotDecoratedWith<SomeAttribute>();

            // Assert
            types.Should()
                .NotBeEmpty()
                .And.NotContain(typeof(ClassWithSomeAttribute))
                .And.NotContain(typeof(ClassWithSomeAttributeThatImplementsSomeInterface));
        }

        [Fact]
        public void When_selecting_types_from_specific_namespace_it_should_return_the_correct_types()
        {
            // Arrange
            Assembly assembly = typeof(ClassWithSomeAttribute).Assembly;

            // Act
            IEnumerable<Type> types = AllTypes.From(assembly).ThatAreInNamespace("Internal.Other.Test");

            // Assert
            types.Should().ContainSingle()
                .Which.Should().Be(typeof(SomeOtherClass));
        }

        [Fact]
        public void When_selecting_types_other_than_from_specific_namespace_it_should_return_the_correct_types()
        {
            // Arrange
            Assembly assembly = typeof(ClassWithSomeAttribute).Assembly;

            // Act
            IEnumerable<Type> types = AllTypes.From(assembly)
                .ThatAreUnderNamespace("Internal.Other")
                .ThatAreNotInNamespace("Internal.Other.Test");

            // Assert
            types.Should()
                .ContainSingle()
                .Which.Should().Be(typeof(SomeCommonClass));
        }

        [Fact]
        public void When_selecting_types_from_specific_namespace_or_sub_namespaces_it_should_return_the_correct_types()
        {
            // Arrange
            Assembly assembly = typeof(ClassWithSomeAttribute).Assembly;

            // Act
            IEnumerable<Type> types = AllTypes.From(assembly).ThatAreUnderNamespace("Internal.Other.Test");

            // Assert
            types.Should()
                .HaveCount(2)
                .And.Contain(typeof(SomeOtherClass))
                .And.Contain(typeof(SomeCommonClass));
        }

        [Fact]
        public void When_selecting_types_other_than_from_specific_namespace_or_sub_namespaces_it_should_return_the_correct_types()
        {
            // Arrange
            Assembly assembly = typeof(ClassWithSomeAttribute).Assembly;

            // Act
            IEnumerable<Type> types = AllTypes.From(assembly)
                .ThatAreUnderNamespace("Internal.Other")
                .ThatAreNotUnderNamespace("Internal.Other.Test");

            // Assert
            types.Should()
                .BeEmpty();
        }

        [Fact]
        public void When_combining_type_selection_filters_it_should_return_the_correct_types()
        {
            // Arrange
            Assembly assembly = typeof(ClassWithSomeAttribute).Assembly;

            // Act
            IEnumerable<Type> types = AllTypes.From(assembly)
                .ThatAreDecoratedWith<SomeAttribute>()
                .ThatImplement<ISomeInterface>()
                .ThatAreInNamespace("Internal.Main.Test");

            // Assert
            types.Should().ContainSingle()
                .Which.Should().Be(typeof(ClassWithSomeAttributeThatImplementsSomeInterface));
        }

        [Fact]
        public void When_using_the_single_type_ctor_of_TypeSelector_it_should_contain_that_singe_type()
        {
            // Arrange
            Type type = typeof(ClassWithSomeAttribute);

            // Act
            var typeSelector = new TypeSelector(type);

            // Assert
            typeSelector
                .ToArray()
                .Should()
                .ContainSingle()
                    .Which.Should().Be(type);
        }

        [Fact]
        public void When_selecting_types_decorated_with_an_inheritable_attribute_it_should_only_return_the_applicable_types()
        {
            // Arrange
            Type type = typeof(ClassWithSomeAttributeDerived);

            // Act
            IEnumerable<Type> types = type.Types().ThatAreDecoratedWith<SomeAttribute>();

            // Assert
            types.Should().BeEmpty();
        }

        [Fact]
        public void When_selecting_types_decorated_with_or_inheriting_an_inheritable_attribute_it_should_only_return_the_applicable_types()
        {
            // Arrange
            Type type = typeof(ClassWithSomeAttributeDerived);

            // Act
            IEnumerable<Type> types = type.Types().ThatAreDecoratedWithOrInherit<SomeAttribute>();

            // Assert
            types.Should().ContainSingle();
        }

        [Fact]
        public void When_selecting_types_not_decorated_with_an_inheritable_attribute_it_should_only_return_the_applicable_types()
        {
            // Arrange
            Type type = typeof(ClassWithSomeAttributeDerived);

            // Act
            IEnumerable<Type> types = type.Types().ThatAreNotDecoratedWith<SomeAttribute>();

            // Assert
            types.Should().ContainSingle();
        }

        [Fact]
        public void When_selecting_types_not_decorated_with_or_inheriting_an_inheritable_attribute_it_should_only_return_the_applicable_types()
        {
            // Arrange
            Type type = typeof(ClassWithSomeAttributeDerived);

            // Act
            IEnumerable<Type> types = type.Types().ThatAreNotDecoratedWithOrInherit<SomeAttribute>();

            // Assert
            types.Should().BeEmpty();
        }

        [Fact]
        public void When_selecting_types_decorated_with_a_noninheritable_attribute_it_should_only_return_the_applicable_types()
        {
            // Arrange
            Type type = typeof(ClassWithSomeNonInheritableAttributeDerived);

            // Act
            IEnumerable<Type> types = type.Types().ThatAreDecoratedWith<SomeAttribute>();

            // Assert
            types.Should().BeEmpty();
        }

        [Fact]
        public void When_selecting_types_decorated_with_or_inheriting_a_noninheritable_attribute_it_should_only_return_the_applicable_types()
        {
            // Arrange
            Type type = typeof(ClassWithSomeNonInheritableAttributeDerived);

            // Act
            IEnumerable<Type> types = type.Types().ThatAreDecoratedWithOrInherit<SomeAttribute>();

            // Assert
            types.Should().BeEmpty();
        }

        [Fact]
        public void When_selecting_types_not_decorated_with_a_noninheritable_attribute_it_should_only_return_the_applicable_types()
        {
            // Arrange
            Type type = typeof(ClassWithSomeNonInheritableAttributeDerived);

            // Act
            IEnumerable<Type> types = type.Types().ThatAreNotDecoratedWith<SomeAttribute>();

            // Assert
            types.Should().ContainSingle();
        }

        [Fact]
        public void When_selecting_types_not_decorated_with_or_inheriting_a_noninheritable_attribute_it_should_only_return_the_applicable_types()
        {
            // Arrange
            Type type = typeof(ClassWithSomeNonInheritableAttributeDerived);

            // Act
            IEnumerable<Type> types = type.Types().ThatAreNotDecoratedWithOrInherit<SomeAttribute>();

            // Assert
            types.Should().ContainSingle();
        }

        [Fact]
        public void When_selecting_global_types_from_global_namespace_it_should_succeed()
        {
            // Arrange
            TypeSelector types = new[] { typeof(ClassInGlobalNamespace) }.Types();

            // Act
            TypeSelector filteredTypes = types.ThatAreUnderNamespace(null);

            // Assert
            filteredTypes.As<IEnumerable<Type>>().Should().ContainSingle();
        }

        [Fact]
        public void When_selecting_global_types_not_from_global_namespace_it_should_succeed()
        {
            // Arrange
            TypeSelector types = new[] { typeof(ClassInGlobalNamespace) }.Types();

            // Act
            TypeSelector filteredTypes = types.ThatAreNotUnderNamespace(null);

            // Assert
            filteredTypes.As<IEnumerable<Type>>().Should().BeEmpty();
        }

        [Fact]
        public void When_selecting_local_types_from_global_namespace_it_should_succeed()
        {
            // Arrange
            TypeSelector types = new[] { typeof(SomeBaseClass) }.Types();

            // Act
            TypeSelector filteredTypes = types.ThatAreUnderNamespace(null);

            // Assert
            filteredTypes.As<IEnumerable<Type>>().Should().ContainSingle();
        }

        [Fact]
        public void When_selecting_local_types_not_from_global_namespace_it_should_succeed()
        {
            // Arrange
            TypeSelector types = new[] { typeof(SomeBaseClass) }.Types();

            // Act
            TypeSelector filteredTypes = types.ThatAreNotUnderNamespace(null);

            // Assert
            filteredTypes.As<IEnumerable<Type>>().Should().BeEmpty();
        }

        [Fact]
        public void When_selecting_a_prefix_of_a_namespace_it_should_not_match()
        {
            // Arrange
            TypeSelector types = new[] { typeof(SomeBaseClass) }.Types();

            // Act
            TypeSelector filteredTypes = types.ThatAreUnderNamespace("Internal.Main.Tes");

            // Assert
            filteredTypes.As<IEnumerable<Type>>().Should().BeEmpty();
        }

        [Fact]
        public void When_deselecting_a_prefix_of_a_namespace_it_should_not_match()
        {
            // Arrange
            TypeSelector types = new[] { typeof(SomeBaseClass) }.Types();

            // Act
            TypeSelector filteredTypes = types.ThatAreNotUnderNamespace("Internal.Main.Tes");

            // Assert
            filteredTypes.As<IEnumerable<Type>>().Should().ContainSingle();
        }

        [Fact]
        public void When_selecting_types_that_are_classes_it_should_return_the_correct_types()
        {
            // Arrange
            TypeSelector types = new[] { typeof(NotOnlyClassesClass), typeof(NotOnlyClassesEnumeration), typeof(INotOnlyClassesInterface) }.Types();

            // Act
            IEnumerable<Type> filteredTypes = types.ThatAreClasses();

            // Assert
            filteredTypes.Should()
                .ContainSingle()
                .Which.Should().Be(typeof(NotOnlyClassesClass));
        }

        [Fact]
        public void When_selecting_types_that_are_not_classes_it_should_return_the_correct_types()
        {
            // Arrange
            Assembly assembly = typeof(NotOnlyClassesClass).GetTypeInfo().Assembly;

            // Act
            IEnumerable<Type> types = AllTypes.From(assembly)
                .ThatAreInNamespace("Internal.NotOnlyClasses.Test")
                .ThatAreNotClasses();

            // Assert
            types.Should()
                .HaveCount(2)
                .And.Contain(typeof(INotOnlyClassesInterface))
                .And.Contain(typeof(NotOnlyClassesEnumeration));
        }

        [Fact]
        public void When_selecting_types_that_are_abstract_classes_it_should_return_the_correct_types()
        {
            // Arrange
            Assembly assembly = typeof(AbstractClass).GetTypeInfo().Assembly;

            // Act
            IEnumerable<Type> types = AllTypes.From(assembly)
                .ThatAreInNamespace("Internal.AbstractAndNotAbstractClasses.Test")
                .ThatAreAbstract();

            // Assert
            types.Should()
                .ContainSingle()
                .Which.Should().Be(typeof(AbstractClass));
        }

        [Fact]
        public void When_selecting_types_that_are_not_abstract_classes_it_should_return_the_correct_types()
        {
            // Arrange
            Assembly assembly = typeof(NotAbstractClass).GetTypeInfo().Assembly;

            // Act
            IEnumerable<Type> types = AllTypes.From(assembly)
                .ThatAreInNamespace("Internal.AbstractAndNotAbstractClasses.Test")
                .ThatAreNotAbstract();

            // Assert
            types.Should()
                .HaveCount(2);
        }

        [Fact]
<<<<<<< HEAD
        public void When_selecting_types_that_are_structs_it_should_return_the_correct_types()
        {
            // Arrange
            Assembly assembly = typeof(InternalStructType).GetTypeInfo().Assembly;

            // Act
            IEnumerable<Type> types = AllTypes.From(assembly)
                .ThatAreInNamespace("Internal.StructsAndNotStructs.Test")
                .ThatAreStructs();

            // Assert
            types.Should()
                .HaveCount(2)
                .And.Contain(typeof(InternalRecordStructType))
                .And.Contain(typeof(InternalStructType));
        }

        [Fact]
        public void When_selecting_types_that_are_not_structs_it_should_return_the_correct_types()
        {
            // Arrange
            Assembly assembly = typeof(InternalClassAndNotStruct).GetTypeInfo().Assembly;

            // Act
            IEnumerable<Type> types = AllTypes.From(assembly)
                .ThatAreInNamespace("Internal.StructsAndNotStructs.Test")
                .ThatAreNotStructs();

            // Assert
            types.Should()
                .HaveCount(4)
                .And.Contain(typeof(InternalClassAndNotStruct))
                .And.Contain(typeof(InternalEnumAndNotStruct))
                .And.Contain(typeof(InternalInterfaceAndNotStruct))
                .And.Contain(typeof(InternalRecordClass));
=======
        public void When_selecting_types_that_are_sealed_classes_it_should_return_the_correct_types()
        {
            // Arrange
            Assembly assembly = typeof(SealedClass).GetTypeInfo().Assembly;

            // Act
            IEnumerable<Type> types = AllTypes.From(assembly)
                .ThatAreInNamespace("Internal.SealedAndNotSealedClasses.Test")
                .ThatAreSealed();

            // Assert
            types.Should()
                .ContainSingle()
                .Which.Should().Be(typeof(SealedClass));
        }

        [Fact]
        public void When_selecting_types_that_are_not_sealed_classes_it_should_return_the_correct_types()
        {
            // Arrange
            Assembly assembly = typeof(NotSealedClass).GetTypeInfo().Assembly;

            // Act
            IEnumerable<Type> types = AllTypes.From(assembly)
                .ThatAreInNamespace("Internal.SealedAndNotSealedClasses.Test")
                .ThatAreNotSealed();

            // Assert
            types.Should()
                .ContainSingle()
                .Which.Should().Be(typeof(NotSealedClass));
>>>>>>> c611a94d
        }

        [Fact]
        public void When_selecting_types_that_are_static_classes_it_should_return_the_correct_types()
        {
            // Arrange
            Assembly assembly = typeof(StaticClass).GetTypeInfo().Assembly;

            // Act
            IEnumerable<Type> types = AllTypes.From(assembly)
                .ThatAreInNamespace("Internal.StaticAndNonStaticClasses.Test")
                .ThatAreStatic();

            // Assert
            types.Should()
                .ContainSingle()
                .Which.Should().Be(typeof(StaticClass));
        }

        [Fact]
        public void When_selecting_types_that_are_not_static_classes_it_should_return_the_correct_types()
        {
            // Arrange
            Assembly assembly = typeof(StaticClass).GetTypeInfo().Assembly;

            // Act
            IEnumerable<Type> types = AllTypes.From(assembly)
                .ThatAreInNamespace("Internal.StaticAndNonStaticClasses.Test")
                .ThatAreNotStatic();

            // Assert
            types.Should()
                .ContainSingle()
                .Which.Should().Be(typeof(NotAStaticClass));
        }

        [Fact]
        public void When_selecting_types_with_predicate_it_should_return_the_correct_types()
        {
            // Arrange
            Assembly assembly = typeof(SomeBaseClass).GetTypeInfo().Assembly;

            // Act
            IEnumerable<Type> types = AllTypes.From(assembly)
                .ThatSatisfy(t => t.GetCustomAttribute<SomeAttribute>() is not null);

            // Assert
            types.Should()
                .HaveCount(3)
                .And.Contain(typeof(ClassWithSomeAttribute))
                .And.Contain(typeof(ClassWithSomeAttributeDerived))
                .And.Contain(typeof(ClassWithSomeAttributeThatImplementsSomeInterface));
        }

        [Fact]
        public void When_unwrap_task_types_it_should_return_the_correct_types()
        {
            IEnumerable<Type> types = typeof(ClassToExploreUnwrappedTaskTypes)
                .Methods()
                .ReturnTypes()
                .UnwrapTaskTypes();

            types.Should()
                .BeEquivalentTo(new[] { typeof(int), typeof(void), typeof(void), typeof(string), typeof(bool) });
        }

        [Fact]
        public void When_unwrap_enumerable_types_it_should_return_the_correct_types()
        {
            IEnumerable<Type> types = typeof(ClassToExploreUnwrappedEnumerableTypes)
                .Methods()
                .ReturnTypes()
                .UnwrapEnumerableTypes();

            types.Should()
                .HaveCount(4)
                .And.Contain(typeof(IEnumerable))
                .And.Contain(typeof(bool))
                .And.Contain(typeof(int))
                .And.Contain(typeof(string));
        }
    }
}

#region Internal classes used in unit tests

namespace Internal.Main.Test
{
    internal class SomeBaseClass
    {
    }

    internal class ClassDerivedFromSomeBaseClass : SomeBaseClass
    {
    }

    internal class SomeGenericBaseClass<T>
    {
        public T Value { get; set; }
    }

    internal class ClassDerivedFromSomeGenericBaseClass : SomeGenericBaseClass<int>
    {
    }

    internal interface ISomeInterface
    {
    }

    internal class ClassImplementingSomeInterface : ISomeInterface
    {
    }

    [AttributeUsage(AttributeTargets.Class, Inherited = true)]
    internal class SomeAttribute : Attribute
    {
    }

    [AttributeUsage(AttributeTargets.Class, Inherited = false)]
    internal class SomeNonInheritableAttribute : Attribute
    {
    }

    [Some]
    internal class ClassWithSomeAttribute
    {
        public string Property1 { get; set; }

        public void Method1()
        {
        }
    }

    internal class ClassWithSomeAttributeDerived : ClassWithSomeAttribute
    {
    }

    [SomeNonInheritable]
    internal class ClassWithSomeNonInheritableAttribute
    {
        public string Property1 { get; set; }

        public void Method1()
        {
        }
    }

    internal class ClassWithSomeNonInheritableAttributeDerived : ClassWithSomeNonInheritableAttribute
    {
    }

    [Some]
    internal class ClassWithSomeAttributeThatImplementsSomeInterface : ISomeInterface
    {
        public string Property2 { get; set; }

        public void Method2()
        {
        }
    }
}

namespace Internal.Other.Test
{
    internal class SomeOtherClass
    {
    }
}

namespace Internal.Other.Test.Common
{
    internal class SomeCommonClass
    {
    }
}

namespace Internal.NotOnlyClasses.Test
{
    internal class NotOnlyClassesClass
    {
    }

    internal enum NotOnlyClassesEnumeration
    {
    }

    internal interface INotOnlyClassesInterface
    {
    }
}

namespace Internal.StaticAndNonStaticClasses.Test
{
    internal static class StaticClass
    {
    }

    internal class NotAStaticClass
    {
    }
}

namespace Internal.AbstractAndNotAbstractClasses.Test
{
    internal abstract class AbstractClass
    {
    }

    internal class NotAbstractClass
    {
    }

    internal static class NotAbstractStaticClass
    {
    }
}

namespace Internal.StructsAndNotStructs.Test
{
    internal struct InternalStructType
    {
    }

    internal record struct InternalRecordStructType
    {
    }

    internal record class InternalRecordClass
    {
    }

    internal enum InternalEnumAndNotStruct
    {
    }

    internal interface InternalInterfaceAndNotStruct
    {
    }

    internal class InternalClassAndNotStruct
    {
    }
}

namespace Internal.UnwrapSelectorTestTypes.Test
{
    internal class ClassToExploreUnwrappedTaskTypes
    {
        internal int DoWithInt() { return default; }

        internal Task DoWithTask() { return Task.CompletedTask; }

        internal ValueTask DoWithValueTask() { return default; }

        internal Task<string> DoWithIntTask() { return Task.FromResult(string.Empty); }

        internal ValueTask<bool> DoWithBoolValueTask() { return new ValueTask<bool>(false); }
    }

    internal class ClassToExploreUnwrappedEnumerableTypes
    {
        internal IEnumerable DoWithTask() { return default; }

        internal List<bool> DoWithIntTask() { return default; }

        internal ClassImplementingMultipleEnumerable DoWithBoolValueTask() { return default; }
    }

    internal class ClassImplementingMultipleEnumerable : IEnumerable<int>, IEnumerable<string>
    {
        private readonly IEnumerable<int> integers = new int[0];
        private readonly IEnumerable<string> strings = new string[0];

        public IEnumerator<int> GetEnumerator() => integers.GetEnumerator();

        IEnumerator IEnumerable.GetEnumerator() => ((IEnumerable)integers).GetEnumerator();

        IEnumerator<string> IEnumerable<string>.GetEnumerator() => strings.GetEnumerator();
    }
}

namespace Internal.SealedAndNotSealedClasses.Test
{
    internal sealed class SealedClass
    {
    }

    internal class NotSealedClass
    {
    }
}

#pragma warning disable RCS1110 // Declare type inside namespace.
internal class ClassInGlobalNamespace { }
#pragma warning restore RCS1110

#endregion<|MERGE_RESOLUTION|>--- conflicted
+++ resolved
@@ -532,7 +532,40 @@
         }
 
         [Fact]
-<<<<<<< HEAD
+        public void When_selecting_types_that_are_sealed_classes_it_should_return_the_correct_types()
+        {
+            // Arrange
+            Assembly assembly = typeof(SealedClass).GetTypeInfo().Assembly;
+
+            // Act
+            IEnumerable<Type> types = AllTypes.From(assembly)
+                .ThatAreInNamespace("Internal.SealedAndNotSealedClasses.Test")
+                .ThatAreSealed();
+
+            // Assert
+            types.Should()
+                .ContainSingle()
+                .Which.Should().Be(typeof(SealedClass));
+        }
+
+        [Fact]
+        public void When_selecting_types_that_are_not_sealed_classes_it_should_return_the_correct_types()
+        {
+            // Arrange
+            Assembly assembly = typeof(NotSealedClass).GetTypeInfo().Assembly;
+
+            // Act
+            IEnumerable<Type> types = AllTypes.From(assembly)
+                .ThatAreInNamespace("Internal.SealedAndNotSealedClasses.Test")
+                .ThatAreNotSealed();
+
+            // Assert
+            types.Should()
+                .ContainSingle()
+                .Which.Should().Be(typeof(NotSealedClass));
+        }
+
+        [Fact]
         public void When_selecting_types_that_are_structs_it_should_return_the_correct_types()
         {
             // Arrange
@@ -568,39 +601,6 @@
                 .And.Contain(typeof(InternalEnumAndNotStruct))
                 .And.Contain(typeof(InternalInterfaceAndNotStruct))
                 .And.Contain(typeof(InternalRecordClass));
-=======
-        public void When_selecting_types_that_are_sealed_classes_it_should_return_the_correct_types()
-        {
-            // Arrange
-            Assembly assembly = typeof(SealedClass).GetTypeInfo().Assembly;
-
-            // Act
-            IEnumerable<Type> types = AllTypes.From(assembly)
-                .ThatAreInNamespace("Internal.SealedAndNotSealedClasses.Test")
-                .ThatAreSealed();
-
-            // Assert
-            types.Should()
-                .ContainSingle()
-                .Which.Should().Be(typeof(SealedClass));
-        }
-
-        [Fact]
-        public void When_selecting_types_that_are_not_sealed_classes_it_should_return_the_correct_types()
-        {
-            // Arrange
-            Assembly assembly = typeof(NotSealedClass).GetTypeInfo().Assembly;
-
-            // Act
-            IEnumerable<Type> types = AllTypes.From(assembly)
-                .ThatAreInNamespace("Internal.SealedAndNotSealedClasses.Test")
-                .ThatAreNotSealed();
-
-            // Assert
-            types.Should()
-                .ContainSingle()
-                .Which.Should().Be(typeof(NotSealedClass));
->>>>>>> c611a94d
         }
 
         [Fact]
