--- conflicted
+++ resolved
@@ -498,7 +498,39 @@
         }
 
         [Fact]
-<<<<<<< HEAD
+        public void When_selecting_types_that_are_abstract_classes_it_should_return_the_correct_types()
+        {
+            // Arrange
+            Assembly assembly = typeof(AbstractClass).GetTypeInfo().Assembly;
+
+            // Act
+            IEnumerable<Type> types = AllTypes.From(assembly)
+                .ThatAreInNamespace("Internal.AbstractAndNotAbstractClasses.Test")
+                .ThatAreAbstract();
+
+            // Assert
+            types.Should()
+                .ContainSingle()
+                .Which.Should().Be(typeof(AbstractClass));
+        }
+
+        [Fact]
+        public void When_selecting_types_that_are_not_abstract_classes_it_should_return_the_correct_types()
+        {
+            // Arrange
+            Assembly assembly = typeof(NotAbstractClass).GetTypeInfo().Assembly;
+
+            // Act
+            IEnumerable<Type> types = AllTypes.From(assembly)
+                .ThatAreInNamespace("Internal.AbstractAndNotAbstractClasses.Test")
+                .ThatAreNotAbstract();
+
+            // Assert
+            types.Should()
+                .HaveCount(2);
+        }
+
+        [Fact]
         public void When_selecting_types_that_are_sealed_classes_it_should_return_the_correct_types()
         {
             // Arrange
@@ -508,22 +540,10 @@
             IEnumerable<Type> types = AllTypes.From(assembly)
                 .ThatAreInNamespace("Internal.SealedAndNotSealedClasses.Test")
                 .ThatAreSealed();
-=======
-        public void When_selecting_types_that_are_abstract_classes_it_should_return_the_correct_types()
-        {
-            // Arrange
-            Assembly assembly = typeof(AbstractClass).GetTypeInfo().Assembly;
-
-            // Act
-            IEnumerable<Type> types = AllTypes.From(assembly)
-                .ThatAreInNamespace("Internal.AbstractAndNotAbstractClasses.Test")
-                .ThatAreAbstract();
->>>>>>> a769c646
 
             // Assert
             types.Should()
                 .ContainSingle()
-<<<<<<< HEAD
                 .Which.Should().Be(typeof(SealedClass));
         }
 
@@ -542,25 +562,6 @@
             types.Should()
                 .ContainSingle()
                 .Which.Should().Be(typeof(NotSealedClass));
-=======
-                .Which.Should().Be(typeof(AbstractClass));
-        }
-
-        [Fact]
-        public void When_selecting_types_that_are_not_abstract_classes_it_should_return_the_correct_types()
-        {
-            // Arrange
-            Assembly assembly = typeof(NotAbstractClass).GetTypeInfo().Assembly;
-
-            // Act
-            IEnumerable<Type> types = AllTypes.From(assembly)
-                .ThatAreInNamespace("Internal.AbstractAndNotAbstractClasses.Test")
-                .ThatAreNotAbstract();
-
-            // Assert
-            types.Should()
-                .HaveCount(2);
->>>>>>> a769c646
         }
 
         [Fact]
