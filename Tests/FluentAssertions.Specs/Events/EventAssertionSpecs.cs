--- conflicted
+++ resolved
@@ -1,18 +1,9 @@
-<<<<<<< HEAD
-﻿#if NETFRAMEWORK
-using System.Reflection.Emit;
-#endif
-
-using System;
-=======
 ﻿using System;
->>>>>>> 60d659a3
 using System.ComponentModel;
 using System.Diagnostics.CodeAnalysis;
 using System.Linq;
 using System.Reflection;
 using FluentAssertions.Events;
-using FluentAssertions.Execution;
 using FluentAssertions.Extensions;
 using FluentAssertions.Formatting;
 using Xunit;
@@ -395,7 +386,7 @@
                 .Raise(nameof(observable.PropertyChanged))
                 .WithSender(observable);
 
-            recording.Should().ContainSingle().Which.Parameters[0].Should().BeSameAs(observable);
+            recording.Should().ContainSingle().Which.Parameters.First().Should().BeSameAs(observable);
         }
 
         [Fact]
@@ -743,14 +734,9 @@
 
             ModuleBuilder moduleBuilder = assemblyBuilder.DefineDynamicModule(assemblyName.Name, false);
             string typeName = baseType.Name + "_GeneratedForTest";
-<<<<<<< HEAD
-            TypeBuilder typeBuilder =
-                 moduleBuilder.DefineType(typeName, TypeAttributes.Public, baseType, new[] { interfaceType });
-=======
 
             TypeBuilder typeBuilder =
                 moduleBuilder.DefineType(typeName, TypeAttributes.Public, baseType, new[] { interfaceType });
->>>>>>> 60d659a3
 
             MethodBuilder addHandler = EmitAddRemoveEventHandler("add");
             typeBuilder.DefineMethodOverride(addHandler, interfaceType.GetMethod("add_InterfaceEvent"));
@@ -767,7 +753,6 @@
                         MethodAttributes.Private | MethodAttributes.Virtual | MethodAttributes.Final |
                         MethodAttributes.HideBySig |
                         MethodAttributes.NewSlot);
-
                 method.SetReturnType(typeof(void));
                 method.SetParameters(typeof(EventHandler));
                 ILGenerator gen = method.GetILGenerator();
